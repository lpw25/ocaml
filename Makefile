--- conflicted
+++ resolved
@@ -17,15 +17,9 @@
 CAMLYACC ?= boot/ocamlyacc
 include stdlib/StdlibModules
 
-<<<<<<< HEAD
-CAMLC=boot/ocamlrun boot/ocamlc -g -nostdlib -I boot
-CAMLOPT=boot/ocamlrun ./ocamlopt -g -nostdlib -I stdlib -I otherlibs/dynlink
-COMPFLAGS=-strict-sequence -w +33..39+48 -warn-error A -bin-annot \
-=======
-CAMLC=$(CAMLRUN) boot/ocamlc -nostdlib -I boot
-CAMLOPT=$(CAMLRUN) ./ocamlopt -nostdlib -I stdlib -I otherlibs/dynlink
+CAMLC=$(CAMLRUN) boot/ocamlc -g -nostdlib -I boot
+CAMLOPT=$(CAMLRUN) ./ocamlopt -g -nostdlib -I stdlib -I otherlibs/dynlink
 COMPFLAGS=-strict-sequence -w +33..39+48+50 -warn-error A -bin-annot \
->>>>>>> bdf3b0fa
           -safe-string $(INCLUDES)
 LINKFLAGS=
 
