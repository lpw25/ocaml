--- conflicted
+++ resolved
@@ -47,12 +47,7 @@
 lexcmm.ml: lexcmm.mll
 	@$(OCAMLLEX) -q lexcmm.mll
 
-<<<<<<< HEAD
-MLCASES=rebinding optargs staticalloc unboxing unboxing_record
-# local_exception
-=======
-MLCASES=optargs staticalloc bind_tuples
->>>>>>> bf2033e1
+MLCASES=rebinding optargs staticalloc unboxing unboxing_record bind_tuples local_exception
 
 CASES=fib tak quicksort quicksort2 soli \
       arith checkbound tagged-fib tagged-integr tagged-quicksort tagged-tak
