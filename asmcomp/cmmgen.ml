(***********************************************************************)
(*                                                                     *)
(*                                OCaml                                *)
(*                                                                     *)
(*            Xavier Leroy, projet Cristal, INRIA Rocquencourt         *)
(*                                                                     *)
(*  Copyright 1996 Institut National de Recherche en Informatique et   *)
(*  en Automatique.  All rights reserved.  This file is distributed    *)
(*  under the terms of the Q Public License version 1.0.               *)
(*                                                                     *)
(***********************************************************************)

(* Translation from closed lambda to C-- *)

open Misc
open Arch
open Asttypes
open Primitive
open Types
open Lambda
open Clambda
open Cmm
open Cmx_format

(* Local binding of complex expressions *)

let bind name arg fn =
  match arg with
    Cvar _ | Cconst_int _ | Cconst_natint _ | Cconst_symbol _
  | Cconst_pointer _ | Cconst_natpointer _
  | Cconst_blockheader _ -> fn arg
  | _ -> let id = Ident.create name in Clet(id, arg, fn (Cvar id))

let bind_load name arg fn =
  match arg with
  | Cop(Cload _, [Cvar _]) -> fn arg
  | _ -> bind name arg fn

let bind_nonvar name arg fn =
  match arg with
    Cconst_int _ | Cconst_natint _ | Cconst_symbol _
  | Cconst_pointer _ | Cconst_natpointer _
  | Cconst_blockheader _ -> fn arg
  | _ -> let id = Ident.create name in Clet(id, arg, fn (Cvar id))

let caml_black = Nativeint.shift_left (Nativeint.of_int 3) 8
    (* cf. byterun/gc.h *)

(* Block headers. Meaning of the tag field: see stdlib/obj.ml *)

let floatarray_tag = Cconst_int Obj.double_array_tag

let block_header tag sz =
  Nativeint.add (Nativeint.shift_left (Nativeint.of_int sz) 10)
                (Nativeint.of_int tag)
(* Static data corresponding to "value"s must be marked black in case we are
   in no-naked-pointers mode.  See [caml_darken] and the code below that emits
   structured constants and static module definitions. *)
let black_block_header tag sz = Nativeint.logor (block_header tag sz) caml_black
let white_closure_header sz = block_header Obj.closure_tag sz
let black_closure_header sz = black_block_header Obj.closure_tag sz
let infix_header ofs = block_header Obj.infix_tag ofs
let float_header = block_header Obj.double_tag (size_float / size_addr)
let floatarray_header len =
      block_header Obj.double_array_tag (len * size_float / size_addr)
let string_header len =
      block_header Obj.string_tag ((len + size_addr) / size_addr)
let boxedint32_header = block_header Obj.custom_tag 2
let boxedint64_header = block_header Obj.custom_tag (1 + 8 / size_addr)
let boxedintnat_header = block_header Obj.custom_tag 2

let alloc_float_header = Cconst_blockheader(float_header)
let alloc_floatarray_header len = Cconst_blockheader(floatarray_header len)
let alloc_closure_header sz = Cconst_blockheader(white_closure_header sz)
let alloc_infix_header ofs = Cconst_blockheader(infix_header ofs)
let alloc_boxedint32_header = Cconst_blockheader(boxedint32_header)
let alloc_boxedint64_header = Cconst_blockheader(boxedint64_header)
let alloc_boxedintnat_header = Cconst_blockheader(boxedintnat_header)

(* Integers *)

let max_repr_int = max_int asr 1
let min_repr_int = min_int asr 1

let int_const n =
  if n <= max_repr_int && n >= min_repr_int
  then Cconst_int((n lsl 1) + 1)
  else Cconst_natint
          (Nativeint.add (Nativeint.shift_left (Nativeint.of_int n) 1) 1n)

let rec add_const c n =
  if n = 0 then c
  else match c with
  | Cconst_int x when no_overflow_add x n -> Cconst_int (x + n)
  | Cop(Caddi, ([Cconst_int x; c] | [c; Cconst_int x]))
    when no_overflow_add n x ->
      let d = n + x in
      if d = 0 then c else Cop(Caddi, [c; Cconst_int d])
  | Cop(Csubi, [Cconst_int x; c]) when no_overflow_add n x ->
      Cop(Csubi, [Cconst_int (n + x); c])
  | Cop(Csubi, [c; Cconst_int x]) when no_overflow_sub n x ->
      add_const c (n - x)
  | c -> Cop(Caddi, [c; Cconst_int n])

let incr_int c = add_const c 1
let decr_int c = add_const c (-1)

let rec add_int c1 c2 =
  match (c1, c2) with
  | (Cconst_int n, c) | (c, Cconst_int n) ->
      add_const c n
  | (Cop(Caddi, [c1; Cconst_int n1]), c2) ->
      add_const (add_int c1 c2) n1
  | (c1, Cop(Caddi, [c2; Cconst_int n2])) ->
      add_const (add_int c1 c2) n2
  | (_, _) ->
      Cop(Caddi, [c1; c2])

let rec sub_int c1 c2 =
  match (c1, c2) with
  | (c1, Cconst_int n2) when n2 <> min_int ->
      add_const c1 (-n2)
  | (c1, Cop(Caddi, [c2; Cconst_int n2])) when n2 <> min_int ->
      add_const (sub_int c1 c2) (-n2)
  | (Cop(Caddi, [c1; Cconst_int n1]), c2) ->
      add_const (sub_int c1 c2) n1
  | (c1, c2) ->
      Cop(Csubi, [c1; c2])

let rec lsl_int c1 c2 =
  match (c1, c2) with
  | (Cop(Clsl, [c; Cconst_int n1]), Cconst_int n2)
    when n1 > 0 && n2 > 0 && n1 + n2 < size_int * 8 ->
      Cop(Clsl, [c; Cconst_int (n1 + n2)])
  | (Cop(Caddi, [c1; Cconst_int n1]), Cconst_int n2)
    when no_overflow_lsl n1 n2 ->
      add_const (lsl_int c1 c2) (n1 lsl n2)
  | (_, _) ->
      Cop(Clsl, [c1; c2])

let rec mul_int c1 c2 =
  match (c1, c2) with
  | (c, Cconst_int 0) | (Cconst_int 0, c) ->
      Cconst_int 0
  | (c, Cconst_int 1) | (Cconst_int 1, c) ->
      c
  | (c, Cconst_int(-1)) | (Cconst_int(-1), c) ->
      sub_int (Cconst_int 0) c
  | (c, Cconst_int n) | (Cconst_int n, c) when n = 1 lsl Misc.log2 n->
      lsl_int c (Cconst_int (Misc.log2 n))
  | (Cop(Caddi, [c; Cconst_int n]), Cconst_int k) |
    (Cconst_int k, Cop(Caddi, [c; Cconst_int n]))
    when no_overflow_mul n k ->
      add_const (mul_int c (Cconst_int k)) (n * k)
  | (c1, c2) ->
      Cop(Cmuli, [c1; c2])


let ignore_low_bit_int = function
    Cop(Caddi, [(Cop(Clsl, [_; Cconst_int n]) as c); Cconst_int 1]) when n > 0
      -> c
  | Cop(Cor, [c; Cconst_int 1]) -> c
  | c -> c

let lsr_int c1 c2 =
  match c2 with
    Cconst_int 0 ->
      c1
  | Cconst_int n when n > 0 ->
      Cop(Clsr, [ignore_low_bit_int c1; c2])
  | _ ->
      Cop(Clsr, [c1; c2])

let asr_int c1 c2 =
  match c2 with
    Cconst_int 0 ->
      c1
  | Cconst_int n when n > 0 ->
      Cop(Casr, [ignore_low_bit_int c1; c2])
  | _ ->
      Cop(Casr, [c1; c2])

let tag_int = function
    Cconst_int n ->
      int_const n
  | Cop(Casr, [c; Cconst_int n]) when n > 0 ->
      Cop(Cor, [asr_int c (Cconst_int (n - 1)); Cconst_int 1])
  | c ->
      incr_int (lsl_int c (Cconst_int 1))

let force_tag_int = function
    Cconst_int n ->
      int_const n
  | Cop(Casr, [c; Cconst_int n]) when n > 0 ->
      Cop(Cor, [asr_int c (Cconst_int (n - 1)); Cconst_int 1])
  | c ->
      Cop(Cor, [lsl_int c (Cconst_int 1); Cconst_int 1])

let untag_int = function
    Cconst_int n -> Cconst_int(n asr 1)
  | Cop(Caddi, [Cop(Clsl, [c; Cconst_int 1]); Cconst_int 1]) -> c
  | Cop(Cor, [Cop(Casr, [c; Cconst_int n]); Cconst_int 1])
    when n > 0 && n < size_int * 8 ->
      Cop(Casr, [c; Cconst_int (n+1)])
  | Cop(Cor, [Cop(Clsr, [c; Cconst_int n]); Cconst_int 1])
    when n > 0 && n < size_int * 8 ->
      Cop(Clsr, [c; Cconst_int (n+1)])
  | Cop(Cor, [c; Cconst_int 1]) -> Cop(Casr, [c; Cconst_int 1])
  | c -> Cop(Casr, [c; Cconst_int 1])

(* Turning integer divisions into multiply-high then shift.
   The [division_parameters] function is used in module Emit for
   those target platforms that support this optimization. *)

(* Unsigned comparison between native integers. *)

let ucompare x y = Nativeint.(compare (add x min_int) (add y min_int))

(* Unsigned division and modulus at type nativeint.
   Algorithm: Hacker's Delight section 9.3 *)

let udivmod n d = Nativeint.(
  if d < 0n then
    if ucompare n d < 0 then (0n, n) else (1n, sub n d)
  else begin
    let q = shift_left (div (shift_right_logical n 1) d) 1 in
    let r = sub n (mul q d) in
    if ucompare r d >= 0 then (succ q, sub r d) else (q, r)
  end)

(* Compute division parameters.
   Algorithm: Hacker's Delight chapter 10, fig 10-1. *)

let divimm_parameters d = Nativeint.(
  assert (d > 0n);
  let twopsm1 = min_int in (* 2^31 for 32-bit archs, 2^63 for 64-bit archs *)
  let nc = sub (pred twopsm1) (snd (udivmod twopsm1 d)) in
  let rec loop p (q1, r1) (q2, r2) =
    let p = p + 1 in
    let q1 = shift_left q1 1 and r1 = shift_left r1 1 in
    let (q1, r1) =
      if ucompare r1 nc >= 0 then (succ q1, sub r1 nc) else (q1, r1) in
    let q2 = shift_left q2 1 and r2 = shift_left r2 1 in
    let (q2, r2) =
      if ucompare r2 d >= 0 then (succ q2, sub r2 d) else (q2, r2) in
    let delta = sub d r2 in
    if ucompare q1 delta < 0 || (q1 = delta && r1 = 0n)
    then loop p (q1, r1) (q2, r2)
    else (succ q2, p - size)
  in loop (size - 1) (udivmod twopsm1 nc) (udivmod twopsm1 d))

(* The result [(m, p)] of [divimm_parameters d] satisfies the following
   inequality:

      2^(wordsize + p) < m * d <= 2^(wordsize + p) + 2^(p + 1)    (i)

   from which it follows that

      floor(n / d) = floor(n * m / 2^(wordsize+p))
                              if 0 <= n < 2^(wordsize-1)
      ceil(n / d) = floor(n * m / 2^(wordsize+p)) + 1
                              if -2^(wordsize-1) <= n < 0

   The correctness condition (i) above can be checked by the code below.
   It was exhaustively tested for values of d from 2 to 10^9 in the
   wordsize = 64 case.

let add2 (xh, xl) (yh, yl) =
  let zl = add xl yl and zh = add xh yh in
  ((if ucompare zl xl < 0 then succ zh else zh), zl)

let shl2 (xh, xl) n =
  assert (0 < n && n < size + size);
  if n < size
  then (logor (shift_left xh n) (shift_right_logical xl (size - n)),
        shift_left xl n)
  else (shift_left xl (n - size), 0n)

let mul2 x y =
  let halfsize = size / 2 in
  let halfmask = pred (shift_left 1n halfsize) in
  let xl = logand x halfmask and xh = shift_right_logical x halfsize in
  let yl = logand y halfmask and yh = shift_right_logical y halfsize in
  add2 (mul xh yh, 0n)
    (add2 (shl2 (0n, mul xl yh) halfsize)
       (add2 (shl2 (0n, mul xh yl) halfsize)
          (0n, mul xl yl)))

let ucompare2 (xh, xl) (yh, yl) =
  let c = ucompare xh yh in if c = 0 then ucompare xl yl else c

let validate d m p =
  let md = mul2 m d in
  let one2 = (0n, 1n) in
  let twoszp = shl2 one2 (size + p) in
  let twop1 = shl2 one2 (p + 1) in
  ucompare2 twoszp md < 0 && ucompare2 md (add2 twoszp twop1) <= 0
*)

let rec div_int c1 c2 dbg =
  match (c1, c2) with
    (c1, Cconst_int 0) ->
      Csequence(c1, Cop(Craise (Raise_regular, dbg),
                        [Cconst_symbol "caml_exn_Division_by_zero"]))
  | (c1, Cconst_int 1) ->
      c1
  | (Cconst_int 0 as c1, c2) ->
      Csequence(c2, c1)
  | (Cconst_int n1, Cconst_int n2) ->
      Cconst_int (n1 / n2)
  | (c1, Cconst_int n) when n <> min_int ->
      let l = Misc.log2 n in
      if n = 1 lsl l then
        (* Algorithm:
              t = shift-right-signed(c1, l - 1)
              t = shift-right(t, W - l)
              t = c1 + t
              res = shift-right-signed(c1 + t, l)
        *)
        Cop(Casr, [bind "dividend" c1 (fun c1 ->
                     let t = asr_int c1 (Cconst_int (l - 1)) in
                     let t = lsr_int t (Cconst_int (Nativeint.size - l)) in
                     add_int c1 t);
                   Cconst_int l])
      else if n < 0 then
        sub_int (Cconst_int 0) (div_int c1 (Cconst_int (-n)) dbg)
      else begin
        let (m, p) = divimm_parameters (Nativeint.of_int n) in
        (* Algorithm:
              t = multiply-high-signed(c1, m)
              if m < 0, t = t + c1
              if p > 0, t = shift-right-signed(t, p)
              res = t + sign-bit(c1)
        *)
        bind "dividend" c1 (fun c1 ->
          let t = Cop(Cmulhi, [c1; Cconst_natint m]) in
          let t = if m < 0n then Cop(Caddi, [t; c1]) else t in
          let t = if p > 0 then Cop(Casr, [t; Cconst_int p]) else t in
          add_int t (lsr_int c1 (Cconst_int (Nativeint.size - 1))))
      end
  | (c1, c2) when !Clflags.fast ->
      Cop(Cdivi, [c1; c2])
  | (c1, c2) ->
      bind "divisor" c2 (fun c2 ->
        Cifthenelse(c2,
                    Cop(Cdivi, [c1; c2]),
                    Cop(Craise (Raise_regular, dbg),
                        [Cconst_symbol "caml_exn_Division_by_zero"])))

let mod_int c1 c2 dbg =
  match (c1, c2) with
    (c1, Cconst_int 0) ->
      Csequence(c1, Cop(Craise (Raise_regular, dbg),
                        [Cconst_symbol "caml_exn_Division_by_zero"]))
  | (c1, Cconst_int (1 | (-1))) ->
      Csequence(c1, Cconst_int 0)
  | (Cconst_int 0, c2) ->
      Csequence(c2, Cconst_int 0)
  | (Cconst_int n1, Cconst_int n2) ->
      Cconst_int (n1 mod n2)
  | (c1, (Cconst_int n as c2)) when n <> min_int ->
      let l = Misc.log2 n in
      if n = 1 lsl l then
        (* Algorithm:
              t = shift-right-signed(c1, l - 1)
              t = shift-right(t, W - l)
              t = c1 + t
              t = bit-and(t, -n)
              res = c1 - t
         *)
        bind "dividend" c1 (fun c1 ->
          let t = asr_int c1 (Cconst_int (l - 1)) in
          let t = lsr_int t (Cconst_int (Nativeint.size - l)) in
          let t = add_int c1 t in
          let t = Cop(Cand, [t; Cconst_int (-n)]) in
          sub_int c1 t)
      else
        bind "dividend" c1 (fun c1 ->
          sub_int c1 (mul_int (div_int c1 c2 dbg) c2))
  | (c1, c2) when !Clflags.fast ->
      Cop(Cmodi, [c1; c2])
  | (c1, c2) ->
      bind "divisor" c2 (fun c2 ->
        Cifthenelse(c2,
                    Cop(Cmodi, [c1; c2]),
                    Cop(Craise (Raise_regular, dbg),
                        [Cconst_symbol "caml_exn_Division_by_zero"])))

(* Division or modulo on boxed integers.  The overflow case min_int / -1
   can occur, in which case we force x / -1 = -x and x mod -1 = 0. (PR#5513). *)

let is_different_from x = function
    Cconst_int n -> n <> x
  | Cconst_natint n -> n <> Nativeint.of_int x
  | _ -> false

let safe_divmod_bi mkop mkm1 c1 c2 bi dbg =
  bind "dividend" c1 (fun c1 ->
  bind "divisor" c2 (fun c2 ->
    let c = mkop c1 c2 dbg in
    if Arch.division_crashes_on_overflow
    && (size_int = 4 || bi <> Pint32)
    && not (is_different_from (-1) c2)
    then Cifthenelse(Cop(Ccmpi Cne, [c2; Cconst_int(-1)]), c, mkm1 c1)
    else c))

let safe_div_bi =
  safe_divmod_bi div_int (fun c1 -> Cop(Csubi, [Cconst_int 0; c1]))

let safe_mod_bi =
  safe_divmod_bi mod_int (fun c1 -> Cconst_int 0)

(* Bool *)

let test_bool = function
    Cop(Caddi, [Cop(Clsl, [c; Cconst_int 1]); Cconst_int 1]) -> c
  | Cop(Clsl, [c; Cconst_int 1]) -> c
  | c -> Cop(Ccmpi Cne, [c; Cconst_int 1])

(* Float *)

let box_float c = Cop(Calloc, [alloc_float_header; c])

let rec unbox_float = function
    Cop(Calloc, [header; c]) -> c
  | Clet(id, exp, body) -> Clet(id, exp, unbox_float body)
  | Cifthenelse(cond, e1, e2) ->
      Cifthenelse(cond, unbox_float e1, unbox_float e2)
  | Csequence(e1, e2) -> Csequence(e1, unbox_float e2)
  | Cswitch(e, tbl, el) -> Cswitch(e, tbl, Array.map unbox_float el)
  | Ccatch(n, ids, e1, e2) -> Ccatch(n, ids, unbox_float e1, unbox_float e2)
  | Ctrywith(e1, id, e2) -> Ctrywith(unbox_float e1, id, unbox_float e2)
  | c -> Cop(Cload Double_u, [c])

(* Complex *)

let box_complex c_re c_im =
  Cop(Calloc, [alloc_floatarray_header 2; c_re; c_im])

let complex_re c = Cop(Cload Double_u, [c])
let complex_im c = Cop(Cload Double_u,
                       [Cop(Cadda, [c; Cconst_int size_float])])

(* Unit *)

let return_unit c = Csequence(c, Cconst_pointer 1)

let rec remove_unit = function
    Cconst_pointer 1 -> Ctuple []
  | Csequence(c, Cconst_pointer 1) -> c
  | Csequence(c1, c2) ->
      Csequence(c1, remove_unit c2)
  | Cifthenelse(cond, ifso, ifnot) ->
      Cifthenelse(cond, remove_unit ifso, remove_unit ifnot)
  | Cswitch(sel, index, cases) ->
      Cswitch(sel, index, Array.map remove_unit cases)
  | Ccatch(io, ids, body, handler) ->
      Ccatch(io, ids, remove_unit body, remove_unit handler)
  | Ctrywith(body, exn, handler) ->
      Ctrywith(remove_unit body, exn, remove_unit handler)
  | Clet(id, c1, c2) ->
      Clet(id, c1, remove_unit c2)
  | Cop(Capply (mty, dbg), args) ->
      Cop(Capply (typ_void, dbg), args)
  | Cop(Cextcall(proc, mty, alloc, dbg), args) ->
      Cop(Cextcall(proc, typ_void, alloc, dbg), args)
  | Cexit (_,_) as c -> c
  | Ctuple [] as c -> c
  | c -> Csequence(c, Ctuple [])

(* Access to block fields *)

let field_address ptr n =
  if n = 0
  then ptr
  else Cop(Cadda, [ptr; Cconst_int(n * size_addr)])


let get_field ptr n =
  Cop(Cload Word_val, [field_address ptr n])

let set_field ptr n newval =
  Cop(Cstore Word_val, [field_address ptr n; newval])

let header ptr =
  Cop(Cload Word_int, [Cop(Cadda, [ptr; Cconst_int(-size_int)])])

let tag_offset =
  if big_endian then -1 else -size_int

let get_tag ptr =
  if Proc.word_addressed then           (* If byte loads are slow *)
    Cop(Cand, [header ptr; Cconst_int 255])
  else                                  (* If byte loads are efficient *)
    Cop(Cload Byte_unsigned,
        [Cop(Cadda, [ptr; Cconst_int(tag_offset)])])

let get_size ptr =
  Cop(Clsr, [header ptr; Cconst_int 10])

(* Array indexing *)

let log2_size_addr = Misc.log2 size_addr
let log2_size_float = Misc.log2 size_float

let wordsize_shift = 9
let numfloat_shift = 9 + log2_size_float - log2_size_addr

let is_addr_array_hdr hdr =
  Cop(Ccmpi Cne, [Cop(Cand, [hdr; Cconst_int 255]); floatarray_tag])

let is_addr_array_ptr ptr =
  Cop(Ccmpi Cne, [get_tag ptr; floatarray_tag])

let addr_array_length hdr = Cop(Clsr, [hdr; Cconst_int wordsize_shift])
let float_array_length hdr = Cop(Clsr, [hdr; Cconst_int numfloat_shift])

let lsl_const c n =
  if n = 0 then c
  else Cop(Clsl, [c; Cconst_int n])

(* Produces a pointer to the element of the array [ptr] on the position [ofs]
   with the given element [log2size] log2 element size. [ofs] is given as a
   tagged int expression.
   The optional ?typ argument is the C-- type of the result.
   By default, it is Addr, meaning we are constructing a derived pointer
   into the heap.  If we know the pointer is outside the heap
   (this is the case for bigarray indexing), we give type Int instead. *)

let array_indexing ?typ log2size ptr ofs =
  let add =
    match typ with
    | None | Some Addr -> Cadda
    | Some Int -> Caddi
    | _ -> assert false in
  match ofs with
    Cconst_int n ->
      let i = n asr 1 in
      if i = 0 then ptr else Cop(add, [ptr; Cconst_int(i lsl log2size)])
  | Cop(Caddi, [Cop(Clsl, [c; Cconst_int 1]); Cconst_int 1]) ->
      Cop(add, [ptr; lsl_const c log2size])
  | Cop(Caddi, [c; Cconst_int n]) when log2size = 0 ->
      Cop(add, [Cop(add, [ptr; untag_int c]); Cconst_int (n asr 1)])
  | Cop(Caddi, [c; Cconst_int n]) ->
      Cop(add, [Cop(add, [ptr; lsl_const c (log2size - 1)]);
                   Cconst_int((n-1) lsl (log2size - 1))])
  | _ when log2size = 0 ->
      Cop(add, [ptr; untag_int ofs])
  | _ ->
      Cop(add, [Cop(add, [ptr; lsl_const ofs (log2size - 1)]);
                   Cconst_int((-1) lsl (log2size - 1))])

let addr_array_ref arr ofs =
  Cop(Cload Word_val, [array_indexing log2_size_addr arr ofs])
let int_array_ref arr ofs =
  Cop(Cload Word_int, [array_indexing log2_size_addr arr ofs])
let unboxed_float_array_ref arr ofs =
  Cop(Cload Double_u, [array_indexing log2_size_float arr ofs])
let float_array_ref arr ofs =
  box_float(unboxed_float_array_ref arr ofs)

let addr_array_set arr ofs newval =
  Cop(Cextcall("caml_modify", typ_void, false, Debuginfo.none),
      [array_indexing log2_size_addr arr ofs; newval])
let int_array_set arr ofs newval =
  Cop(Cstore Word_int, [array_indexing log2_size_addr arr ofs; newval])
let float_array_set arr ofs newval =
  Cop(Cstore Double_u, [array_indexing log2_size_float arr ofs; newval])

(* String length *)

(* Length of string block *)

let string_length exp =
  bind "str" exp (fun str ->
    let tmp_var = Ident.create "tmp" in
    Clet(tmp_var,
         Cop(Csubi,
             [Cop(Clsl,
                   [get_size str;
                     Cconst_int log2_size_addr]);
              Cconst_int 1]),
         Cop(Csubi,
             [Cvar tmp_var;
               Cop(Cload Byte_unsigned,
                     [Cop(Cadda, [str; Cvar tmp_var])])])))

(* Message sending *)

let lookup_tag obj tag =
  bind "tag" tag (fun tag ->
    Cop(Cextcall("caml_get_public_method", typ_val, false, Debuginfo.none),
        [obj; tag]))

let lookup_label obj lab =
  bind "lab" lab (fun lab ->
    let table = Cop (Cload Word_val, [obj]) in
    addr_array_ref table lab)

let call_cached_method obj tag cache pos args dbg =
  let arity = List.length args in
  let cache = array_indexing log2_size_addr cache pos in
  Compilenv.need_send_fun arity;
  Cop(Capply (typ_val, dbg),
      Cconst_symbol("caml_send" ^ string_of_int arity) ::
      obj :: tag :: cache :: args)

(* Allocation *)

let make_alloc_generic set_fn tag wordsize args =
  if wordsize <= Config.max_young_wosize then
    Cop(Calloc, Cconst_blockheader(block_header tag wordsize) :: args)
  else begin
    let id = Ident.create "alloc" in
    let rec fill_fields idx = function
      [] -> Cvar id
    | e1::el -> Csequence(set_fn (Cvar id) (Cconst_int idx) e1,
                          fill_fields (idx + 2) el) in
    Clet(id,
         Cop(Cextcall("caml_alloc", typ_val, true, Debuginfo.none),
                 [Cconst_int wordsize; Cconst_int tag]),
         fill_fields 1 args)
  end

let make_alloc tag args =
  make_alloc_generic addr_array_set tag (List.length args) args
let make_float_alloc tag args =
  make_alloc_generic float_array_set tag
                     (List.length args * size_float / size_addr) args

(* Bounds checking *)

let make_checkbound dbg = function
  | [Cop(Clsr, [a1; Cconst_int n]); Cconst_int m] when (m lsl n) > n ->
      Cop(Ccheckbound dbg, [a1; Cconst_int(m lsl n + 1 lsl n - 1)])
  | args ->
      Cop(Ccheckbound dbg, args)

(* To compile "let rec" over values *)

let fundecls_size fundecls =
  let sz = ref (-1) in
  List.iter
    (fun f -> sz := !sz + 1 + (if f.arity <= 1 then 2 else 3))
    fundecls;
  !sz

type rhs_kind =
  | RHS_block of int
  | RHS_floatblock of int
  | RHS_nonrec
;;
let rec expr_size env = function
  | Uvar id ->
      begin try Ident.find_same id env with Not_found -> RHS_nonrec end
  | Uclosure(fundecls, clos_vars) ->
      RHS_block (fundecls_size fundecls + List.length clos_vars)
  | Ulet(id, exp, body) ->
      expr_size (Ident.add id (expr_size env exp) env) body
  | Uletrec(bindings, body) ->
      expr_size env body
  | Uprim(Pmakeblock(tag, mut), args, _) ->
      RHS_block (List.length args)
  | Uprim(Pmakearray(Paddrarray | Pintarray), args, _) ->
      RHS_block (List.length args)
  | Uprim(Pmakearray(Pfloatarray), args, _) ->
      RHS_floatblock (List.length args)
  | Uprim (Pduprecord ((Record_regular | Record_inlined _), sz), _, _) ->
      RHS_block sz
  | Uprim (Pduprecord (Record_extension, sz), _, _) ->
      RHS_block (sz + 1)
  | Uprim (Pduprecord (Record_float, sz), _, _) ->
      RHS_floatblock sz
  | Uprim (Pccall { prim_name; _ }, closure::_, _)
        when prim_name = "caml_check_value_is_closure" ->
      expr_size env closure
  | Usequence(exp, exp') ->
      expr_size env exp'
  | _ -> RHS_nonrec

(* Record application and currying functions *)

let apply_function n =
  Compilenv.need_apply_fun n; "caml_apply" ^ string_of_int n
let curry_function n =
  Compilenv.need_curry_fun n;
  if n >= 0
  then "caml_curry" ^ string_of_int n
  else "caml_tuplify" ^ string_of_int (-n)

(* Comparisons *)

let transl_comparison = function
    Lambda.Ceq -> Ceq
  | Lambda.Cneq -> Cne
  | Lambda.Cge -> Cge
  | Lambda.Cgt -> Cgt
  | Lambda.Cle -> Cle
  | Lambda.Clt -> Clt

(* Translate structured constants *)

let transl_constant = function
  | Uconst_int n ->
      int_const n
  | Uconst_ptr n ->
      if n <= max_repr_int && n >= min_repr_int
      then Cconst_pointer((n lsl 1) + 1)
      else Cconst_natpointer
              (Nativeint.add (Nativeint.shift_left (Nativeint.of_int n) 1) 1n)
  | Uconst_ref (label, _) ->
      Cconst_symbol label

let transl_structured_constant cst =
  let label = Compilenv.new_structured_constant cst ~shared:true in
  Cconst_symbol label

(* Translate constant closures *)

let constant_closures =
  ref ([] : (string * ufunction list * uconstant list) list)

(* Boxed integers *)

let box_int_constant bi n =
  match bi with
    Pnativeint -> Uconst_nativeint n
  | Pint32 -> Uconst_int32 (Nativeint.to_int32 n)
  | Pint64 -> Uconst_int64 (Int64.of_nativeint n)

let operations_boxed_int bi =
  match bi with
    Pnativeint -> "caml_nativeint_ops"
  | Pint32 -> "caml_int32_ops"
  | Pint64 -> "caml_int64_ops"

let alloc_header_boxed_int bi =
  match bi with
    Pnativeint -> alloc_boxedintnat_header
  | Pint32 -> alloc_boxedint32_header
  | Pint64 -> alloc_boxedint64_header

let box_int bi arg =
  match arg with
    Cconst_int n ->
      transl_structured_constant (box_int_constant bi (Nativeint.of_int n))
  | Cconst_natint n ->
      transl_structured_constant (box_int_constant bi n)
  | _ ->
      let arg' =
        if bi = Pint32 && size_int = 8 && big_endian
        then Cop(Clsl, [arg; Cconst_int 32])
        else arg in
      Cop(Calloc, [alloc_header_boxed_int bi;
                   Cconst_symbol(operations_boxed_int bi);
                   arg'])

(* Offsets of the least and most significant words for
   an int64 on a 32 bit target *)
let int64_for_32bit_target_offsets =
  if Arch.big_endian then
    (8, 4)
  else
    (4, 8)

let split_int64_for_32bit_target arg =
  bind "split_int64" arg (fun arg ->
    let least_sig_ofs, most_sig_ofs =
      int64_for_32bit_target_offsets
    in
    let least_sig_addr = Cop (Cadda, [Cconst_int least_sig_ofs; arg]) in
    let most_sig_addr = Cop (Cadda, [Cconst_int most_sig_ofs; arg]) in
    Ctuple [Cop (Cload Thirtytwo_unsigned, [least_sig_addr]);
            Cop (Cload Thirtytwo_unsigned, [most_sig_addr])])

let rec unbox_int bi arg =
  match arg with
    Cop(Calloc, [hdr; ops; Cop(Clsl, [contents; Cconst_int 32])])
    when bi = Pint32 && size_int = 8 && big_endian ->
      (* Force sign-extension of low 32 bits *)
      Cop(Casr, [Cop(Clsl, [contents; Cconst_int 32]); Cconst_int 32])
  | Cop(Calloc, [hdr; ops; contents])
    when bi = Pint32 && size_int = 8 && not big_endian ->
      (* Force sign-extension of low 32 bits *)
      Cop(Casr, [Cop(Clsl, [contents; Cconst_int 32]); Cconst_int 32])
  | Cop(Calloc, [hdr; ops; contents]) ->
      contents
  | Clet(id, exp, body) -> Clet(id, exp, unbox_int bi body)
  | Cifthenelse(cond, e1, e2) ->
      Cifthenelse(cond, unbox_int bi e1, unbox_int bi e2)
  | Csequence(e1, e2) -> Csequence(e1, unbox_int bi e2)
  | Cswitch(e, tbl, el) -> Cswitch(e, tbl, Array.map (unbox_int bi) el)
  | Ccatch(n, ids, e1, e2) -> Ccatch(n, ids, unbox_int bi e1, unbox_int bi e2)
  | Ctrywith(e1, id, e2) -> Ctrywith(unbox_int bi e1, id, unbox_int bi e2)
  | _ ->
      if size_int = 4 && bi = Pint64 then
        split_int64_for_32bit_target arg
      else
        Cop(Cload(if bi = Pint32 then Thirtytwo_signed else Word_int),
            [Cop(Cadda, [arg; Cconst_int size_addr])])

let make_unsigned_int bi arg =
  if bi = Pint32 && size_int = 8
  then Cop(Cand, [arg; Cconst_natint 0xFFFFFFFFn])
  else arg

(* Boxed numbers *)

type boxed_number =
  | Boxed_float
  | Boxed_integer of boxed_integer

let box_number bn arg =
  match bn with
  | Boxed_float -> box_float arg
  | Boxed_integer bi -> box_int bi arg

type env = {
  unboxed_ids : (Ident.t * boxed_number) Ident.tbl;
}

let empty_env =
  {
    unboxed_ids =Ident.empty;
  }

let is_unboxed_id id env =
  try Some (Ident.find_same id env.unboxed_ids)
  with Not_found -> None

let add_unboxed_id id unboxed_id bn env =
  {
    unboxed_ids = Ident.add id (unboxed_id, bn) env.unboxed_ids;
  }


(* Big arrays *)

let bigarray_elt_size = function
    Pbigarray_unknown -> assert false
  | Pbigarray_float32 -> 4
  | Pbigarray_float64 -> 8
  | Pbigarray_sint8 -> 1
  | Pbigarray_uint8 -> 1
  | Pbigarray_sint16 -> 2
  | Pbigarray_uint16 -> 2
  | Pbigarray_int32 -> 4
  | Pbigarray_int64 -> 8
  | Pbigarray_caml_int -> size_int
  | Pbigarray_native_int -> size_int
  | Pbigarray_complex32 -> 8
  | Pbigarray_complex64 -> 16

(* Produces a pointer to the element of the bigarray [b] on the position
   [args].  [args] is given as a list of tagged int expressions, one per array
   dimension. *)
let bigarray_indexing unsafe elt_kind layout b args dbg =
  let check_ba_bound bound idx v =
    Csequence(make_checkbound dbg [bound;idx], v) in
  (* Validates the given multidimensional offset against the array bounds and
     transforms it into a one dimensional offset.  The offsets are expressions
     evaluating to tagged int. *)
  let rec ba_indexing dim_ofs delta_ofs = function
    [] -> assert false
  | [arg] ->
      if unsafe then arg
      else
        bind "idx" arg (fun idx ->
          (* Load the untagged int bound for the given dimension *)
          let bound = Cop(Cload Word_int,[field_address b dim_ofs]) in
          let idxn = untag_int idx in
          check_ba_bound bound idxn idx)
  | arg1 :: argl ->
      (* The remainder of the list is transformed into a one dimensional offset
         *)
      let rem = ba_indexing (dim_ofs + delta_ofs) delta_ofs argl in
      (* Load the untagged int bound for the given dimension *)
      let bound = Cop(Cload Word_int, [field_address b dim_ofs]) in
      if unsafe then add_int (mul_int (decr_int rem) bound) arg1
      else
        bind "idx" arg1 (fun idx ->
          bind "bound" bound (fun bound ->
            let idxn = untag_int idx in
            (* [offset = rem * (tag_int bound) + idx] *)
            let offset = add_int (mul_int (decr_int rem) bound) idx in
            check_ba_bound bound idxn offset)) in
  (* The offset as an expression evaluating to int *)
  let offset =
    match layout with
      Pbigarray_unknown_layout ->
        assert false
    | Pbigarray_c_layout ->
        ba_indexing (4 + List.length args) (-1) (List.rev args)
    | Pbigarray_fortran_layout ->
        ba_indexing 5 1 (List.map (fun idx -> sub_int idx (Cconst_int 2)) args)
  and elt_size =
    bigarray_elt_size elt_kind in
  (* [array_indexing] can simplify the given expressions *)
  array_indexing ~typ:Int (log2 elt_size)
                 (Cop(Cload Word_int, [field_address b 1])) offset

let bigarray_word_kind = function
    Pbigarray_unknown -> assert false
  | Pbigarray_float32 -> Single
  | Pbigarray_float64 -> Double
  | Pbigarray_sint8 -> Byte_signed
  | Pbigarray_uint8 -> Byte_unsigned
  | Pbigarray_sint16 -> Sixteen_signed
  | Pbigarray_uint16 -> Sixteen_unsigned
  | Pbigarray_int32 -> Thirtytwo_signed
  | Pbigarray_int64 -> Word_int
  | Pbigarray_caml_int -> Word_int
  | Pbigarray_native_int -> Word_int
  | Pbigarray_complex32 -> Single
  | Pbigarray_complex64 -> Double

let bigarray_get unsafe elt_kind layout b args dbg =
  bind "ba" b (fun b ->
    match elt_kind with
      Pbigarray_complex32 | Pbigarray_complex64 ->
        let kind = bigarray_word_kind elt_kind in
        let sz = bigarray_elt_size elt_kind / 2 in
        bind "addr" (bigarray_indexing unsafe elt_kind layout b args dbg)
          (fun addr ->
          box_complex
            (Cop(Cload kind, [addr]))
            (Cop(Cload kind, [Cop(Cadda, [addr; Cconst_int sz])])))
    | _ ->
        Cop(Cload (bigarray_word_kind elt_kind),
            [bigarray_indexing unsafe elt_kind layout b args dbg]))

let bigarray_set unsafe elt_kind layout b args newval dbg =
  bind "ba" b (fun b ->
    match elt_kind with
      Pbigarray_complex32 | Pbigarray_complex64 ->
        let kind = bigarray_word_kind elt_kind in
        let sz = bigarray_elt_size elt_kind / 2 in
        bind "newval" newval (fun newv ->
        bind "addr" (bigarray_indexing unsafe elt_kind layout b args dbg)
          (fun addr ->
          Csequence(
            Cop(Cstore kind, [addr; complex_re newv]),
            Cop(Cstore kind,
                [Cop(Cadda, [addr; Cconst_int sz]); complex_im newv]))))
    | _ ->
        Cop(Cstore (bigarray_word_kind elt_kind),
            [bigarray_indexing unsafe elt_kind layout b args dbg; newval]))

let unaligned_load_16 ptr idx =
  if Arch.allow_unaligned_access
  then Cop(Cload Sixteen_unsigned, [add_int ptr idx])
  else
    let v1 = Cop(Cload Byte_unsigned, [add_int ptr idx]) in
    let v2 = Cop(Cload Byte_unsigned,
                 [add_int (add_int ptr idx) (Cconst_int 1)]) in
    let b1, b2 = if Arch.big_endian then v1, v2 else v2, v1 in
    Cop(Cor, [lsl_int b1 (Cconst_int 8); b2])

let unaligned_set_16 ptr idx newval =
  if Arch.allow_unaligned_access
  then Cop(Cstore Sixteen_unsigned, [add_int ptr idx; newval])
  else
    let v1 = Cop(Cand, [Cop(Clsr, [newval; Cconst_int 8]); Cconst_int 0xFF]) in
    let v2 = Cop(Cand, [newval; Cconst_int 0xFF]) in
    let b1, b2 = if Arch.big_endian then v1, v2 else v2, v1 in
    Csequence(
        Cop(Cstore Byte_unsigned, [add_int ptr idx; b1]),
        Cop(Cstore Byte_unsigned,
            [add_int (add_int ptr idx) (Cconst_int 1); b2]))

let unaligned_load_32 ptr idx =
  if Arch.allow_unaligned_access
  then Cop(Cload Thirtytwo_unsigned, [add_int ptr idx])
  else
    let v1 = Cop(Cload Byte_unsigned, [add_int ptr idx]) in
    let v2 = Cop(Cload Byte_unsigned,
                 [add_int (add_int ptr idx) (Cconst_int 1)]) in
    let v3 = Cop(Cload Byte_unsigned,
                 [add_int (add_int ptr idx) (Cconst_int 2)]) in
    let v4 = Cop(Cload Byte_unsigned,
                 [add_int (add_int ptr idx) (Cconst_int 3)]) in
    let b1, b2, b3, b4 =
      if Arch.big_endian
      then v1, v2, v3, v4
      else v4, v3, v2, v1 in
    Cop(Cor,
        [Cop(Cor, [lsl_int b1 (Cconst_int 24); lsl_int b2 (Cconst_int 16)]);
         Cop(Cor, [lsl_int b3 (Cconst_int 8); b4])])

let unaligned_set_32 ptr idx newval =
  if Arch.allow_unaligned_access
  then Cop(Cstore Thirtytwo_unsigned, [add_int ptr idx; newval])
  else
    let v1 =
      Cop(Cand, [Cop(Clsr, [newval; Cconst_int 24]); Cconst_int 0xFF]) in
    let v2 =
      Cop(Cand, [Cop(Clsr, [newval; Cconst_int 16]); Cconst_int 0xFF]) in
    let v3 =
      Cop(Cand, [Cop(Clsr, [newval; Cconst_int 8]); Cconst_int 0xFF]) in
    let v4 = Cop(Cand, [newval; Cconst_int 0xFF]) in
    let b1, b2, b3, b4 =
      if Arch.big_endian
      then v1, v2, v3, v4
      else v4, v3, v2, v1 in
    Csequence(
        Csequence(
            Cop(Cstore Byte_unsigned, [add_int ptr idx; b1]),
            Cop(Cstore Byte_unsigned,
                [add_int (add_int ptr idx) (Cconst_int 1); b2])),
        Csequence(
            Cop(Cstore Byte_unsigned,
                [add_int (add_int ptr idx) (Cconst_int 2); b3]),
            Cop(Cstore Byte_unsigned,
                [add_int (add_int ptr idx) (Cconst_int 3); b4])))

let unaligned_load_64 ptr idx =
  assert(size_int = 8);
  if Arch.allow_unaligned_access
  then Cop(Cload Word_int, [add_int ptr idx])
  else
    let v1 = Cop(Cload Byte_unsigned, [add_int ptr idx]) in
    let v2 = Cop(Cload Byte_unsigned,
                 [add_int (add_int ptr idx) (Cconst_int 1)]) in
    let v3 = Cop(Cload Byte_unsigned,
                 [add_int (add_int ptr idx) (Cconst_int 2)]) in
    let v4 = Cop(Cload Byte_unsigned,
                 [add_int (add_int ptr idx) (Cconst_int 3)]) in
    let v5 = Cop(Cload Byte_unsigned,
                 [add_int (add_int ptr idx) (Cconst_int 4)]) in
    let v6 = Cop(Cload Byte_unsigned,
                 [add_int (add_int ptr idx) (Cconst_int 5)]) in
    let v7 = Cop(Cload Byte_unsigned,
                 [add_int (add_int ptr idx) (Cconst_int 6)]) in
    let v8 = Cop(Cload Byte_unsigned,
                 [add_int (add_int ptr idx) (Cconst_int 7)]) in
    let b1, b2, b3, b4, b5, b6, b7, b8 =
      if Arch.big_endian
      then v1, v2, v3, v4, v5, v6, v7, v8
      else v8, v7, v6, v5, v4, v3, v2, v1 in
    Cop(Cor,
        [Cop(Cor,
             [Cop(Cor, [lsl_int b1 (Cconst_int (8*7));
                        lsl_int b2 (Cconst_int (8*6))]);
              Cop(Cor, [lsl_int b3 (Cconst_int (8*5));
                        lsl_int b4 (Cconst_int (8*4))])]);
         Cop(Cor,
             [Cop(Cor, [lsl_int b5 (Cconst_int (8*3));
                        lsl_int b6 (Cconst_int (8*2))]);
              Cop(Cor, [lsl_int b7 (Cconst_int 8);
                        b8])])])

let unaligned_set_64 ptr idx newval =
  assert(size_int = 8);
  if Arch.allow_unaligned_access
  then Cop(Cstore Word_int, [add_int ptr idx; newval])
  else
    let v1 =
      Cop(Cand, [Cop(Clsr, [newval; Cconst_int (8*7)]); Cconst_int 0xFF]) in
    let v2 =
      Cop(Cand, [Cop(Clsr, [newval; Cconst_int (8*6)]); Cconst_int 0xFF]) in
    let v3 =
      Cop(Cand, [Cop(Clsr, [newval; Cconst_int (8*5)]); Cconst_int 0xFF]) in
    let v4 =
      Cop(Cand, [Cop(Clsr, [newval; Cconst_int (8*4)]); Cconst_int 0xFF]) in
    let v5 =
      Cop(Cand, [Cop(Clsr, [newval; Cconst_int (8*3)]); Cconst_int 0xFF]) in
    let v6 =
      Cop(Cand, [Cop(Clsr, [newval; Cconst_int (8*2)]); Cconst_int 0xFF]) in
    let v7 = Cop(Cand, [Cop(Clsr, [newval; Cconst_int 8]); Cconst_int 0xFF]) in
    let v8 = Cop(Cand, [newval; Cconst_int 0xFF]) in
    let b1, b2, b3, b4, b5, b6, b7, b8 =
      if Arch.big_endian
      then v1, v2, v3, v4, v5, v6, v7, v8
      else v8, v7, v6, v5, v4, v3, v2, v1 in
    Csequence(
        Csequence(
            Csequence(
                Cop(Cstore Byte_unsigned, [add_int ptr idx; b1]),
                Cop(Cstore Byte_unsigned,
                    [add_int (add_int ptr idx) (Cconst_int 1); b2])),
            Csequence(
                Cop(Cstore Byte_unsigned,
                    [add_int (add_int ptr idx) (Cconst_int 2); b3]),
                Cop(Cstore Byte_unsigned,
                    [add_int (add_int ptr idx) (Cconst_int 3); b4]))),
        Csequence(
            Csequence(
                Cop(Cstore Byte_unsigned,
                    [add_int (add_int ptr idx) (Cconst_int 4); b5]),
                Cop(Cstore Byte_unsigned,
                    [add_int (add_int ptr idx) (Cconst_int 5); b6])),
            Csequence(
                Cop(Cstore Byte_unsigned,
                    [add_int (add_int ptr idx) (Cconst_int 6); b7]),
                Cop(Cstore Byte_unsigned,
                    [add_int (add_int ptr idx) (Cconst_int 7); b8]))))

let max_or_zero a =
  bind "size" a (fun a ->
    (* equivalent to
       Cifthenelse(Cop(Ccmpi Cle, [a; Cconst_int 0]), Cconst_int 0, a)

       if a is positive, sign is 0 hence sign_negation is full of 1
                         so sign_negation&a = a
       if a is negative, sign is full of 1 hence sign_negation is 0
                         so sign_negation&a = 0 *)
    let sign = Cop(Casr, [a; Cconst_int (size_int * 8 - 1)]) in
    let sign_negation = Cop(Cxor, [sign; Cconst_int (-1)]) in
    Cop(Cand, [sign_negation; a]))

let check_bound unsafe dbg a1 a2 k =
  if unsafe then k
  else Csequence(make_checkbound dbg [max_or_zero a1;a2], k)

(* Simplification of some primitives into C calls *)

let default_prim name =
  Primitive.simple ~name ~arity:0(*ignored*) ~alloc:true

let simplif_primitive_32bits = function
    Pbintofint Pint64 -> Pccall (default_prim "caml_int64_of_int")
  | Pintofbint Pint64 -> Pccall (default_prim "caml_int64_to_int")
  | Pcvtbint(Pint32, Pint64) -> Pccall (default_prim "caml_int64_of_int32")
  | Pcvtbint(Pint64, Pint32) -> Pccall (default_prim "caml_int64_to_int32")
  | Pcvtbint(Pnativeint, Pint64) ->
      Pccall (default_prim "caml_int64_of_nativeint")
  | Pcvtbint(Pint64, Pnativeint) ->
      Pccall (default_prim "caml_int64_to_nativeint")
  | Pnegbint Pint64 -> Pccall (default_prim "caml_int64_neg")
  | Paddbint Pint64 -> Pccall (default_prim "caml_int64_add")
  | Psubbint Pint64 -> Pccall (default_prim "caml_int64_sub")
  | Pmulbint Pint64 -> Pccall (default_prim "caml_int64_mul")
  | Pdivbint Pint64 -> Pccall (default_prim "caml_int64_div")
  | Pmodbint Pint64 -> Pccall (default_prim "caml_int64_mod")
  | Pandbint Pint64 -> Pccall (default_prim "caml_int64_and")
  | Porbint Pint64 ->  Pccall (default_prim "caml_int64_or")
  | Pxorbint Pint64 -> Pccall (default_prim "caml_int64_xor")
  | Plslbint Pint64 -> Pccall (default_prim "caml_int64_shift_left")
  | Plsrbint Pint64 -> Pccall (default_prim "caml_int64_shift_right_unsigned")
  | Pasrbint Pint64 -> Pccall (default_prim "caml_int64_shift_right")
  | Pbintcomp(Pint64, Lambda.Ceq) -> Pccall (default_prim "caml_equal")
  | Pbintcomp(Pint64, Lambda.Cneq) -> Pccall (default_prim "caml_notequal")
  | Pbintcomp(Pint64, Lambda.Clt) -> Pccall (default_prim "caml_lessthan")
  | Pbintcomp(Pint64, Lambda.Cgt) -> Pccall (default_prim "caml_greaterthan")
  | Pbintcomp(Pint64, Lambda.Cle) -> Pccall (default_prim "caml_lessequal")
  | Pbintcomp(Pint64, Lambda.Cge) -> Pccall (default_prim "caml_greaterequal")
  | Pbigarrayref(unsafe, n, Pbigarray_int64, layout) ->
      Pccall (default_prim ("caml_ba_get_" ^ string_of_int n))
  | Pbigarrayset(unsafe, n, Pbigarray_int64, layout) ->
      Pccall (default_prim ("caml_ba_set_" ^ string_of_int n))
  | Pstring_load_64(_) -> Pccall (default_prim "caml_string_get64")
  | Pstring_set_64(_) -> Pccall (default_prim "caml_string_set64")
  | Pbigstring_load_64(_) -> Pccall (default_prim "caml_ba_uint8_get64")
  | Pbigstring_set_64(_) -> Pccall (default_prim "caml_ba_uint8_set64")
  | Pbbswap Pint64 -> Pccall (default_prim "caml_int64_bswap")
  | p -> p

let simplif_primitive p =
  match p with
  | Pduprecord _ ->
      Pccall (default_prim "caml_obj_dup")
  | Pbigarrayref(unsafe, n, Pbigarray_unknown, layout) ->
      Pccall (default_prim ("caml_ba_get_" ^ string_of_int n))
  | Pbigarrayset(unsafe, n, Pbigarray_unknown, layout) ->
      Pccall (default_prim ("caml_ba_set_" ^ string_of_int n))
  | Pbigarrayref(unsafe, n, kind, Pbigarray_unknown_layout) ->
      Pccall (default_prim ("caml_ba_get_" ^ string_of_int n))
  | Pbigarrayset(unsafe, n, kind, Pbigarray_unknown_layout) ->
      Pccall (default_prim ("caml_ba_set_" ^ string_of_int n))
  | p ->
      if size_int = 8 then p else simplif_primitive_32bits p

(* Build switchers both for constants and blocks *)

let transl_isout h arg = tag_int (Cop(Ccmpa Clt, [h ; arg]))

(* Build an actual switch (ie jump table) *)

module SArgBlocks =
struct
  type primitive = operation

  let eqint = Ccmpi Ceq
  let neint = Ccmpi Cne
  let leint = Ccmpi Cle
  let ltint = Ccmpi Clt
  let geint = Ccmpi Cge
  let gtint = Ccmpi Cgt

  type act = expression

  let make_const i =  Cconst_int i
  let make_prim p args = Cop (p,args)
  let make_offset arg n = add_const arg n
  let make_isout h arg =  Cop (Ccmpa Clt, [h ; arg])
  let make_isin h arg =  Cop (Ccmpa Cge, [h ; arg])
  let make_if cond ifso ifnot = Cifthenelse (cond, ifso, ifnot)
  let make_switch arg cases actions = Cswitch (arg,cases,actions)
  let bind arg body = bind "switcher" arg body

  let make_catch handler = match handler with
  | Cexit (i,[]) -> i,fun e -> e
  | _ ->
      let i = next_raise_count () in
(*
      Printf.eprintf  "SHARE CMM: %i\n" i ;
      Printcmm.expression Format.str_formatter handler ;
      Printf.eprintf "%s\n" (Format.flush_str_formatter ()) ;
*)
      i,
      (fun body -> match body with
      | Cexit (j,_) ->
          if i=j then handler
          else body
      | _ ->  Ccatch (i,[],body,handler))

  let make_exit i = Cexit (i,[])

end

(* cmm store, as sharing as normally been detected in previous
   phases, we only share exits *)
module StoreExp =
  Switch.Store
    (struct
      type t = expression
      type key = int
      let make_key = function
        | Cexit (i,[]) -> Some i
        | _ -> None
    end)

module SwitcherBlocks = Switch.Make(SArgBlocks)

(* Int switcher, arg in [low..high],
   cases is list of individual cases, and is sorted by first component *)

let transl_int_switch arg low high cases default = match cases with
| [] -> assert false
| _::_ ->
    let store = StoreExp.mk_store () in
    assert (store.Switch.act_store default = 0) ;
    let cases =
      List.map
        (fun (i,act) -> i,store.Switch.act_store act)
        cases in
    let rec inters plow phigh pact = function
      | [] ->
          if phigh = high then [plow,phigh,pact]
          else [(plow,phigh,pact); (phigh+1,high,0) ]
      | (i,act)::rem ->
          if i = phigh+1 then
            if pact = act then
              inters plow i pact rem
            else
              (plow,phigh,pact)::inters i i act rem
          else (* insert default *)
            if pact = 0 then
              if act = 0 then
                inters plow i 0 rem
              else
                (plow,i-1,pact)::
                inters i i act rem
            else (* pact <> 0 *)
              (plow,phigh,pact)::
              begin
                if act = 0 then inters (phigh+1) i 0 rem
                else (phigh+1,i-1,0)::inters i i act rem
              end in
    let inters = match cases with
    | [] -> assert false
    | (k0,act0)::rem ->
        if k0 = low then inters k0 k0 act0 rem
        else inters low (k0-1) 0 cases in
    bind "switcher" arg
      (fun a ->
        SwitcherBlocks.zyva
          (low,high)
          a
          (Array.of_list inters) store)


(* Auxiliary functions for optimizing "let" of boxed numbers (floats and
   boxed integers *)

type unboxed_number_kind =
    No_unboxing
  | Boxed of boxed_number
  | No_result (* expression never returns a result *)

let unboxed_number_kind_of_unbox = function
  | Same_as_ocaml_repr -> No_unboxing
  | Unboxed_float -> Boxed Boxed_float
  | Unboxed_integer bi -> Boxed (Boxed_integer bi)
  | Untagged_int -> No_unboxing

let rec is_unboxed_number env e =
  (* Given unboxed_number_kind from two branches of the code, returns the
     resulting unboxed_number_kind *)
  let join k1 e =
    match k1, is_unboxed_number env e with
    | Boxed b1, Boxed b2 when b1 = b2 -> Boxed b1
    | No_result, k | k, No_result ->
        k (* if a branch never returns, it is safe to unbox it *)
    | _, _ -> No_unboxing
  in
  match e with
<<<<<<< HEAD
  | Uconst(Uconst_ref(_, Some (Uconst_float _))) -> Boxed Boxed_float
  | Uconst(Uconst_ref(_, Some (Uconst_int32 _))) -> Boxed (Boxed_integer Pint32)
  | Uconst(Uconst_ref(_, Some (Uconst_int64 _))) -> Boxed (Boxed_integer Pint64)
  | Uconst(Uconst_ref(_, Some (Uconst_nativeint _))) ->
=======
  | Uvar id ->
      begin match is_unboxed_id id env with
      | None -> No_unboxing
      | Some (_, bn) -> Boxed bn
      end

  | Uconst(Uconst_ref(_, Uconst_float _)) -> Boxed Boxed_float
  | Uconst(Uconst_ref(_, Uconst_int32 _)) -> Boxed (Boxed_integer Pint32)
  | Uconst(Uconst_ref(_, Uconst_int64 _)) -> Boxed (Boxed_integer Pint64)
  | Uconst(Uconst_ref(_, Uconst_nativeint _)) ->
>>>>>>> bf2033e1
      Boxed (Boxed_integer Pnativeint)
  | Uprim(p, _, _) ->
      begin match simplif_primitive p with
        | Pccall p -> unboxed_number_kind_of_unbox p.prim_native_repr_res
        | Pfloatfield _ -> Boxed Boxed_float
        | Pfloatofint -> Boxed Boxed_float
        | Pnegfloat -> Boxed Boxed_float
        | Pabsfloat -> Boxed Boxed_float
        | Paddfloat -> Boxed Boxed_float
        | Psubfloat -> Boxed Boxed_float
        | Pmulfloat -> Boxed Boxed_float
        | Pdivfloat -> Boxed Boxed_float
        | Parrayrefu Pfloatarray -> Boxed Boxed_float
        | Parrayrefs Pfloatarray -> Boxed Boxed_float
        | Pbintofint bi -> Boxed (Boxed_integer bi)
        | Pcvtbint(src, dst) -> Boxed (Boxed_integer dst)
        | Pnegbint bi -> Boxed (Boxed_integer bi)
        | Paddbint bi -> Boxed (Boxed_integer bi)
        | Psubbint bi -> Boxed (Boxed_integer bi)
        | Pmulbint bi -> Boxed (Boxed_integer bi)
        | Pdivbint bi -> Boxed (Boxed_integer bi)
        | Pmodbint bi -> Boxed (Boxed_integer bi)
        | Pandbint bi -> Boxed (Boxed_integer bi)
        | Porbint bi -> Boxed (Boxed_integer bi)
        | Pxorbint bi -> Boxed (Boxed_integer bi)
        | Plslbint bi -> Boxed (Boxed_integer bi)
        | Plsrbint bi -> Boxed (Boxed_integer bi)
        | Pasrbint bi -> Boxed (Boxed_integer bi)
        | Pbigarrayref(_, _, (Pbigarray_float32 | Pbigarray_float64), _) ->
            Boxed Boxed_float
        | Pbigarrayref(_, _, Pbigarray_int32, _) -> Boxed (Boxed_integer Pint32)
        | Pbigarrayref(_, _, Pbigarray_int64, _) -> Boxed (Boxed_integer Pint64)
        | Pbigarrayref(_, _, Pbigarray_native_int,_) ->
            Boxed (Boxed_integer Pnativeint)
        | Pstring_load_32(_) -> Boxed (Boxed_integer Pint32)
        | Pstring_load_64(_) -> Boxed (Boxed_integer Pint64)
        | Pbigstring_load_32(_) -> Boxed (Boxed_integer Pint32)
        | Pbigstring_load_64(_) -> Boxed (Boxed_integer Pint64)
        | Pbbswap bi -> Boxed (Boxed_integer bi)
        | Praise _ -> No_result
        | _ -> No_unboxing
      end
  | Ulet (_, _, e) | Uletrec (_, e) | Usequence (_, e) ->
      is_unboxed_number env e
  | Uswitch (_, switch) ->
      let k = Array.fold_left join No_result switch.us_actions_consts in
      Array.fold_left join k switch.us_actions_blocks
  | Ustringswitch (_, actions, default_opt) ->
      let k = List.fold_left (fun k (_, e) -> join k e) No_result actions in
      begin match default_opt with
        None -> k
      | Some default -> join k default
      end
  | Ustaticfail _ -> No_result
  | Uifthenelse (_, e1, e2) | Ucatch (_, _, e1, e2) | Utrywith (e1, _, e2) ->
      join (is_unboxed_number env e1) e2
  | _ -> No_unboxing

(* Translate an expression *)

let functions = (Queue.create() : ufunction Queue.t)

let strmatch_compile =
  let module S =
    Strmatch.Make
      (struct
        let string_block_length = get_size
        let transl_switch = transl_int_switch
      end) in
  S.compile

let rec transl env e =
  match e with
    Uvar id ->
      begin match is_unboxed_id id env with
      | None -> Cvar id
      | Some (unboxed_id, bn) -> box_number bn (Cvar unboxed_id)
      end
  | Uconst sc ->
      transl_constant sc
  | Uclosure(fundecls, []) ->
      let lbl = Compilenv.new_const_symbol() in
      constant_closures := (lbl, fundecls, []) :: !constant_closures;
      List.iter (fun f -> Queue.add f functions) fundecls;
      Cconst_symbol lbl
  | Uclosure(fundecls, clos_vars) ->
      let block_size =
        fundecls_size fundecls + List.length clos_vars in
      let rec transl_fundecls pos = function
          [] ->
            List.map (transl env) clos_vars
        | f :: rem ->
            Queue.add f functions;
            let header =
              if pos = 0
              then alloc_closure_header block_size
              else alloc_infix_header pos in
            if f.arity <= 1 then
              header ::
              Cconst_symbol f.label ::
              int_const f.arity ::
              transl_fundecls (pos + 3) rem
            else
              header ::
              Cconst_symbol(curry_function f.arity) ::
              int_const f.arity ::
              Cconst_symbol f.label ::
              transl_fundecls (pos + 4) rem in
      Cop(Calloc, transl_fundecls 0 fundecls)
  | Uoffset(arg, offset) ->
      (* produces a valid Caml value, pointing just after an infix header *)
      let ptr = transl env arg in
      if offset = 0
      then ptr
      else Cop(Caddv, [ptr; Cconst_int(offset * size_addr)])
  | Udirect_apply(lbl, args, dbg) ->
      Cop(Capply(typ_val, dbg), Cconst_symbol lbl :: List.map (transl env) args)
  | Ugeneric_apply(clos, [arg], dbg) ->
      bind "fun" (transl env clos) (fun clos ->
        Cop(Capply(typ_val, dbg), [get_field clos 0; transl env arg; clos]))
  | Ugeneric_apply(clos, args, dbg) ->
      let arity = List.length args in
      let cargs = Cconst_symbol(apply_function arity) ::
        List.map (transl env) (args @ [clos]) in
      Cop(Capply(typ_val, dbg), cargs)
  | Usend(kind, met, obj, args, dbg) ->
      let call_met obj args clos =
        if args = [] then
          Cop(Capply(typ_val, dbg), [get_field clos 0;obj;clos])
        else
          let arity = List.length args + 1 in
          let cargs = Cconst_symbol(apply_function arity) :: obj ::
            (List.map (transl env) args) @ [clos] in
          Cop(Capply(typ_val, dbg), cargs)
      in
      bind "obj" (transl env obj) (fun obj ->
        match kind, args with
          Self, _ ->
            bind "met" (lookup_label obj (transl env met)) (call_met obj args)
        | Cached, cache :: pos :: args ->
            call_cached_method obj
              (transl env met) (transl env cache) (transl env pos)
              (List.map (transl env) args) dbg
        | _ ->
            bind "met" (lookup_tag obj (transl env met)) (call_met obj args))
  | Ulet(id, exp, body) ->
      transl_let env id exp body
  | Uletrec(bindings, body) ->
      transl_letrec env bindings (transl env body)

  (* Primitives *)
  | Uprim(prim, args, dbg) ->
      begin match (simplif_primitive prim, args) with
        (Pgetglobal id, []) ->
          Cconst_symbol (Ident.name id)
      | (Pmakeblock(tag, mut), []) ->
          assert false
      | (Pmakeblock(tag, mut), args) ->
          make_alloc tag (List.map (transl env) args)
      | (Pccall prim, args) ->
          transl_ccall env prim args dbg
      | (Pmakearray kind, []) ->
          transl_structured_constant (Uconst_block(0, []))
      | (Pmakearray kind, args) ->
          begin match kind with
            Pgenarray ->
              Cop(Cextcall("caml_make_array", typ_val, true, Debuginfo.none),
                  [make_alloc 0 (List.map (transl env) args)])
          | Paddrarray | Pintarray ->
              make_alloc 0 (List.map (transl env) args)
          | Pfloatarray ->
              make_float_alloc Obj.double_array_tag
                              (List.map (transl_unbox_float env) args)
          end
      | (Pbigarrayref(unsafe, num_dims, elt_kind, layout), arg1 :: argl) ->
          let elt =
            bigarray_get unsafe elt_kind layout
              (transl env arg1) (List.map (transl env) argl) dbg in
          begin match elt_kind with
            Pbigarray_float32 | Pbigarray_float64 -> box_float elt
          | Pbigarray_complex32 | Pbigarray_complex64 -> elt
          | Pbigarray_int32 -> box_int Pint32 elt
          | Pbigarray_int64 -> box_int Pint64 elt
          | Pbigarray_native_int -> box_int Pnativeint elt
          | Pbigarray_caml_int -> force_tag_int elt
          | _ -> tag_int elt
          end
      | (Pbigarrayset(unsafe, num_dims, elt_kind, layout), arg1 :: argl) ->
          let (argidx, argnewval) = split_last argl in
          return_unit(bigarray_set unsafe elt_kind layout
            (transl env arg1)
            (List.map (transl env) argidx)
            (match elt_kind with
              Pbigarray_float32 | Pbigarray_float64 ->
                transl_unbox_float env argnewval
            | Pbigarray_complex32 | Pbigarray_complex64 -> transl env argnewval
            | Pbigarray_int32 -> transl_unbox_int env Pint32 argnewval
            | Pbigarray_int64 -> transl_unbox_int env Pint64 argnewval
            | Pbigarray_native_int -> transl_unbox_int env Pnativeint argnewval
            | _ -> untag_int (transl env argnewval))
            dbg)
      | (Pbigarraydim(n), [b]) ->
          let dim_ofs = 4 + n in
          tag_int (Cop(Cload Word_int, [field_address (transl env b) dim_ofs]))
      | (p, [arg]) ->
          transl_prim_1 env p arg dbg
      | (p, [arg1; arg2]) ->
          transl_prim_2 env p arg1 arg2 dbg
      | (p, [arg1; arg2; arg3]) ->
          transl_prim_3 env p arg1 arg2 arg3 dbg
      | (_, _) ->
          fatal_error "Cmmgen.transl:prim"
      end

  (* Control structures *)
  | Uswitch(arg, s) ->
      (* As in the bytecode interpreter, only matching against constants
         can be checked *)
      if Array.length s.us_index_blocks = 0 then
        Cswitch
          (untag_int (transl env arg),
           s.us_index_consts,
           Array.map (transl env) s.us_actions_consts)
      else if Array.length s.us_index_consts = 0 then
        transl_switch env (get_tag (transl env arg))
          s.us_index_blocks s.us_actions_blocks
      else
        bind "switch" (transl env arg) (fun arg ->
          Cifthenelse(
          Cop(Cand, [arg; Cconst_int 1]),
          transl_switch env
            (untag_int arg) s.us_index_consts s.us_actions_consts,
          transl_switch env
            (get_tag arg) s.us_index_blocks s.us_actions_blocks))
  | Ustringswitch(arg,sw,d) ->
      bind "switch" (transl env arg)
        (fun arg ->
          strmatch_compile arg (Misc.may_map (transl env) d)
            (List.map (fun (s,act) -> s,transl env act) sw))
  | Ustaticfail (nfail, args) ->
      Cexit (nfail, List.map (transl env) args)
  | Ucatch(nfail, [], body, handler) ->
      make_catch nfail (transl env body) (transl env handler)
  | Ucatch(nfail, ids, body, handler) ->
      Ccatch(nfail, ids, transl env body, transl env handler)
  | Utrywith(body, exn, handler) ->
      Ctrywith(transl env body, exn, transl env handler)
  | Uifthenelse(Uprim(Pnot, [arg], _), ifso, ifnot) ->
      transl env (Uifthenelse(arg, ifnot, ifso))
  | Uifthenelse(cond, ifso, Ustaticfail (nfail, [])) ->
      exit_if_false env cond (transl env ifso) nfail
  | Uifthenelse(cond, Ustaticfail (nfail, []), ifnot) ->
      exit_if_true env cond nfail (transl env ifnot)
  | Uifthenelse(Uprim(Psequand, _, _) as cond, ifso, ifnot) ->
      let raise_num = next_raise_count () in
      make_catch
        raise_num
        (exit_if_false env cond (transl env ifso) raise_num)
        (transl env ifnot)
  | Uifthenelse(Uprim(Psequor, _, _) as cond, ifso, ifnot) ->
      let raise_num = next_raise_count () in
      make_catch
        raise_num
        (exit_if_true env cond raise_num (transl env ifnot))
        (transl env ifso)
  | Uifthenelse (Uifthenelse (cond, condso, condnot), ifso, ifnot) ->
      let num_true = next_raise_count () in
      make_catch
        num_true
        (make_catch2
           (fun shared_false ->
             Cifthenelse
               (test_bool (transl env cond),
                exit_if_true env condso num_true shared_false,
                exit_if_true env condnot num_true shared_false))
           (transl env ifnot))
        (transl env ifso)
  | Uifthenelse(cond, ifso, ifnot) ->
      Cifthenelse(test_bool(transl env cond), transl env ifso, transl env ifnot)
  | Usequence(exp1, exp2) ->
      Csequence(remove_unit(transl env exp1), transl env exp2)
  | Uwhile(cond, body) ->
      let raise_num = next_raise_count () in
      return_unit
        (Ccatch
           (raise_num, [],
            Cloop(exit_if_false env cond
                    (remove_unit(transl env body)) raise_num),
            Ctuple []))
  | Ufor(id, low, high, dir, body) ->
      let tst = match dir with Upto -> Cgt   | Downto -> Clt in
      let inc = match dir with Upto -> Caddi | Downto -> Csubi in
      let raise_num = next_raise_count () in
      let id_prev = Ident.rename id in
      return_unit
        (Clet
           (id, transl env low,
            bind_nonvar "bound" (transl env high) (fun high ->
              Ccatch
                (raise_num, [],
                 Cifthenelse
                   (Cop(Ccmpi tst, [Cvar id; high]), Cexit (raise_num, []),
                    Cloop
                      (Csequence
                         (remove_unit(transl env body),
                         Clet(id_prev, Cvar id,
                          Csequence
                            (Cassign(id,
                               Cop(inc, [Cvar id; Cconst_int 2])),
                             Cifthenelse
                               (Cop(Ccmpi Ceq, [Cvar id_prev; high]),
                                Cexit (raise_num,[]), Ctuple [])))))),
                 Ctuple []))))
  | Uassign(id, exp) ->
<<<<<<< HEAD
      return_unit(Cassign(id, transl exp))
  | Uunreachable ->
      Cop(Cload Word_int, [Cconst_int 0])
=======
      begin match is_unboxed_id id env with
      | None ->
          return_unit (Cassign(id, transl env exp))
      | Some (unboxed_id, bn) ->
          return_unit(Cassign(unboxed_id, transl_unbox_number env bn exp))
      end
>>>>>>> bf2033e1

and transl_ccall env prim args dbg =
  let transl_arg native_repr arg =
    match native_repr with
    | Same_as_ocaml_repr -> transl env arg
    | Unboxed_float -> transl_unbox_float env arg
    | Unboxed_integer bi -> transl_unbox_int env bi arg
    | Untagged_int -> untag_int (transl env arg)
  in
  let rec transl_args native_repr_args args =
    match native_repr_args, args with
    | [], args ->
        (* We don't require the two lists to be of the same length as
           [default_prim] always sets the arity to [0]. *)
        List.map (transl env) args
    | _, [] -> assert false
    | native_repr :: native_repr_args, arg :: args ->
        transl_arg native_repr arg :: transl_args native_repr_args args
  in
  let typ_res, wrap_result =
    match prim.prim_native_repr_res with
    | Same_as_ocaml_repr -> (typ_val, fun x -> x)
    | Unboxed_float -> (typ_float, box_float)
    | Unboxed_integer Pint64 when size_int = 4 -> ([|Int; Int|], box_int Pint64)
    | Unboxed_integer bi -> (typ_int, box_int bi)
    | Untagged_int -> (typ_int, tag_int)
  in
  let args = transl_args prim.prim_native_repr_args args in
  wrap_result
    (Cop(Cextcall(Primitive.native_name prim,
                  typ_res, prim.prim_alloc, dbg), args))

and transl_prim_1 env p arg dbg =
  match p with
  (* Generic operations *)
    Pidentity ->
      transl env arg
  | Pignore ->
      return_unit(remove_unit (transl env arg))
  (* Heap operations *)
  | Pfield n ->
      get_field (transl env arg) n
  | Pfloatfield n ->
      let ptr = transl env arg in
      box_float(
        Cop(Cload Double_u,
            [if n = 0 then ptr
                       else Cop(Cadda, [ptr; Cconst_int(n * size_float)])]))
  | Pint_as_pointer ->
     Cop(Caddi, [transl env arg; Cconst_int (-1)])
     (* always a pointer outside the heap *)
  (* Exceptions *)
  | Praise k ->
      Cop(Craise (k, dbg), [transl env arg])
  (* Integer operations *)
  | Pnegint ->
      Cop(Csubi, [Cconst_int 2; transl env arg])
  | Pctconst c ->
      let const_of_bool b = tag_int (Cconst_int (if b then 1 else 0)) in
      begin
        match c with
        | Big_endian -> const_of_bool Arch.big_endian
        | Word_size -> tag_int (Cconst_int (8*Arch.size_int))
        | Int_size -> tag_int (Cconst_int ((8*Arch.size_int) - 1))
        | Max_wosize ->
            tag_int (Cconst_int ((1 lsl ((8*Arch.size_int) - 10)) - 1 ))
        | Ostype_unix -> const_of_bool (Sys.os_type = "Unix")
        | Ostype_win32 -> const_of_bool (Sys.os_type = "Win32")
        | Ostype_cygwin -> const_of_bool (Sys.os_type = "Cygwin")
      end
  | Poffsetint n ->
      if no_overflow_lsl n 1 then
        add_const (transl env arg) (n lsl 1)
      else
        transl_prim_2 env Paddint arg (Uconst (Uconst_int n))
                      Debuginfo.none
  | Poffsetref n ->
      return_unit
        (bind "ref" (transl env arg) (fun arg ->
          Cop(Cstore Word_int,
              [arg; add_const (Cop(Cload Word_int, [arg])) (n lsl 1)])))
  (* Floating-point operations *)
  | Pfloatofint ->
      box_float(Cop(Cfloatofint, [untag_int(transl env arg)]))
  | Pintoffloat ->
     tag_int(Cop(Cintoffloat, [transl_unbox_float env arg]))
  | Pnegfloat ->
      box_float(Cop(Cnegf, [transl_unbox_float env arg]))
  | Pabsfloat ->
      box_float(Cop(Cabsf, [transl_unbox_float env arg]))
  (* String operations *)
  | Pstringlength ->
      tag_int(string_length (transl env arg))
  (* Array operations *)
  | Parraylength kind ->
      begin match kind with
        Pgenarray ->
          let len =
            if wordsize_shift = numfloat_shift then
              Cop(Clsr, [header(transl env arg); Cconst_int wordsize_shift])
            else
              bind "header" (header(transl env arg)) (fun hdr ->
                Cifthenelse(is_addr_array_hdr hdr,
                            Cop(Clsr, [hdr; Cconst_int wordsize_shift]),
                            Cop(Clsr, [hdr; Cconst_int numfloat_shift]))) in
          Cop(Cor, [len; Cconst_int 1])
      | Paddrarray | Pintarray ->
          Cop(Cor, [addr_array_length(header(transl env arg)); Cconst_int 1])
      | Pfloatarray ->
          Cop(Cor, [float_array_length(header(transl env arg)); Cconst_int 1])
      end
  (* Boolean operations *)
  | Pnot ->
      Cop(Csubi, [Cconst_int 4; transl env arg]) (* 1 -> 3, 3 -> 1 *)
  (* Test integer/block *)
  | Pisint ->
      tag_int(Cop(Cand, [transl env arg; Cconst_int 1]))
  (* Boxed integers *)
  | Pbintofint bi ->
      box_int bi (untag_int (transl env arg))
  | Pintofbint bi ->
      force_tag_int (transl_unbox_int env bi arg)
  | Pcvtbint(bi1, bi2) ->
      box_int bi2 (transl_unbox_int env bi1 arg)
  | Pnegbint bi ->
      box_int bi (Cop(Csubi, [Cconst_int 0; transl_unbox_int env bi arg]))
  | Pbbswap bi ->
      let prim = match bi with
        | Pnativeint -> "nativeint"
        | Pint32 -> "int32"
        | Pint64 -> "int64" in
      box_int bi (Cop(Cextcall(Printf.sprintf "caml_%s_direct_bswap" prim,
                               typ_int, false, Debuginfo.none),
                      [transl_unbox_int env bi arg]))
  | Pbswap16 ->
      tag_int (Cop(Cextcall("caml_bswap16_direct", typ_int, false,
                            Debuginfo.none),
                   [untag_int (transl env arg)]))
  | _ ->
      fatal_error "Cmmgen.transl_prim_1"

and transl_prim_2 env p arg1 arg2 dbg =
  match p with
  (* Heap operations *)
    Psetfield(n, ptr) ->
      if ptr then
        return_unit(Cop(Cextcall("caml_modify", typ_void, false,Debuginfo.none),
                        [field_address (transl env arg1) n; transl env arg2]))
      else
        return_unit(set_field (transl env arg1) n (transl env arg2))
  | Psetfloatfield n ->
      let ptr = transl env arg1 in
      return_unit(
        Cop(Cstore Double_u,
            [if n = 0 then ptr
                       else Cop(Cadda, [ptr; Cconst_int(n * size_float)]);
                   transl_unbox_float env arg2]))

  (* Boolean operations *)
  | Psequand ->
      Cifthenelse(test_bool(transl env arg1), transl env arg2, Cconst_int 1)
      (* let id = Ident.create "res1" in
      Clet(id, transl env arg1,
           Cifthenelse(test_bool(Cvar id), transl env arg2, Cvar id)) *)
  | Psequor ->
      Cifthenelse(test_bool(transl env arg1), Cconst_int 3, transl env arg2)

  (* Integer operations *)
  | Paddint ->
      decr_int(add_int (transl env arg1) (transl env arg2))
  | Psubint ->
      incr_int(sub_int (transl env arg1) (transl env arg2))
  | Pmulint ->
     begin
       (* decrementing the non-constant part helps when the multiplication is
          followed by an addition;
          for example, using this trick compiles (100 * a + 7) into
            (+ ( * a 100) -85)
          rather than
            (+ ( * 200 (>>s a 1)) 15)
        *)
       match transl env arg1, transl env arg2 with
         | Cconst_int _ as c1, c2 ->
             incr_int (mul_int (untag_int c1) (decr_int c2))
         | c1, c2 -> incr_int (mul_int (decr_int c1) (untag_int c2))
     end
  | Pdivint ->
      tag_int(div_int (untag_int(transl env arg1)) (untag_int(transl env arg2)) dbg)
  | Pmodint ->
      tag_int(mod_int (untag_int(transl env arg1)) (untag_int(transl env arg2)) dbg)
  | Pandint ->
      Cop(Cand, [transl env arg1; transl env arg2])
  | Porint ->
      Cop(Cor, [transl env arg1; transl env arg2])
  | Pxorint ->
      Cop(Cor, [Cop(Cxor, [ignore_low_bit_int(transl env arg1);
                           ignore_low_bit_int(transl env arg2)]);
                Cconst_int 1])
  | Plslint ->
      incr_int(lsl_int (decr_int(transl env arg1)) (untag_int(transl env arg2)))
  | Plsrint ->
      Cop(Cor, [lsr_int (transl env arg1) (untag_int(transl env arg2));
                Cconst_int 1])
  | Pasrint ->
      Cop(Cor, [asr_int (transl env arg1) (untag_int(transl env arg2));
                Cconst_int 1])
  | Pintcomp cmp ->
      tag_int(Cop(Ccmpi(transl_comparison cmp),
                  [transl env arg1; transl env arg2]))
  | Pisout ->
      transl_isout (transl env arg1) (transl env arg2)
  (* Float operations *)
  | Paddfloat ->
      box_float(Cop(Caddf,
                    [transl_unbox_float env arg1; transl_unbox_float env arg2]))
  | Psubfloat ->
      box_float(Cop(Csubf,
                    [transl_unbox_float env arg1; transl_unbox_float env arg2]))
  | Pmulfloat ->
      box_float(Cop(Cmulf,
                    [transl_unbox_float env arg1; transl_unbox_float env arg2]))
  | Pdivfloat ->
      box_float(Cop(Cdivf,
                    [transl_unbox_float env arg1; transl_unbox_float env arg2]))
  | Pfloatcomp cmp ->
      tag_int(Cop(Ccmpf(transl_comparison cmp),
                  [transl_unbox_float env arg1; transl_unbox_float env arg2]))

  (* String operations *)
  | Pstringrefu ->
      tag_int(Cop(Cload Byte_unsigned,
                  [add_int (transl env arg1) (untag_int(transl env arg2))]))
  | Pstringrefs ->
      tag_int
        (bind "str" (transl env arg1) (fun str ->
          bind "index" (untag_int (transl env arg2)) (fun idx ->
            Csequence(
              make_checkbound dbg [string_length str; idx],
              Cop(Cload Byte_unsigned, [add_int str idx])))))

  | Pstring_load_16(unsafe) ->
     tag_int
       (bind "str" (transl env arg1) (fun str ->
        bind "index" (untag_int (transl env arg2)) (fun idx ->
          check_bound unsafe dbg (sub_int (string_length str) (Cconst_int 1))
                      idx (unaligned_load_16 str idx))))

  | Pbigstring_load_16(unsafe) ->
     tag_int
       (bind "ba" (transl env arg1) (fun ba ->
        bind "index" (untag_int (transl env arg2)) (fun idx ->
        bind "ba_data" (Cop(Cload Word_int, [field_address ba 1]))
         (fun ba_data ->
          check_bound unsafe dbg (sub_int (Cop(Cload Word_int,
                                               [field_address ba 5]))
                                          (Cconst_int 1)) idx
                      (unaligned_load_16 ba_data idx)))))

  | Pstring_load_32(unsafe) ->
     box_int Pint32
       (bind "str" (transl env arg1) (fun str ->
        bind "index" (untag_int (transl env arg2)) (fun idx ->
          check_bound unsafe dbg (sub_int (string_length str) (Cconst_int 3))
                      idx (unaligned_load_32 str idx))))

  | Pbigstring_load_32(unsafe) ->
     box_int Pint32
       (bind "ba" (transl env arg1) (fun ba ->
        bind "index" (untag_int (transl env arg2)) (fun idx ->
        bind "ba_data" (Cop(Cload Word_int, [field_address ba 1]))
         (fun ba_data ->
          check_bound unsafe dbg (sub_int (Cop(Cload Word_int,
                                               [field_address ba 5]))
                                          (Cconst_int 3)) idx
                      (unaligned_load_32 ba_data idx)))))

  | Pstring_load_64(unsafe) ->
     box_int Pint64
       (bind "str" (transl env arg1) (fun str ->
        bind "index" (untag_int (transl env arg2)) (fun idx ->
          check_bound unsafe dbg (sub_int (string_length str) (Cconst_int 7))
                      idx (unaligned_load_64 str idx))))

  | Pbigstring_load_64(unsafe) ->
     box_int Pint64
       (bind "ba" (transl env arg1) (fun ba ->
        bind "index" (untag_int (transl env arg2)) (fun idx ->
        bind "ba_data" (Cop(Cload Word_int, [field_address ba 1]))
         (fun ba_data ->
          check_bound unsafe dbg (sub_int (Cop(Cload Word_int,
                                               [field_address ba 5]))
                                          (Cconst_int 7)) idx
                      (unaligned_load_64 ba_data idx)))))

  (* Array operations *)
  | Parrayrefu kind ->
      begin match kind with
        Pgenarray ->
          bind "arr" (transl env arg1) (fun arr ->
            bind "index" (transl env arg2) (fun idx ->
              Cifthenelse(is_addr_array_ptr arr,
                          addr_array_ref arr idx,
                          float_array_ref arr idx)))
      | Paddrarray ->
          addr_array_ref (transl env arg1) (transl env arg2)
      | Pintarray ->
          int_array_ref (transl env arg1) (transl env arg2)
      | Pfloatarray ->
          float_array_ref (transl env arg1) (transl env arg2)
      end
  | Parrayrefs kind ->
      begin match kind with
      | Pgenarray ->
          bind "index" (transl env arg2) (fun idx ->
          bind "arr" (transl env arg1) (fun arr ->
          bind "header" (header arr) (fun hdr ->
            if wordsize_shift = numfloat_shift then
              Csequence(make_checkbound dbg [addr_array_length hdr; idx],
                        Cifthenelse(is_addr_array_hdr hdr,
                                    addr_array_ref arr idx,
                                    float_array_ref arr idx))
            else
              Cifthenelse(is_addr_array_hdr hdr,
                Csequence(make_checkbound dbg [addr_array_length hdr; idx],
                          addr_array_ref arr idx),
                Csequence(make_checkbound dbg [float_array_length hdr; idx],
                          float_array_ref arr idx)))))
      | Paddrarray ->
          bind "index" (transl env arg2) (fun idx ->
          bind "arr" (transl env arg1) (fun arr ->
            Csequence(make_checkbound dbg [addr_array_length(header arr); idx],
                      addr_array_ref arr idx)))
      | Pintarray ->
          bind "index" (transl env arg2) (fun idx ->
          bind "arr" (transl env arg1) (fun arr ->
            Csequence(make_checkbound dbg [addr_array_length(header arr); idx],
                      int_array_ref arr idx)))
      | Pfloatarray ->
          box_float(
            bind "index" (transl env arg2) (fun idx ->
            bind "arr" (transl env arg1) (fun arr ->
              Csequence(make_checkbound dbg
                                        [float_array_length(header arr); idx],
                        unboxed_float_array_ref arr idx))))
      end

  (* Operations on bitvects *)
  | Pbittest ->
      bind "index" (untag_int(transl env arg2)) (fun idx ->
        tag_int(
          Cop(Cand, [Cop(Clsr, [Cop(Cload Byte_unsigned,
                                    [add_int (transl env arg1)
                                      (Cop(Clsr, [idx; Cconst_int 3]))]);
                                Cop(Cand, [idx; Cconst_int 7])]);
                     Cconst_int 1])))

  (* Boxed integers *)
  | Paddbint bi ->
      box_int bi (Cop(Caddi,
                      [transl_unbox_int env bi arg1;
                       transl_unbox_int env bi arg2]))
  | Psubbint bi ->
      box_int bi (Cop(Csubi,
                      [transl_unbox_int env bi arg1;
                       transl_unbox_int env bi arg2]))
  | Pmulbint bi ->
      box_int bi (Cop(Cmuli,
                      [transl_unbox_int env bi arg1;
                       transl_unbox_int env bi arg2]))
  | Pdivbint bi ->
      box_int bi (safe_div_bi
                      (transl_unbox_int env bi arg1)
                      (transl_unbox_int env bi arg2)
                      bi dbg)
  | Pmodbint bi ->
      box_int bi (safe_mod_bi
                      (transl_unbox_int env bi arg1)
                      (transl_unbox_int env bi arg2)
                      bi dbg)
  | Pandbint bi ->
      box_int bi (Cop(Cand,
                     [transl_unbox_int env bi arg1;
                      transl_unbox_int env bi arg2]))
  | Porbint bi ->
      box_int bi (Cop(Cor,
                     [transl_unbox_int env bi arg1;
                      transl_unbox_int env bi arg2]))
  | Pxorbint bi ->
      box_int bi (Cop(Cxor,
                     [transl_unbox_int env bi arg1;
                      transl_unbox_int env bi arg2]))
  | Plslbint bi ->
      box_int bi (Cop(Clsl,
                     [transl_unbox_int env bi arg1;
                      untag_int(transl env arg2)]))
  | Plsrbint bi ->
      box_int bi (Cop(Clsr,
                     [make_unsigned_int bi (transl_unbox_int env bi arg1);
                      untag_int(transl env arg2)]))
  | Pasrbint bi ->
      box_int bi (Cop(Casr,
                     [transl_unbox_int env bi arg1;
                      untag_int(transl env arg2)]))
  | Pbintcomp(bi, cmp) ->
      tag_int (Cop(Ccmpi(transl_comparison cmp),
                     [transl_unbox_int env bi arg1;
                      transl_unbox_int env bi arg2]))
  | _ ->
      fatal_error "Cmmgen.transl_prim_2"

and transl_prim_3 env p arg1 arg2 arg3 dbg =
  match p with
  (* String operations *)
    Pstringsetu ->
      return_unit(Cop(Cstore Byte_unsigned,
                      [add_int (transl env arg1) (untag_int(transl env arg2));
                        untag_int(transl env arg3)]))
  | Pstringsets ->
      return_unit
        (bind "str" (transl env arg1) (fun str ->
          bind "index" (untag_int (transl env arg2)) (fun idx ->
            Csequence(
              make_checkbound dbg [string_length str; idx],
              Cop(Cstore Byte_unsigned,
                  [add_int str idx; untag_int(transl env arg3)])))))

  (* Array operations *)
  | Parraysetu kind ->
      return_unit(begin match kind with
        Pgenarray ->
          bind "newval" (transl env arg3) (fun newval ->
            bind "index" (transl env arg2) (fun index ->
              bind "arr" (transl env arg1) (fun arr ->
                Cifthenelse(is_addr_array_ptr arr,
                            addr_array_set arr index newval,
                            float_array_set arr index (unbox_float newval)))))
      | Paddrarray ->
          addr_array_set (transl env arg1) (transl env arg2) (transl env arg3)
      | Pintarray ->
          int_array_set (transl env arg1) (transl env arg2) (transl env arg3)
      | Pfloatarray ->
          float_array_set (transl env arg1) (transl env arg2)
            (transl_unbox_float env arg3)
      end)
  | Parraysets kind ->
      return_unit(begin match kind with
      | Pgenarray ->
          bind "newval" (transl env arg3) (fun newval ->
          bind "index" (transl env arg2) (fun idx ->
          bind "arr" (transl env arg1) (fun arr ->
          bind "header" (header arr) (fun hdr ->
            if wordsize_shift = numfloat_shift then
              Csequence(make_checkbound dbg [addr_array_length hdr; idx],
                        Cifthenelse(is_addr_array_hdr hdr,
                                    addr_array_set arr idx newval,
                                    float_array_set arr idx
                                                    (unbox_float newval)))
            else
              Cifthenelse(is_addr_array_hdr hdr,
                Csequence(make_checkbound dbg [addr_array_length hdr; idx],
                          addr_array_set arr idx newval),
                Csequence(make_checkbound dbg [float_array_length hdr; idx],
                          float_array_set arr idx
                                          (unbox_float newval)))))))
      | Paddrarray ->
          bind "newval" (transl env arg3) (fun newval ->
          bind "index" (transl env arg2) (fun idx ->
          bind "arr" (transl env arg1) (fun arr ->
            Csequence(make_checkbound dbg [addr_array_length(header arr); idx],
                      addr_array_set arr idx newval))))
      | Pintarray ->
          bind "newval" (transl env arg3) (fun newval ->
          bind "index" (transl env arg2) (fun idx ->
          bind "arr" (transl env arg1) (fun arr ->
            Csequence(make_checkbound dbg [addr_array_length(header arr); idx],
                      int_array_set arr idx newval))))
      | Pfloatarray ->
          bind_load "newval" (transl_unbox_float env arg3) (fun newval ->
          bind "index" (transl env arg2) (fun idx ->
          bind "arr" (transl env arg1) (fun arr ->
            Csequence(make_checkbound dbg [float_array_length(header arr);idx],
                      float_array_set arr idx newval))))
      end)

  | Pstring_set_16(unsafe) ->
     return_unit
       (bind "str" (transl env arg1) (fun str ->
        bind "index" (untag_int (transl env arg2)) (fun idx ->
        bind "newval" (untag_int (transl env arg3)) (fun newval ->
          check_bound unsafe dbg (sub_int (string_length str) (Cconst_int 1))
                      idx (unaligned_set_16 str idx newval)))))

  | Pbigstring_set_16(unsafe) ->
     return_unit
       (bind "ba" (transl env arg1) (fun ba ->
        bind "index" (untag_int (transl env arg2)) (fun idx ->
        bind "newval" (untag_int (transl env arg3)) (fun newval ->
        bind "ba_data" (Cop(Cload Word_int, [field_address ba 1]))
             (fun ba_data ->
          check_bound unsafe dbg (sub_int (Cop(Cload Word_int,
                                               [field_address ba 5]))
                                          (Cconst_int 1))
                      idx (unaligned_set_16 ba_data idx newval))))))

  | Pstring_set_32(unsafe) ->
     return_unit
       (bind "str" (transl env arg1) (fun str ->
        bind "index" (untag_int (transl env arg2)) (fun idx ->
        bind "newval" (transl_unbox_int env Pint32 arg3) (fun newval ->
          check_bound unsafe dbg (sub_int (string_length str) (Cconst_int 3))
                      idx (unaligned_set_32 str idx newval)))))

  | Pbigstring_set_32(unsafe) ->
     return_unit
       (bind "ba" (transl env arg1) (fun ba ->
        bind "index" (untag_int (transl env arg2)) (fun idx ->
        bind "newval" (transl_unbox_int env Pint32 arg3) (fun newval ->
        bind "ba_data" (Cop(Cload Word_int, [field_address ba 1]))
             (fun ba_data ->
          check_bound unsafe dbg (sub_int (Cop(Cload Word_int,
                                               [field_address ba 5]))
                                          (Cconst_int 3))
                      idx (unaligned_set_32 ba_data idx newval))))))

  | Pstring_set_64(unsafe) ->
     return_unit
       (bind "str" (transl env arg1) (fun str ->
        bind "index" (untag_int (transl env arg2)) (fun idx ->
        bind "newval" (transl_unbox_int env Pint64 arg3) (fun newval ->
          check_bound unsafe dbg (sub_int (string_length str) (Cconst_int 7))
                      idx (unaligned_set_64 str idx newval)))))

  | Pbigstring_set_64(unsafe) ->
     return_unit
       (bind "ba" (transl env arg1) (fun ba ->
        bind "index" (untag_int (transl env arg2)) (fun idx ->
        bind "newval" (transl_unbox_int env Pint64 arg3) (fun newval ->
        bind "ba_data" (Cop(Cload Word_int, [field_address ba 1]))
             (fun ba_data ->
          check_bound unsafe dbg (sub_int (Cop(Cload Word_int,
                                               [field_address ba 5]))
                                          (Cconst_int 7)) idx
                      (unaligned_set_64 ba_data idx newval))))))

  | _ ->
    fatal_error "Cmmgen.transl_prim_3"

<<<<<<< HEAD
and transl_unbox_float = function
    Uconst(Uconst_ref(_, Some (Uconst_float f))) -> Cconst_float f
  | exp -> unbox_float(transl exp)

and transl_unbox_int bi = function
    Uconst(Uconst_ref(_, Some (Uconst_int32 n))) ->
=======
and transl_unbox_float env = function
    Uconst(Uconst_ref(_, Uconst_float f)) -> Cconst_float f
  | exp -> unbox_float(transl env exp)

and transl_unbox_int env bi = function
    Uconst(Uconst_ref(_, Uconst_int32 n)) ->
>>>>>>> bf2033e1
      Cconst_natint (Nativeint.of_int32 n)
  | Uconst(Uconst_ref(_, Some (Uconst_nativeint n))) ->
      Cconst_natint n
  | Uconst(Uconst_ref(_, Some (Uconst_int64 n))) ->
      if size_int = 8 then
        Cconst_natint (Int64.to_nativeint n)
      else
        let low = Int64.to_nativeint n in
        let high = Int64.to_nativeint (Int64.shift_right_logical n 32) in
        Ctuple [Cconst_natint low; Cconst_natint high]
  | Uprim(Pbintofint bi',[Uconst(Uconst_int i)],_) when bi = bi' ->
      Cconst_int i
  | exp -> unbox_int bi (transl env exp)

and transl_unbox_number env bn arg =
  match bn with
  | Boxed_float -> transl_unbox_float env arg
  | Boxed_integer bi -> transl_unbox_int env bi arg

and transl_let env id exp body =
  match is_unboxed_number env exp with
  |  No_unboxing ->
      Clet(id, transl env exp, transl env body)
  | No_result ->
      (* the let-bound expression never returns a value, we can ignore
         the body *)
      transl env exp
  | Boxed boxed_number ->
      let unboxed_id = Ident.create (Ident.name id) in
      Clet(unboxed_id, transl_unbox_number env boxed_number exp,
           transl (add_unboxed_id id unboxed_id boxed_number env) body)

and make_catch ncatch body handler = match body with
| Cexit (nexit,[]) when nexit=ncatch -> handler
| _ ->  Ccatch (ncatch, [], body, handler)

and make_catch2 mk_body handler = match handler with
| Cexit (_,[])|Ctuple []|Cconst_int _|Cconst_pointer _ ->
    mk_body handler
| _ ->
    let nfail = next_raise_count () in
    make_catch
      nfail
      (mk_body (Cexit (nfail,[])))
      handler

and exit_if_true env cond nfail otherwise =
  match cond with
  | Uconst (Uconst_ptr 0) -> otherwise
  | Uconst (Uconst_ptr 1) -> Cexit (nfail,[])
  | Uifthenelse (arg1, Uconst (Uconst_ptr 1), arg2)
  | Uprim(Psequor, [arg1; arg2], _) ->
      exit_if_true env arg1 nfail (exit_if_true env arg2 nfail otherwise)
  | Uifthenelse (_, _, Uconst (Uconst_ptr 0))
  | Uprim(Psequand, _, _) ->
      begin match otherwise with
      | Cexit (raise_num,[]) ->
          exit_if_false env cond (Cexit (nfail,[])) raise_num
      | _ ->
          let raise_num = next_raise_count () in
          make_catch
            raise_num
            (exit_if_false env cond (Cexit (nfail,[])) raise_num)
            otherwise
      end
  | Uprim(Pnot, [arg], _) ->
      exit_if_false env arg otherwise nfail
  | Uifthenelse (cond, ifso, ifnot) ->
      make_catch2
        (fun shared ->
          Cifthenelse
            (test_bool (transl env cond),
             exit_if_true env ifso nfail shared,
             exit_if_true env ifnot nfail shared))
        otherwise
  | _ ->
      Cifthenelse(test_bool(transl env cond), Cexit (nfail, []), otherwise)

and exit_if_false env cond otherwise nfail =
  match cond with
  | Uconst (Uconst_ptr 0) -> Cexit (nfail,[])
  | Uconst (Uconst_ptr 1) -> otherwise
  | Uifthenelse (arg1, arg2, Uconst (Uconst_ptr 0))
  | Uprim(Psequand, [arg1; arg2], _) ->
      exit_if_false env arg1 (exit_if_false env arg2 otherwise nfail) nfail
  | Uifthenelse (_, Uconst (Uconst_ptr 1), _)
  | Uprim(Psequor, _, _) ->
      begin match otherwise with
      | Cexit (raise_num,[]) ->
          exit_if_true env cond raise_num (Cexit (nfail,[]))
      | _ ->
          let raise_num = next_raise_count () in
          make_catch
            raise_num
            (exit_if_true env cond raise_num (Cexit (nfail,[])))
            otherwise
      end
  | Uprim(Pnot, [arg], _) ->
      exit_if_true env arg nfail otherwise
  | Uifthenelse (cond, ifso, ifnot) ->
      make_catch2
        (fun shared ->
          Cifthenelse
            (test_bool (transl env cond),
             exit_if_false env ifso shared nfail,
             exit_if_false env ifnot shared nfail))
        otherwise
  | _ ->
      Cifthenelse(test_bool(transl env cond), otherwise, Cexit (nfail, []))

and transl_switch env arg index cases = match Array.length cases with
| 0 -> fatal_error "Cmmgen.transl_switch"
| 1 -> transl env cases.(0)
| _ ->
    let cases = Array.map (transl env) cases in
    let store = StoreExp.mk_store () in
    let index =
      Array.map
        (fun j -> store.Switch.act_store cases.(j))
        index in
    let n_index = Array.length index in
    let inters = ref []
    and this_high = ref (n_index-1)
    and this_low = ref (n_index-1)
    and this_act = ref index.(n_index-1) in
    for i = n_index-2 downto 0 do
      let act = index.(i) in
      if act = !this_act then
        decr this_low
      else begin
        inters := (!this_low, !this_high, !this_act) :: !inters ;
        this_high := i ;
        this_low := i ;
        this_act := act
      end
    done ;
    inters := (0, !this_high, !this_act) :: !inters ;
    match !inters with
    | [_] -> cases.(0)
    | inters ->
        bind "switcher" arg
          (fun a ->
            SwitcherBlocks.zyva
              (0,n_index-1)
              a
              (Array.of_list inters) store)

and transl_letrec env bindings cont =
  let bsz =
    List.map (fun (id, exp) -> (id, exp, expr_size Ident.empty exp)) bindings in
  let op_alloc prim sz =
    Cop(Cextcall(prim, typ_val, true, Debuginfo.none), [int_const sz]) in
  let rec init_blocks = function
    | [] -> fill_nonrec bsz
    | (id, exp, RHS_block sz) :: rem ->
        Clet(id, op_alloc "caml_alloc_dummy" sz, init_blocks rem)
    | (id, exp, RHS_floatblock sz) :: rem ->
        Clet(id, op_alloc "caml_alloc_dummy_float" sz, init_blocks rem)
    | (id, exp, RHS_nonrec) :: rem ->
        Clet (id, Cconst_int 0, init_blocks rem)
  and fill_nonrec = function
    | [] -> fill_blocks bsz
    | (id, exp, (RHS_block _ | RHS_floatblock _)) :: rem ->
        fill_nonrec rem
    | (id, exp, RHS_nonrec) :: rem ->
        Clet(id, transl env exp, fill_nonrec rem)
  and fill_blocks = function
    | [] -> cont
    | (id, exp, (RHS_block _ | RHS_floatblock _)) :: rem ->
        let op =
          Cop(Cextcall("caml_update_dummy", typ_void, false, Debuginfo.none),
              [Cvar id; transl env exp]) in
        Csequence(op, fill_blocks rem)
    | (id, exp, RHS_nonrec) :: rem ->
        fill_blocks rem
  in init_blocks bsz

(* Translate a function definition *)

let transl_function f =
  let body = Un_anf.apply f.body in
  Cfunction {fun_name = f.label;
             fun_args = List.map (fun id -> (id, typ_val)) f.params;
<<<<<<< HEAD
             fun_body = transl body;
=======
             fun_body = transl empty_env f.body;
>>>>>>> bf2033e1
             fun_fast = !Clflags.optimize_for_speed;
             fun_dbg  = f.dbg; }

(* Translate all function definitions *)

module StringSet =
  Set.Make(struct
    type t = string
    let compare (x:t) y = compare x y
  end)

let rec transl_all_functions already_translated cont =
  try
    let f = Queue.take functions in
    if StringSet.mem f.label already_translated then
      transl_all_functions already_translated cont
    else begin
      transl_all_functions
        (StringSet.add f.label already_translated)
        (transl_function f :: cont)
    end
  with Queue.Empty ->
    cont, already_translated

(* Emit structured constants *)

let cdefine_symbol l =
  let aux (symb, global) =
    if global
    then [Cglobal_symbol symb; Cdefine_symbol symb]
    else [Cdefine_symbol symb]
  in
  List.flatten (List.map aux l)

let rec emit_structured_constant (symb:(string*bool) list) cst cont =
  let emit_block white_header symb cont =
    (* Headers for structured constants must be marked black in case we
       are in no-naked-pointers mode.  See [caml_darken]. *)
    let black_header = Nativeint.logor white_header caml_black in
    Cint black_header :: cdefine_symbol symb @ cont
  in
  match cst with
  | Uconst_float s->
      emit_block float_header symb (Cdouble s :: cont)
  | Uconst_string s ->
      emit_block (string_header (String.length s)) symb
        (emit_string_constant s cont)
  | Uconst_int32 n ->
      emit_block boxedint32_header symb
        (emit_boxed_int32_constant n cont)
  | Uconst_int64 n ->
      emit_block boxedint64_header symb
        (emit_boxed_int64_constant n cont)
  | Uconst_nativeint n ->
      emit_block boxedintnat_header symb
        (emit_boxed_nativeint_constant n cont)
  | Uconst_block (tag, csts) ->
      let cont = List.fold_right emit_constant csts cont in
      emit_block (block_header tag (List.length csts)) symb cont
  | Uconst_float_array fields ->
      emit_block (floatarray_header (List.length fields)) symb
        (Misc.map_end (fun f -> Cdouble f) fields cont)
  | Uconst_closure(fundecls, lbl, fv) ->
      constant_closures := (lbl, fundecls, fv) :: !constant_closures;
      List.iter (fun f -> Queue.add f functions) fundecls;
      cont

and emit_constant cst cont =
  match cst with
  | Uconst_int n | Uconst_ptr n ->
      Cint(Nativeint.add (Nativeint.shift_left (Nativeint.of_int n) 1) 1n)
      :: cont
  | Uconst_ref (label, _) ->
      Csymbol_address label :: cont

and emit_string_constant s cont =
  let n = size_int - 1 - (String.length s) mod size_int in
  Cstring s :: Cskip n :: Cint8 n :: cont

and emit_boxed_int32_constant n cont =
  let n = Nativeint.of_int32 n in
  if size_int = 8 then
    Csymbol_address("caml_int32_ops") :: Cint32 n :: Cint32 0n :: cont
  else
    Csymbol_address("caml_int32_ops") :: Cint n :: cont

and emit_boxed_nativeint_constant n cont =
  Csymbol_address("caml_nativeint_ops") :: Cint n :: cont

and emit_boxed_int64_constant n cont =
  let lo = Int64.to_nativeint n in
  if size_int = 8 then
    Csymbol_address("caml_int64_ops") :: Cint lo :: cont
  else begin
    let hi = Int64.to_nativeint (Int64.shift_right n 32) in
    if big_endian then
      Csymbol_address("caml_int64_ops") :: Cint hi :: Cint lo :: cont
    else
      Csymbol_address("caml_int64_ops") :: Cint lo :: Cint hi :: cont
  end

(* Emit constant closures *)

let emit_constant_closure symb fundecls clos_vars cont =
  let global_symb = List.exists snd symb in
  let closure_symbol f = [f.label ^ "_closure", global_symb] in
  match fundecls with
    [] ->
      (* This should probably not happen has dead code normaly have been
         eliminated, and a closure cannot be accessed without going through
         a [Project_closure], hence depending on the function. *)
      assert(clos_vars = []);
      cdefine_symbol symb @
      List.fold_right emit_constant clos_vars cont
  | f1 :: remainder ->
      let rec emit_others pos = function
        [] ->
            List.fold_right emit_constant clos_vars cont
      | f2 :: rem ->
          if f2.arity = 1 then
            Cint(infix_header pos) ::
            cdefine_symbol (closure_symbol f2) @
            Csymbol_address f2.label ::
            Cint 3n ::
            emit_others (pos + 3) rem
          else
            Cint(infix_header pos) ::
            cdefine_symbol (closure_symbol f2) @
            Csymbol_address(curry_function f2.arity) ::
            Cint(Nativeint.of_int (f2.arity lsl 1 + 1)) ::
            Csymbol_address f2.label ::
            emit_others (pos + 4) rem in
      Cint(black_closure_header (fundecls_size fundecls
                                 + List.length clos_vars)) ::
      cdefine_symbol symb @
      cdefine_symbol (closure_symbol f1) @
      if f1.arity = 1 then
        Csymbol_address f1.label ::
        Cint 3n ::
        emit_others 3 remainder
      else
        Csymbol_address(curry_function f1.arity) ::
        Cint(Nativeint.of_int (f1.arity lsl 1 + 1)) ::
        Csymbol_address f1.label ::
        emit_others 4 remainder

(* Emit all structured constants *)

let emit_constants cont constants =
  let c = ref cont in
  List.iter
    (fun (lbls, cst) ->
      let cst = emit_structured_constant lbls cst [] in
      c := Cdata(cst):: !c)
    constants;
  List.iter
    (fun (symb, fundecls, clos_vars) ->
       c := Cdata(emit_constant_closure [symb,true] fundecls clos_vars []) :: !c)
    !constant_closures;
  constant_closures := [];
  !c

<<<<<<< HEAD
let emit_all_constants cont =
  let constants = Compilenv.structured_constants() in
  Compilenv.clear_structured_constants ();
  emit_constants cont constants

(* Build the NULL terminated array of gc roots *)

let emit_gc_roots_table ~symbols cont =
=======
(* Build the table of GC roots for toplevel modules *)

let emit_module_roots_table ~symbols cont =
>>>>>>> bf2033e1
  let table_symbol = Compilenv.make_symbol (Some "gc_roots") in
  Cdata(Cglobal_symbol table_symbol ::
        Cdefine_symbol table_symbol ::
        List.map (fun s -> Csymbol_address s) symbols @
        [Cint 0n])
  :: cont

(* Translate a compilation unit *)

let compunit size ulam =
  let glob = Compilenv.make_symbol None in
  let init_code = transl empty_env ulam in
  let c1 = [Cfunction {fun_name = Compilenv.make_symbol (Some "entry");
                       fun_args = [];
                       fun_body = init_code; fun_fast = false;
                       fun_dbg  = Debuginfo.none }] in
<<<<<<< HEAD
  let rec aux set c1 =
    if Compilenv.structured_constants () = [] &&
       Queue.is_empty functions
    then c1
    else
      let c2, set = transl_all_functions set c1 in
      let c3 = emit_all_constants c2 in
      aux set c3
  in
  let c3 = aux StringSet.empty c1 in
  let c4 = emit_gc_roots_table ~symbols:[glob] c3 in
=======
  let c2 = transl_all_functions StringSet.empty c1 in
  let c3 = emit_all_constants c2 in
  let c4 = emit_module_roots_table ~symbols:[glob] c3 in
>>>>>>> bf2033e1
  let space =
    (* These words will be registered as roots and as such must contain
       valid values, in case we are in no-naked-pointers mode.  Likewise
       the block header must be black, below (see [caml_darken]), since
       the overall record may be referenced. *)
    Array.to_list
      (Array.init size (fun _index ->
        Cint (Nativeint.of_int 1 (* Val_unit *))))
  in
  Cdata ([Cint(black_block_header 0 size);
         Cglobal_symbol glob;
         Cdefine_symbol glob] @ space) :: c4
<<<<<<< HEAD

let preallocate_block { Clambda.symbol; tag; size } =
  let space =
    (* These words will be registered as roots and as such must contain
       valid values, in case we are in no-naked-pointers mode.  Likewise
       the block header must be black, below (see [caml_darken]), since
       the overall record may be referenced. *)
    Array.to_list
      (Array.init size (fun _index ->
        Cint (Nativeint.of_int 1 (* Val_unit *))))
  in
  (* TODO: don't mark every symbol as global, only those reachable
     from exported info should *)
  Cdata ([Cint(black_block_header tag size);
         Cglobal_symbol symbol;
         Cdefine_symbol symbol] @ space)

let compunit_and_constants (ulam, preallocated_blocks, constants) =
  let init_code = transl ulam in
  let c1 = [Cfunction {fun_name = Compilenv.make_symbol (Some "entry");
                       fun_args = [];
                       fun_body = init_code; fun_fast = false;
                       fun_dbg  = Debuginfo.none }] in
  let structured_constants =
    (* TODO: don't mark every symbol as global, only those reachable
       from exported info should *)
    List.map (fun (s, c) -> [Linkage_name.to_string (Symbol.label s),true], c)
      (Symbol.Map.bindings constants)
  in
  let c1' = emit_constants c1 structured_constants in
  let rec aux set c1 =
    if Compilenv.structured_constants () = [] &&
       Queue.is_empty functions
    then c1
    else
      let c2, set = transl_all_functions set c1 in
      let c3 = emit_all_constants c2 in
      aux set c3
  in
  let preallocate_block_symbols =
    List.map (fun { Clambda.symbol } -> symbol)
      preallocated_blocks
  in
  let c3 = aux StringSet.empty c1' in
  let c4 =
    emit_gc_roots_table ~symbols:preallocate_block_symbols c3
  in
  let blocks =
    List.map preallocate_block preallocated_blocks
  in
  blocks @ c4
=======
>>>>>>> bf2033e1

(*
CAMLprim value caml_cache_public_method (value meths, value tag, value *cache)
{
  int li = 3, hi = Field(meths,0), mi;
  while (li < hi) { // no need to check the 1st time
    mi = ((li+hi) >> 1) | 1;
    if (tag < Field(meths,mi)) hi = mi-2;
    else li = mi;
  }
  *cache = (li-3)*sizeof(value)+1;
  return Field (meths, li-1);
}
*)

let cache_public_method meths tag cache =
  let raise_num = next_raise_count () in
  let li = Ident.create "li" and hi = Ident.create "hi"
  and mi = Ident.create "mi" and tagged = Ident.create "tagged" in
  Clet (
  li, Cconst_int 3,
  Clet (
  hi, Cop(Cload Word_int, [meths]),
  Csequence(
  Ccatch
    (raise_num, [],
     Cloop
       (Clet(
        mi,
        Cop(Cor,
            [Cop(Clsr, [Cop(Caddi, [Cvar li; Cvar hi]); Cconst_int 1]);
             Cconst_int 1]),
        Csequence(
        Cifthenelse
          (Cop (Ccmpi Clt,
                [tag;
                 Cop(Cload Word_int,
                     [Cop(Cadda,
                          [meths; lsl_const (Cvar mi) log2_size_addr])])]),
           Cassign(hi, Cop(Csubi, [Cvar mi; Cconst_int 2])),
           Cassign(li, Cvar mi)),
        Cifthenelse
          (Cop(Ccmpi Cge, [Cvar li; Cvar hi]), Cexit (raise_num, []),
           Ctuple [])))),
     Ctuple []),
  Clet (
  tagged, Cop(Cadda, [lsl_const (Cvar li) log2_size_addr;
                      Cconst_int(1 - 3 * size_addr)]),
  Csequence(Cop (Cstore Word_int, [cache; Cvar tagged]),
            Cvar tagged)))))

(* Generate an application function:
     (defun caml_applyN (a1 ... aN clos)
       (if (= clos.arity N)
         (app clos.direct a1 ... aN clos)
         (let (clos1 (app clos.code a1 clos)
               clos2 (app clos1.code a2 clos)
               ...
               closN-1 (app closN-2.code aN-1 closN-2))
           (app closN-1.code aN closN-1))))
*)

let apply_function_body arity =
  let arg = Array.make arity (Ident.create "arg") in
  for i = 1 to arity - 1 do arg.(i) <- Ident.create "arg" done;
  let clos = Ident.create "clos" in
  let rec app_fun clos n =
    if n = arity-1 then
      Cop(Capply(typ_val, Debuginfo.none),
          [get_field (Cvar clos) 0; Cvar arg.(n); Cvar clos])
    else begin
      let newclos = Ident.create "clos" in
      Clet(newclos,
           Cop(Capply(typ_val, Debuginfo.none),
               [get_field (Cvar clos) 0; Cvar arg.(n); Cvar clos]),
           app_fun newclos (n+1))
    end in
  let args = Array.to_list arg in
  let all_args = args @ [clos] in
  (args, clos,
   if arity = 1 then app_fun clos 0 else
   Cifthenelse(
   Cop(Ccmpi Ceq, [get_field (Cvar clos) 1; int_const arity]),
   Cop(Capply(typ_val, Debuginfo.none),
       get_field (Cvar clos) 2 :: List.map (fun s -> Cvar s) all_args),
   app_fun clos 0))

let send_function arity =
  let (args, clos', body) = apply_function_body (1+arity) in
  let cache = Ident.create "cache"
  and obj = List.hd args
  and tag = Ident.create "tag" in
  let clos =
    let cache = Cvar cache and obj = Cvar obj and tag = Cvar tag in
    let meths = Ident.create "meths" and cached = Ident.create "cached" in
    let real = Ident.create "real" in
    let mask = get_field (Cvar meths) 1 in
    let cached_pos = Cvar cached in
    let tag_pos = Cop(Cadda, [Cop (Cadda, [cached_pos; Cvar meths]);
                              Cconst_int(3*size_addr-1)]) in
    let tag' = Cop(Cload Word_int, [tag_pos]) in
    Clet (
    meths, Cop(Cload Word_val, [obj]),
    Clet (
    cached, Cop(Cand, [Cop(Cload Word_int, [cache]); mask]),
    Clet (
    real,
    Cifthenelse(Cop(Ccmpa Cne, [tag'; tag]),
                cache_public_method (Cvar meths) tag cache,
                cached_pos),
    Cop(Cload Word_val, [Cop(Cadda, [Cop (Cadda, [Cvar real; Cvar meths]);
                                     Cconst_int(2*size_addr-1)])]))))

  in
  let body = Clet(clos', clos, body) in
  let fun_args =
    [obj, typ_val; tag, typ_int; cache, typ_val]
    @ List.map (fun id -> (id, typ_val)) (List.tl args) in
  Cfunction
   {fun_name = "caml_send" ^ string_of_int arity;
    fun_args = fun_args;
    fun_body = body;
    fun_fast = true;
    fun_dbg  = Debuginfo.none }

let apply_function arity =
  let (args, clos, body) = apply_function_body arity in
  let all_args = args @ [clos] in
  Cfunction
   {fun_name = "caml_apply" ^ string_of_int arity;
    fun_args = List.map (fun id -> (id, typ_val)) all_args;
    fun_body = body;
    fun_fast = true;
    fun_dbg  = Debuginfo.none }

(* Generate tuplifying functions:
      (defun caml_tuplifyN (arg clos)
        (app clos.direct #0(arg) ... #N-1(arg) clos)) *)

let tuplify_function arity =
  let arg = Ident.create "arg" in
  let clos = Ident.create "clos" in
  let rec access_components i =
    if i >= arity
    then []
    else get_field (Cvar arg) i :: access_components(i+1) in
  Cfunction
   {fun_name = "caml_tuplify" ^ string_of_int arity;
    fun_args = [arg, typ_val; clos, typ_val];
    fun_body =
      Cop(Capply(typ_val, Debuginfo.none),
          get_field (Cvar clos) 2 :: access_components 0 @ [Cvar clos]);
    fun_fast = true;
    fun_dbg  = Debuginfo.none }

(* Generate currying functions:
      (defun caml_curryN (arg clos)
         (alloc HDR caml_curryN_1 <arity (N-1)> caml_curry_N_1_app arg clos))
      (defun caml_curryN_1 (arg clos)
         (alloc HDR caml_curryN_2 <arity (N-2)> caml_curry_N_2_app arg clos))
      ...
      (defun caml_curryN_N-1 (arg clos)
         (let (closN-2 clos.vars[1]
               closN-3 closN-2.vars[1]
               ...
               clos1 clos2.vars[1]
               clos clos1.vars[1])
           (app clos.direct
                clos1.vars[0] ... closN-2.vars[0] clos.vars[0] arg clos)))

    Special "shortcut" functions are also generated to handle the
    case where a partially applied function is applied to all remaining
    arguments in one go.  For instance:
      (defun caml_curry_N_1_app (arg2 ... argN clos)
        (let clos' clos.vars[1]
           (app clos'.direct clos.vars[0] arg2 ... argN clos')))

    Those shortcuts may lead to a quadratic number of application
    primitives being generated in the worst case, which resulted in
    linking time blowup in practice (PR#5933), so we only generate and
    use them when below a fixed arity 'max_arity_optimized'.
*)

let max_arity_optimized = 15
let final_curry_function arity =
  let last_arg = Ident.create "arg" in
  let last_clos = Ident.create "clos" in
  let rec curry_fun args clos n =
    if n = 0 then
      Cop(Capply(typ_val, Debuginfo.none),
          get_field (Cvar clos) 2 ::
          args @ [Cvar last_arg; Cvar clos])
    else
      if n = arity - 1 || arity > max_arity_optimized then
        begin
      let newclos = Ident.create "clos" in
      Clet(newclos,
           get_field (Cvar clos) 3,
           curry_fun (get_field (Cvar clos) 2 :: args) newclos (n-1))
        end else
        begin
          let newclos = Ident.create "clos" in
          Clet(newclos,
               get_field (Cvar clos) 4,
               curry_fun (get_field (Cvar clos) 3 :: args) newclos (n-1))
    end in
  Cfunction
   {fun_name = "caml_curry" ^ string_of_int arity ^
               "_" ^ string_of_int (arity-1);
    fun_args = [last_arg, typ_val; last_clos, typ_val];
    fun_body = curry_fun [] last_clos (arity-1);
    fun_fast = true;
    fun_dbg  = Debuginfo.none }

let rec intermediate_curry_functions arity num =
  if num = arity - 1 then
    [final_curry_function arity]
  else begin
    let name1 = "caml_curry" ^ string_of_int arity in
    let name2 = if num = 0 then name1 else name1 ^ "_" ^ string_of_int num in
    let arg = Ident.create "arg" and clos = Ident.create "clos" in
    Cfunction
     {fun_name = name2;
      fun_args = [arg, typ_val; clos, typ_val];
      fun_body =
         if arity - num > 2 && arity <= max_arity_optimized then
           Cop(Calloc,
               [alloc_closure_header 5;
                Cconst_symbol(name1 ^ "_" ^ string_of_int (num+1));
                int_const (arity - num - 1);
                Cconst_symbol(name1 ^ "_" ^ string_of_int (num+1) ^ "_app");
                Cvar arg; Cvar clos])
         else
           Cop(Calloc,
                     [alloc_closure_header 4;
                      Cconst_symbol(name1 ^ "_" ^ string_of_int (num+1));
                      int_const 1; Cvar arg; Cvar clos]);
      fun_fast = true;
      fun_dbg  = Debuginfo.none }
    ::
      (if arity <= max_arity_optimized && arity - num > 2 then
          let rec iter i =
            if i <= arity then
              let arg = Ident.create (Printf.sprintf "arg%d" i) in
              (arg, typ_val) :: iter (i+1)
            else []
          in
          let direct_args = iter (num+2) in
          let rec iter i args clos =
            if i = 0 then
              Cop(Capply(typ_val, Debuginfo.none),
                  (get_field (Cvar clos) 2) :: args @ [Cvar clos])
            else
              let newclos = Ident.create "clos" in
              Clet(newclos,
                   get_field (Cvar clos) 4,
                   iter (i-1) (get_field (Cvar clos) 3 :: args) newclos)
          in
          let cf =
            Cfunction
              {fun_name = name1 ^ "_" ^ string_of_int (num+1) ^ "_app";
               fun_args = direct_args @ [clos, typ_val];
               fun_body = iter (num+1)
                  (List.map (fun (arg,_) -> Cvar arg) direct_args) clos;
               fun_fast = true;
               fun_dbg = Debuginfo.none }
          in
          cf :: intermediate_curry_functions arity (num+1)
       else
          intermediate_curry_functions arity (num+1))
  end

let curry_function arity =
  assert (arity >= 0);
  if arity = 0
  then
    let clos = Ident.create "clos" in
    [Cfunction {
      fun_name = "caml_curry0";
      fun_args = [clos, typ_val];
      fun_body =
        Cop(Capply(typ_val, Debuginfo.none),
            get_field (Cvar clos) 2 ::
            [Cvar clos]);
      fun_fast = true;
      fun_dbg  = Debuginfo.none;
    }]
  else if arity > 0
  then intermediate_curry_functions arity 0
  else [tuplify_function (-arity)]


module IntSet = Set.Make(
  struct
    type t = int
    let compare (x:t) y = compare x y
  end)

let default_apply = IntSet.add 2 (IntSet.add 3 IntSet.empty)
  (* These apply funs are always present in the main program because
     the run-time system needs them (cf. asmrun/<arch>.S) . *)

let generic_functions shared units =
  let (apply,send,curry) =
    List.fold_left
      (fun (apply,send,curry) ui ->
         List.fold_right IntSet.add ui.ui_apply_fun apply,
         List.fold_right IntSet.add ui.ui_send_fun send,
         List.fold_right IntSet.add ui.ui_curry_fun curry)
      (IntSet.empty,IntSet.empty,IntSet.empty)
      units in
  let apply = if shared then apply else IntSet.union apply default_apply in
  let accu = IntSet.fold (fun n accu -> apply_function n :: accu) apply [] in
  let accu = IntSet.fold (fun n accu -> send_function n :: accu) send accu in
  IntSet.fold (fun n accu -> curry_function n @ accu) curry accu

(* Generate the entry point *)

let entry_point namelist =
  let incr_global_inited =
    Cop(Cstore Word_int,
        [Cconst_symbol "caml_globals_inited";
         Cop(Caddi, [Cop(Cload Word_int, [Cconst_symbol "caml_globals_inited"]);
                     Cconst_int 1])]) in
  let body =
    List.fold_right
      (fun name next ->
        let entry_sym = Compilenv.make_symbol ~unitname:name (Some "entry") in
        Csequence(Cop(Capply(typ_void, Debuginfo.none),
                         [Cconst_symbol entry_sym]),
                  Csequence(incr_global_inited, next)))
      namelist (Cconst_int 1) in
  Cfunction {fun_name = "caml_program";
             fun_args = [];
             fun_body = body;
             fun_fast = false;
             fun_dbg  = Debuginfo.none }

(* Generate the table of globals *)

let cint_zero = Cint 0n

let global_table namelist =
  let mksym name =
    Csymbol_address (Compilenv.make_symbol ~unitname:name (Some "gc_roots"))
  in
  Cdata(Cglobal_symbol "caml_globals" ::
        Cdefine_symbol "caml_globals" ::
        List.map mksym namelist @
        [cint_zero])

let reference_symbols namelist =
  let mksym name = Csymbol_address name in
  Cdata(List.map mksym namelist)

let global_data name v =
  Cdata(emit_structured_constant [name,true]
          (Uconst_string (Marshal.to_string v [])) [])

let globals_map v = global_data "caml_globals_map" v

(* Generate the master table of frame descriptors *)

let frame_table namelist =
  let mksym name =
    Csymbol_address (Compilenv.make_symbol ~unitname:name (Some "frametable"))
  in
  Cdata(Cglobal_symbol "caml_frametable" ::
        Cdefine_symbol "caml_frametable" ::
        List.map mksym namelist
        @ [cint_zero])

(* Generate the table of module data and code segments *)

let segment_table namelist symbol begname endname =
  let addsyms name lst =
    Csymbol_address (Compilenv.make_symbol ~unitname:name (Some begname)) ::
    Csymbol_address (Compilenv.make_symbol ~unitname:name (Some endname)) ::
    lst
  in
  Cdata(Cglobal_symbol symbol ::
        Cdefine_symbol symbol ::
        List.fold_right addsyms namelist [cint_zero])

let data_segment_table namelist =
  segment_table namelist "caml_data_segments" "data_begin" "data_end"

let code_segment_table namelist =
  segment_table namelist "caml_code_segments" "code_begin" "code_end"

(* Initialize a predefined exception *)

let predef_exception i name =
  let symname = "caml_exn_" ^ name in
  let cst = Uconst_string name in
  let label = Compilenv.new_const_symbol () in
  let cont = emit_structured_constant [label, true] cst [] in
  Cdata(Cglobal_symbol symname ::
        emit_structured_constant [symname, true]
          (Uconst_block(Obj.object_tag,
                       [
                         Uconst_ref(label, Some cst);
                         Uconst_int (-i-1);
                       ])) cont)

(* Header for a plugin *)

let plugin_header units =
  let mk (ui,crc) =
    { dynu_name = ui.ui_name;
      dynu_crc = crc;
      dynu_imports_cmi = ui.ui_imports_cmi;
      dynu_imports_cmx = ui.ui_imports_cmx;
      dynu_defines = ui.ui_defines
    } in
  global_data "caml_plugin_header"
    { dynu_magic = Config.cmxs_magic_number; dynu_units = List.map mk units }<|MERGE_RESOLUTION|>--- conflicted
+++ resolved
@@ -673,6 +673,7 @@
       RHS_floatblock sz
   | Uprim (Pccall { prim_name; _ }, closure::_, _)
         when prim_name = "caml_check_value_is_closure" ->
+      (* Used for "-clambda-checks". *)
       expr_size env closure
   | Usequence(exp, exp') ->
       expr_size env exp'
@@ -1305,23 +1306,19 @@
     | _, _ -> No_unboxing
   in
   match e with
-<<<<<<< HEAD
-  | Uconst(Uconst_ref(_, Some (Uconst_float _))) -> Boxed Boxed_float
-  | Uconst(Uconst_ref(_, Some (Uconst_int32 _))) -> Boxed (Boxed_integer Pint32)
-  | Uconst(Uconst_ref(_, Some (Uconst_int64 _))) -> Boxed (Boxed_integer Pint64)
-  | Uconst(Uconst_ref(_, Some (Uconst_nativeint _))) ->
-=======
   | Uvar id ->
       begin match is_unboxed_id id env with
       | None -> No_unboxing
       | Some (_, bn) -> Boxed bn
       end
 
-  | Uconst(Uconst_ref(_, Uconst_float _)) -> Boxed Boxed_float
-  | Uconst(Uconst_ref(_, Uconst_int32 _)) -> Boxed (Boxed_integer Pint32)
-  | Uconst(Uconst_ref(_, Uconst_int64 _)) -> Boxed (Boxed_integer Pint64)
-  | Uconst(Uconst_ref(_, Uconst_nativeint _)) ->
->>>>>>> bf2033e1
+  | Uconst(Uconst_ref(_, Some (Uconst_float _))) ->
+      Boxed Boxed_float
+  | Uconst(Uconst_ref(_, Some (Uconst_int32 _))) ->
+      Boxed (Boxed_integer Pint32)
+  | Uconst(Uconst_ref(_, Some (Uconst_int64 _))) ->
+      Boxed (Boxed_integer Pint64)
+  | Uconst(Uconst_ref(_, Some (Uconst_nativeint _))) ->
       Boxed (Boxed_integer Pnativeint)
   | Uprim(p, _, _) ->
       begin match simplif_primitive p with
@@ -1636,18 +1633,14 @@
                                 Cexit (raise_num,[]), Ctuple [])))))),
                  Ctuple []))))
   | Uassign(id, exp) ->
-<<<<<<< HEAD
-      return_unit(Cassign(id, transl exp))
-  | Uunreachable ->
-      Cop(Cload Word_int, [Cconst_int 0])
-=======
       begin match is_unboxed_id id env with
       | None ->
           return_unit (Cassign(id, transl env exp))
       | Some (unboxed_id, bn) ->
           return_unit(Cassign(unboxed_id, transl_unbox_number env bn exp))
       end
->>>>>>> bf2033e1
+  | Uunreachable ->
+      Cop(Cload Word_int, [Cconst_int 0])
 
 and transl_ccall env prim args dbg =
   let transl_arg native_repr arg =
@@ -2195,21 +2188,12 @@
   | _ ->
     fatal_error "Cmmgen.transl_prim_3"
 
-<<<<<<< HEAD
-and transl_unbox_float = function
+and transl_unbox_float env = function
     Uconst(Uconst_ref(_, Some (Uconst_float f))) -> Cconst_float f
-  | exp -> unbox_float(transl exp)
-
-and transl_unbox_int bi = function
+  | exp -> unbox_float(transl env exp)
+
+and transl_unbox_int env bi = function
     Uconst(Uconst_ref(_, Some (Uconst_int32 n))) ->
-=======
-and transl_unbox_float env = function
-    Uconst(Uconst_ref(_, Uconst_float f)) -> Cconst_float f
-  | exp -> unbox_float(transl env exp)
-
-and transl_unbox_int env bi = function
-    Uconst(Uconst_ref(_, Uconst_int32 n)) ->
->>>>>>> bf2033e1
       Cconst_natint (Nativeint.of_int32 n)
   | Uconst(Uconst_ref(_, Some (Uconst_nativeint n))) ->
       Cconst_natint n
@@ -2393,11 +2377,7 @@
   let body = Un_anf.apply f.body in
   Cfunction {fun_name = f.label;
              fun_args = List.map (fun id -> (id, typ_val)) f.params;
-<<<<<<< HEAD
-             fun_body = transl body;
-=======
-             fun_body = transl empty_env f.body;
->>>>>>> bf2033e1
+             fun_body = transl empty_env body;
              fun_fast = !Clflags.optimize_for_speed;
              fun_dbg  = f.dbg; }
 
@@ -2432,7 +2412,7 @@
   in
   List.flatten (List.map aux l)
 
-let rec emit_structured_constant (symb:(string*bool) list) cst cont =
+let rec emit_structured_constant (symb : (string * bool) list) cst cont =
   let emit_block white_header symb cont =
     (* Headers for structured constants must be marked black in case we
        are in no-naked-pointers mode.  See [caml_darken]. *)
@@ -2506,16 +2486,16 @@
   let closure_symbol f = [f.label ^ "_closure", global_symb] in
   match fundecls with
     [] ->
-      (* This should probably not happen has dead code normaly have been
-         eliminated, and a closure cannot be accessed without going through
-         a [Project_closure], hence depending on the function. *)
-      assert(clos_vars = []);
+      (* This should probably not happen: dead code has normally been
+         eliminated and a closure cannot be accessed without going through
+         a [Project_closure], which depends on the function. *)
+      assert (clos_vars = []);
       cdefine_symbol symb @
-      List.fold_right emit_constant clos_vars cont
+        List.fold_right emit_constant clos_vars cont
   | f1 :: remainder ->
       let rec emit_others pos = function
         [] ->
-            List.fold_right emit_constant clos_vars cont
+          List.fold_right emit_constant clos_vars cont
       | f2 :: rem ->
           if f2.arity = 1 then
             Cint(infix_header pos) ::
@@ -2555,25 +2535,15 @@
     constants;
   List.iter
     (fun (symb, fundecls, clos_vars) ->
-       c := Cdata(emit_constant_closure [symb,true] fundecls clos_vars []) :: !c)
+       c := Cdata (emit_constant_closure [symb, true]
+          fundecls clos_vars []) :: !c)
     !constant_closures;
   constant_closures := [];
   !c
 
-<<<<<<< HEAD
-let emit_all_constants cont =
-  let constants = Compilenv.structured_constants() in
-  Compilenv.clear_structured_constants ();
-  emit_constants cont constants
-
-(* Build the NULL terminated array of gc roots *)
-
-let emit_gc_roots_table ~symbols cont =
-=======
 (* Build the table of GC roots for toplevel modules *)
 
 let emit_module_roots_table ~symbols cont =
->>>>>>> bf2033e1
   let table_symbol = Compilenv.make_symbol (Some "gc_roots") in
   Cdata(Cglobal_symbol table_symbol ::
         Cdefine_symbol table_symbol ::
@@ -2581,45 +2551,23 @@
         [Cint 0n])
   :: cont
 
-(* Translate a compilation unit *)
-
-let compunit size ulam =
-  let glob = Compilenv.make_symbol None in
-  let init_code = transl empty_env ulam in
-  let c1 = [Cfunction {fun_name = Compilenv.make_symbol (Some "entry");
-                       fun_args = [];
-                       fun_body = init_code; fun_fast = false;
-                       fun_dbg  = Debuginfo.none }] in
-<<<<<<< HEAD
-  let rec aux set c1 =
-    if Compilenv.structured_constants () = [] &&
-       Queue.is_empty functions
-    then c1
-    else
-      let c2, set = transl_all_functions set c1 in
-      let c3 = emit_all_constants c2 in
-      aux set c3
-  in
-  let c3 = aux StringSet.empty c1 in
-  let c4 = emit_gc_roots_table ~symbols:[glob] c3 in
-=======
-  let c2 = transl_all_functions StringSet.empty c1 in
-  let c3 = emit_all_constants c2 in
-  let c4 = emit_module_roots_table ~symbols:[glob] c3 in
->>>>>>> bf2033e1
-  let space =
-    (* These words will be registered as roots and as such must contain
-       valid values, in case we are in no-naked-pointers mode.  Likewise
-       the block header must be black, below (see [caml_darken]), since
-       the overall record may be referenced. *)
-    Array.to_list
-      (Array.init size (fun _index ->
-        Cint (Nativeint.of_int 1 (* Val_unit *))))
-  in
-  Cdata ([Cint(black_block_header 0 size);
-         Cglobal_symbol glob;
-         Cdefine_symbol glob] @ space) :: c4
-<<<<<<< HEAD
+let emit_all_constants cont =
+  let constants = Compilenv.structured_constants() in
+  Compilenv.clear_structured_constants ();
+  emit_constants cont constants
+
+(* Build the NULL terminated array of gc roots *)
+
+let emit_gc_roots_table ~symbols cont =
+  let table_symbol = Compilenv.make_symbol (Some "gc_roots") in
+  Cdata(Cglobal_symbol table_symbol ::
+        Cdefine_symbol table_symbol ::
+        List.map (fun s -> Csymbol_address s) symbols @
+        [Cint 0n])
+  :: cont
+
+(* Build preallocated blocks (used for Flambda [Initialize_symbol]
+   constructs) *)
 
 let preallocate_block { Clambda.symbol; tag; size } =
   let space =
@@ -2636,6 +2584,8 @@
   Cdata ([Cint(black_block_header tag size);
          Cglobal_symbol symbol;
          Cdefine_symbol symbol] @ space)
+
+(* Translate a compilation unit *)
 
 let compunit_and_constants (ulam, preallocated_blocks, constants) =
   let init_code = transl ulam in
@@ -2671,8 +2621,6 @@
     List.map preallocate_block preallocated_blocks
   in
   blocks @ c4
-=======
->>>>>>> bf2033e1
 
 (*
 CAMLprim value caml_cache_public_method (value meths, value tag, value *cache)
