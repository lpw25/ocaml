--- conflicted
+++ resolved
@@ -252,7 +252,6 @@
   | Pbbswap(bi) -> print_boxed_integer "bswap" ppf bi
   | Pint_as_pointer -> fprintf ppf "int_as_pointer"
 
-<<<<<<< HEAD
 let string_of_primitive = function
   | Pidentity -> "Pidentity"
   | Pignore -> "Pignore"
@@ -348,7 +347,7 @@
   | Pbswap16 -> "Pbswap16"
   | Pbbswap _ -> "Pbbswap"
   | Pint_as_pointer -> "Pint_as_pointer"
-=======
+
 let function_attribute ppf { inline } =
   match inline with
   | Default_inline -> ()
@@ -363,7 +362,6 @@
   | Default_inline -> ()
   | Always_inline -> fprintf ppf " always_inline"
   | Never_inline -> fprintf ppf " never_inline"
->>>>>>> a9b15aa3
 
 let rec lam ppf = function
   | Lvar id ->
