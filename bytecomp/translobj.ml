--- conflicted
+++ resolved
@@ -108,14 +108,13 @@
   expr, size
 
 let transl_store_label_init glob size f arg =
-  assert(not Config.flambda);
   method_cache := Lprim(Pfield size, [Lprim(Pgetglobal glob, [])]);
   let expr = f arg in
   let (size, expr) =
     if !method_count = 0 then (size, expr) else
     (size+1,
      Lsequence(
-     Lprim(Psetfield(size, Pointer, Initialization),
+     Lprim(Psetfield(size, false),
            [Lprim(Pgetglobal glob, []);
             Lprim (Pccall prim_makearray, [int !method_count; int 0])]),
      expr))
@@ -123,30 +122,8 @@
   let lam, size = transl_label_init_general (fun () -> (expr, size)) in
   size, lam
 
-<<<<<<< HEAD
-let transl_label_init_flambda f =
-  let method_cache_id = Ident.create "method_cache" in
-  method_cache := Lvar method_cache_id;
-  let expr, size = f () in
-  let expr =
-    if !method_count = 0 then expr
-    else
-      Llet (Strict, method_cache_id,
-        Lprim (Pccall prim_makearray, [int !method_count; int 0]),
-        expr)
-  in
-  transl_label_init_general (fun () -> expr, size)
-
-let transl_label_init f =
-  if !Clflags.native_code && Config.flambda then begin
-    transl_label_init_flambda f
-  end
-  else
-    transl_label_init_general f
-=======
 let transl_label_init f =
   transl_label_init_general f
->>>>>>> ca039d77
 
 (* Share classes *)
 
