(***********************************************************************)
(*                                                                     *)
(*                                OCaml                                *)
(*                                                                     *)
(*            Xavier Leroy, projet Cristal, INRIA Rocquencourt         *)
(*                                                                     *)
(*  Copyright 1996 Institut National de Recherche en Informatique et   *)
(*  en Automatique.  All rights reserved.  This file is distributed    *)
(*  under the terms of the Q Public License version 1.0.               *)
(*                                                                     *)
(***********************************************************************)

open Lambda

open Format

val structured_constant: formatter -> structured_constant -> unit
val lambda: formatter -> lambda -> unit
val primitive: formatter -> primitive -> unit
<<<<<<< HEAD
val string_of_primitive : primitive -> string
=======
val name_of_primitive : primitive -> string
>>>>>>> b7df26e3
<|MERGE_RESOLUTION|>--- conflicted
+++ resolved
@@ -17,8 +17,4 @@
 val structured_constant: formatter -> structured_constant -> unit
 val lambda: formatter -> lambda -> unit
 val primitive: formatter -> primitive -> unit
-<<<<<<< HEAD
-val string_of_primitive : primitive -> string
-=======
-val name_of_primitive : primitive -> string
->>>>>>> b7df26e3
+val name_of_primitive : primitive -> string