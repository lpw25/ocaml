(***********************************************************************)
(*                                                                     *)
(*                                OCaml                                *)
(*                                                                     *)
(*            Xavier Leroy, projet Cristal, INRIA Rocquencourt         *)
(*                                                                     *)
(*  Copyright 1996 Institut National de Recherche en Informatique et   *)
(*  en Automatique.  All rights reserved.  This file is distributed    *)
(*  under the terms of the Q Public License version 1.0.               *)
(*                                                                     *)
(***********************************************************************)

(* Compilation of pattern matching *)

open Misc
open Asttypes
open Primitive
open Types
open Typedtree
open Lambda
open Parmatch
open Printf

let dbg = false

(*  See Peyton-Jones, ``The Implementation of functional programming
    languages'', chapter 5. *)
(*
  Bon, au commencement du monde c'etait vrai.
  Now, see Lefessant-Maranget ``Optimizing Pattern-Matching'' ICFP'2001
*)


(*
   Many functions on the various data structures of the algorithm :
     - Pattern matrices.
     - Default environments: mapping from matrices to exit numbers.
     - Contexts:  matrices whose column are partitioned into
       left and right.
     - Jump summaries: mapping from exit numbers to contexts
*)

type matrix = pattern list list

let add_omega_column pss = List.map (fun ps -> omega::ps) pss

type ctx = {left:pattern list ; right:pattern list}

let pretty_ctx ctx =
  List.iter
    (fun {left=left ; right=right} ->
      prerr_string "LEFT:" ;
      pretty_line left ;
      prerr_string " RIGHT:" ;
      pretty_line right ;
      prerr_endline "")
    ctx

let le_ctx c1 c2 =
  le_pats c1.left c2.left &&
  le_pats c1.right c2.right

let lshift {left=left ; right=right} = match right with
| x::xs -> {left=x::left ; right=xs}
| _ ->  assert false

let lforget {left=left ; right=right} = match right with
| x::xs -> {left=omega::left ; right=xs}
|  _ -> assert false

let rec small_enough n = function
  | [] -> true
  | _::rem ->
      if n <= 0 then false
      else small_enough (n-1) rem

let ctx_lshift ctx =
  if small_enough 31 ctx then
    List.map lshift ctx
  else (* Context pruning *) begin
    get_mins le_ctx (List.map lforget ctx)
  end

let  rshift {left=left ; right=right} = match left with
| p::ps -> {left=ps ; right=p::right}
| _ -> assert false

let ctx_rshift ctx = List.map rshift ctx

let rec nchars n ps =
  if n <= 0 then [],ps
  else match ps with
  | p::rem ->
    let chars, cdrs = nchars (n-1) rem in
    p::chars,cdrs
  | _ -> assert false

let  rshift_num n {left=left ; right=right} =
  let shifted,left = nchars n left in
  {left=left ; right = shifted@right}

let ctx_rshift_num n ctx = List.map (rshift_num n) ctx

(* Recombination of contexts (eg: (_,_)::p1::p2::rem ->  (p1,p2)::rem)
  All mutable fields are replaced by '_', since side-effects in
  guards can alter these fields *)

let combine {left=left ; right=right} = match left with
| p::ps -> {left=ps ; right=set_args_erase_mutable p right}
| _ -> assert false

let ctx_combine ctx = List.map combine ctx

let ncols = function
  | [] -> 0
  | ps::_ -> List.length ps


exception NoMatch
exception OrPat

let filter_matrix matcher pss =

  let rec filter_rec = function
    | (p::ps)::rem ->
        begin match p.pat_desc with
        | Tpat_alias (p,_,_) ->
            filter_rec ((p::ps)::rem)
        | Tpat_var _ ->
            filter_rec ((omega::ps)::rem)
        | _ ->
            begin
              let rem = filter_rec rem in
              try
                matcher p ps::rem
              with
              | NoMatch -> rem
              | OrPat   ->
                match p.pat_desc with
                | Tpat_or (p1,p2,_) -> filter_rec [(p1::ps) ;(p2::ps)]@rem
                | _ -> assert false
            end
        end
    | [] -> []
    | _ ->
        pretty_matrix pss ;
        fatal_error "Matching.filter_matrix" in
  filter_rec pss

let make_default matcher env =
  let rec make_rec = function
    | [] -> []
    | ([[]],i)::_ -> [[[]],i]
    | (pss,i)::rem ->
        let rem = make_rec rem in
        match filter_matrix matcher pss with
        | [] -> rem
        | ([]::_) -> ([[]],i)::rem
        | pss -> (pss,i)::rem in
  make_rec env

let ctx_matcher p =
  let p = normalize_pat p in
  match p.pat_desc with
  | Tpat_construct (_, cstr,omegas) ->
      begin match cstr.cstr_tag with
      | Cstr_exception _ | Cstr_ext_constant _ | Cstr_ext_block _ ->
          let nargs = List.length omegas in
          (fun q rem -> match q.pat_desc with
          | Tpat_construct (_, cstr',args)
            when List.length args = nargs ->
                p,args @ rem
          | Tpat_any -> p,omegas @ rem
          | _ -> raise NoMatch)
      | _ ->
          (fun q rem -> match q.pat_desc with
          | Tpat_construct (_, cstr',args)
            when cstr.cstr_tag=cstr'.cstr_tag ->
              p,args @ rem
          | Tpat_any -> p,omegas @ rem
          | _ -> raise NoMatch)
      end
  | Tpat_constant cst ->
      (fun q rem -> match q.pat_desc with
      | Tpat_constant cst' when const_compare cst cst' = 0 ->
          p,rem
      | Tpat_any -> p,rem
      | _ -> raise NoMatch)
  | Tpat_variant (lab,Some omega,_) ->
      (fun q rem -> match q.pat_desc with
      | Tpat_variant (lab',Some arg,_) when lab=lab' ->
          p,arg::rem
      | Tpat_any -> p,omega::rem
      | _ -> raise NoMatch)
  | Tpat_variant (lab,None,_) ->
      (fun q rem -> match q.pat_desc with
      | Tpat_variant (lab',None,_) when lab=lab' ->
          p,rem
      | Tpat_any -> p,rem
      | _ -> raise NoMatch)
  | Tpat_array omegas ->
      let len = List.length omegas in
      (fun q rem -> match q.pat_desc with
      | Tpat_array args when List.length args=len ->
          p,args @ rem
      | Tpat_any -> p, omegas @ rem
      | _ -> raise NoMatch)
  | Tpat_tuple omegas ->
      (fun q rem -> match q.pat_desc with
      | Tpat_tuple args -> p,args @ rem
      | _          -> p, omegas @ rem)
  | Tpat_record (l,_) -> (* Records are normalized *)
      (fun q rem -> match q.pat_desc with
      | Tpat_record (l',_) ->
          let l' = all_record_args l' in
          p, List.fold_right (fun (_, _,p) r -> p::r) l' rem
      | _ -> p,List.fold_right (fun (_, _,p) r -> p::r) l rem)
  | Tpat_lazy omega ->
      (fun q rem -> match q.pat_desc with
      | Tpat_lazy arg -> p, (arg::rem)
      | _          -> p, (omega::rem))
 | _ -> fatal_error "Matching.ctx_matcher"




let filter_ctx q ctx =

  let matcher = ctx_matcher q in

  let rec filter_rec = function
    | ({right=p::ps} as l)::rem ->
        begin match p.pat_desc with
        | Tpat_or (p1,p2,_) ->
            filter_rec ({l with right=p1::ps}::{l with right=p2::ps}::rem)
        | Tpat_alias (p,_,_) ->
            filter_rec ({l with right=p::ps}::rem)
        | Tpat_var _ ->
            filter_rec ({l with right=omega::ps}::rem)
        | _ ->
            begin let rem = filter_rec rem in
            try
              let to_left, right = matcher p ps in
              {left=to_left::l.left ; right=right}::rem
            with
            | NoMatch -> rem
            end
        end
    | [] -> []
    | _ ->  fatal_error "Matching.filter_ctx" in

  filter_rec ctx

let select_columns pss ctx =
  let n = ncols pss in
  List.fold_right
    (fun ps r ->
      List.fold_right
        (fun {left=left ; right=right} r ->
          let transfert, right = nchars n right in
          try
            {left = lubs transfert ps @ left ; right=right}::r
          with
          | Empty -> r)
        ctx r)
    pss []

let ctx_lub p ctx =
  List.fold_right
    (fun {left=left ; right=right} r ->
      match right with
      | q::rem ->
          begin try
            {left=left ; right = lub p q::rem}::r
          with
          | Empty -> r
          end
      | _ -> fatal_error "Matching.ctx_lub")
    ctx []

let ctx_match ctx pss =
  List.exists
    (fun {right=qs} ->
      List.exists
        (fun ps -> compats qs ps)
        pss)
    ctx

type jumps = (int * ctx list) list

let pretty_jumps (env : jumps) = match env with
| [] -> ()
| _ ->
    List.iter
      (fun (i,ctx) ->
        Printf.fprintf stderr "jump for %d\n" i ;
        pretty_ctx ctx)
      env


let rec jumps_extract i = function
  | [] -> [],[]
  | (j,pss) as x::rem as all ->
      if i=j then pss,rem
      else if j < i then [],all
      else
        let r,rem = jumps_extract i rem in
        r,(x::rem)

let rec jumps_remove i = function
  | [] -> []
  | (j,_)::rem when i=j -> rem
  | x::rem -> x::jumps_remove i rem

let jumps_empty = []
and jumps_is_empty = function
  |  [] -> true
  |  _ -> false

let jumps_singleton i = function
  | []  -> []
  | ctx ->  [i,ctx]

let jumps_add i pss jumps = match pss with
| [] -> jumps
| _  ->
    let rec add = function
      | [] -> [i,pss]
      | (j,qss) as x::rem as all ->
          if j > i then x::add rem
      else if j < i then (i,pss)::all
      else (i,(get_mins le_ctx (pss@qss)))::rem in
    add jumps


let rec jumps_union (env1:(int*ctx list)list) env2 = match env1,env2 with
| [],_ -> env2
| _,[] -> env1
| ((i1,pss1) as x1::rem1), ((i2,pss2) as x2::rem2) ->
    if i1=i2 then
      (i1,get_mins le_ctx (pss1@pss2))::jumps_union rem1 rem2
    else if i1 > i2 then
      x1::jumps_union rem1 env2
    else
      x2::jumps_union env1 rem2


let rec merge = function
  | env1::env2::rem ->  jumps_union env1 env2::merge rem
  | envs -> envs

let rec jumps_unions envs = match envs with
  | [] -> []
  | [env] -> env
  | _ -> jumps_unions (merge envs)

let jumps_map f env =
  List.map
    (fun (i,pss) -> i,f pss)
    env

(* Pattern matching before any compilation *)

type pattern_matching =
  { mutable cases : (pattern list * lambda) list;
    args : (lambda * let_kind) list ;
    default : (matrix * int) list}

(* Pattern matching after application of both the or-pat rule and the
   mixture rule *)

type pm_or_compiled =
  {body : pattern_matching ;
   handlers : (matrix * int * Ident.t list * pattern_matching) list ;
   or_matrix : matrix ; }

type pm_half_compiled =
  | PmOr of pm_or_compiled
  | PmVar of pm_var_compiled
  | Pm of pattern_matching

and pm_var_compiled =
    {inside : pm_half_compiled ; var_arg : lambda ; }

type pm_half_compiled_info =
    {me : pm_half_compiled ;
     matrix : matrix ;
     top_default : (matrix * int) list ; }

let pretty_cases cases =
  List.iter
    (fun ((ps),l) ->
      List.iter
        (fun p ->
          Parmatch.top_pretty Format.str_formatter p ;
          prerr_string " " ;
          prerr_string (Format.flush_str_formatter ()))
        ps ;
(*
      prerr_string " -> " ;
      Printlambda.lambda Format.str_formatter l ;
      prerr_string (Format.flush_str_formatter ()) ;
*)
      prerr_endline "")
    cases

let pretty_def def =
  prerr_endline "+++++ Defaults +++++" ;
  List.iter
    (fun (pss,i) ->
      Printf.fprintf stderr "Matrix for %d\n"  i ;
      pretty_matrix pss)
    def ;
  prerr_endline "+++++++++++++++++++++"

let pretty_pm pm = pretty_cases pm.cases


let rec pretty_precompiled = function
  | Pm pm ->
      prerr_endline "++++ PM ++++" ;
      pretty_pm pm
  | PmVar x ->
      prerr_endline "++++ VAR ++++" ;
      pretty_precompiled x.inside
  | PmOr x ->
      prerr_endline "++++ OR ++++" ;
      pretty_pm x.body ;
      pretty_matrix x.or_matrix ;
      List.iter
        (fun (_,i,_,pm) ->
          eprintf "++ Handler %d ++\n" i ;
          pretty_pm pm)
        x.handlers

let pretty_precompiled_res first nexts =
  pretty_precompiled first ;
  List.iter
    (fun (e, pmh) ->
      eprintf "** DEFAULT %d **\n" e ;
      pretty_precompiled pmh)
    nexts



(* A slight attempt to identify semantically equivalent lambda-expressions *)
exception Not_simple

let rec raw_rec env : lambda -> lambda = function
  | Llet(Alias,x,ex, body) -> raw_rec ((x,raw_rec env ex)::env) body
  | Lvar id as l ->
      begin try List.assoc id env with
      | Not_found -> l
      end
  | Lprim (Pfield i,args) ->
      Lprim (Pfield i, List.map (raw_rec env) args)
  | Lconst _ as l -> l
  | Lstaticraise (i,args) ->
        Lstaticraise (i, List.map (raw_rec env) args)
  | _ -> raise Not_simple

let raw_action l = try raw_rec [] l with Not_simple -> l

let same_actions = function
  | [] -> None
  | [_,act] -> Some act
  | (_,act0) :: rem ->
      try
        let raw_act0 = raw_rec [] act0 in
        let rec s_rec = function
          | [] -> Some act0
          | (_,act)::rem ->
              if raw_act0 = raw_rec [] act then
                s_rec rem
              else
                None in
        s_rec rem
      with
      | Not_simple -> None

let equal_action act1 act2 =
  try
    let raw1 = raw_rec [] act1
    and raw2 = raw_rec [] act2 in
    raw1 = raw2
  with
  | Not_simple -> false

(* Test for swapping two clauses *)

let up_ok_action act1 act2 =
  try
    let raw1 = raw_rec [] act1
    and raw2 = raw_rec [] act2 in
    match raw1, raw2 with
    | Lstaticraise (i1,[]), Lstaticraise (i2,[]) -> i1=i2
    | _,_ -> raw1 = raw2
  with
  | Not_simple -> false

(* Nothing is kown about exeception/extension patterns,
   because of potential rebind *)
let rec exc_inside p = match p.pat_desc with
<<<<<<< HEAD
  | Tpat_construct (_,{cstr_tag = Cstr_exception _
                                | Cstr_ext_block _
                                | Cstr_ext_constant _},_,_) -> true
=======
  | Tpat_construct (_,{cstr_tag=Cstr_exception _},_) -> true
>>>>>>> b0d5fc28
  | Tpat_any|Tpat_constant _|Tpat_var _
  | Tpat_construct (_,_,[])
  | Tpat_variant (_,None,_)
    -> false
  | Tpat_construct (_,_,ps)
  | Tpat_tuple ps
  | Tpat_array ps
      -> exc_insides ps
  | Tpat_variant (_, Some q,_)
  | Tpat_alias (q,_,_)
  | Tpat_lazy q
    -> exc_inside q
  | Tpat_record (lps,_) ->
      List.exists (fun (_,_,p) -> exc_inside p) lps
  | Tpat_or (p1,p2,_) -> exc_inside p1 || exc_inside p2

and exc_insides ps = List.exists exc_inside ps

let up_ok (ps,act_p) l =
  if exc_insides ps then match l with [] -> true | _::_ -> false
  else
    List.for_all
      (fun (qs,act_q) ->
        up_ok_action act_p act_q ||
        not (Parmatch.compats ps qs))
      l


(*
   Simplify fonction normalize the first column of the match
     - records are expanded so that they posses all fields
     - aliases are removed and replaced by bindings in actions.
   However or-patterns are simplified differently,
     - aliases are not removed
     - or patterns (_|p) are changed into _
*)

exception Var of pattern

let simplify_or p =
  let rec simpl_rec p = match p with
    | {pat_desc = Tpat_any|Tpat_var _} -> raise (Var p)
    | {pat_desc = Tpat_alias (q,id,s)} ->
        begin try
          {p with pat_desc = Tpat_alias (simpl_rec q,id,s)}
        with
        | Var q -> raise (Var {p with pat_desc = Tpat_alias (q,id,s)})
        end
    | {pat_desc = Tpat_or (p1,p2,o)} ->
        let q1 = simpl_rec p1 in
        begin try
          let q2 = simpl_rec p2 in
          {p with pat_desc = Tpat_or (q1, q2, o)}
        with
        | Var q2 -> raise (Var {p with pat_desc = Tpat_or (q1, q2, o)})
        end
    | {pat_desc = Tpat_record (lbls,closed)} ->
        let all_lbls = all_record_args lbls in
        {p with pat_desc=Tpat_record (all_lbls, closed)}
    | _ -> p in
  try
    simpl_rec p
  with
  | Var p -> p

let simplify_cases args cls = match args with
| [] -> assert false
| (arg,_)::_ ->
    let rec simplify = function
      | [] -> []
      | ((pat :: patl, action) as cl) :: rem ->
          begin match pat.pat_desc with
          | Tpat_var (id, _) ->
              (omega :: patl, bind Alias id arg action) ::
              simplify rem
          | Tpat_any ->
              cl :: simplify rem
          | Tpat_alias(p, id,_) ->
              simplify ((p :: patl, bind Alias id arg action) :: rem)
          | Tpat_record ([],_) ->
              (omega :: patl, action)::
              simplify rem
          | Tpat_record (lbls, closed) ->
              let all_lbls = all_record_args lbls in
              let full_pat =
                {pat with pat_desc=Tpat_record (all_lbls, closed)} in
              (full_pat::patl,action)::
              simplify rem
          | Tpat_or _ ->
              let pat_simple  = simplify_or pat in
              begin match pat_simple.pat_desc with
              | Tpat_or _ ->
                  (pat_simple :: patl, action) ::
                  simplify rem
              | _ ->
                  simplify ((pat_simple::patl,action) :: rem)
              end
          | _ -> cl :: simplify rem
          end
      | _ -> assert false in

    simplify cls



(* Once matchings are simplified one easily finds
   their nature *)

let rec what_is_cases cases = match cases with
| ({pat_desc=Tpat_any} :: _, _) :: rem -> what_is_cases rem
| (({pat_desc=(Tpat_var _|Tpat_or (_,_,_)|Tpat_alias (_,_,_))}::_),_)::_
  -> assert false (* applies to simplified matchings only *)
| (p::_,_)::_ -> p
| [] -> omega
| _ -> assert false



(* A few operation on default environments *)
let as_matrix cases = get_mins le_pats (List.map (fun (ps,_) -> ps) cases)

(* For exception matching, record no imformation in matrix *)
let as_matrix_omega cases =
  get_mins le_pats
    (List.map
       (fun (ps,_) ->
         match ps with
         | [] -> assert false
         | _::ps -> omega::ps)
       cases)

let cons_default matrix raise_num default =
  match matrix with
  | [] -> default
  | _ -> (matrix,raise_num)::default

let default_compat p def =
  List.fold_right
    (fun (pss,i) r ->
      let qss =
        List.fold_right
          (fun qs r -> match qs with
            | q::rem when Parmatch.compat p q -> rem::r
            | _ -> r)
          pss [] in
      match qss with
      | [] -> r
      | _  -> (qss,i)::r)
    def []

(* Or-pattern expansion, variables are a complication w.r.t. the article *)
let rec extract_vars r p = match p.pat_desc with
| Tpat_var (id, _) -> IdentSet.add id r
| Tpat_alias (p, id,_ ) ->
    extract_vars (IdentSet.add id r) p
| Tpat_tuple pats ->
    List.fold_left extract_vars r pats
| Tpat_record (lpats,_) ->
    List.fold_left
      (fun r (_, _, p) -> extract_vars r p)
      r lpats
| Tpat_construct (_, _, pats) ->
    List.fold_left extract_vars r pats
| Tpat_array pats ->
    List.fold_left extract_vars r pats
| Tpat_variant (_,Some p, _) -> extract_vars r p
| Tpat_lazy p -> extract_vars r p
| Tpat_or (p,_,_) -> extract_vars r p
| Tpat_constant _|Tpat_any|Tpat_variant (_,None,_) -> r

exception Cannot_flatten

let mk_alpha_env arg aliases ids =
  List.map
    (fun id -> id,
      if List.mem id aliases then
        match arg with
        | Some v -> v
        | _      -> raise Cannot_flatten
      else
        Ident.create (Ident.name id))
    ids

let rec explode_or_pat arg patl mk_action rem vars aliases = function
  | {pat_desc = Tpat_or (p1,p2,_)} ->
      explode_or_pat
        arg patl mk_action
        (explode_or_pat arg patl mk_action rem vars aliases p2)
        vars aliases p1
  | {pat_desc = Tpat_alias (p,id, _)} ->
      explode_or_pat arg patl mk_action rem vars (id::aliases) p
  | {pat_desc = Tpat_var (x, _)} ->
      let env = mk_alpha_env arg (x::aliases) vars in
      (omega::patl,mk_action (List.map snd env))::rem
  | p ->
      let env = mk_alpha_env arg aliases vars in
      (alpha_pat env p::patl,mk_action (List.map snd env))::rem

let pm_free_variables {cases=cases} =
  List.fold_right
    (fun (_,act) r -> IdentSet.union (free_variables act) r)
    cases IdentSet.empty


(* Basic grouping predicates *)
let pat_as_constr = function
  | {pat_desc=Tpat_construct (_, cstr,_)} -> cstr
  | _ -> fatal_error "Matching.pat_as_constr"

let group_constant = function
  | {pat_desc= Tpat_constant _} -> true
  | _                           -> false

and group_constructor = function
  | {pat_desc = Tpat_construct (_,_,_)} -> true
  | _ -> false

and group_variant = function
  | {pat_desc = Tpat_variant (_, _, _)} -> true
  | _ -> false

and group_var = function
  | {pat_desc=Tpat_any} -> true
  | _ -> false

and group_tuple = function
  | {pat_desc = (Tpat_tuple _|Tpat_any)} -> true
  | _ -> false

and group_record = function
  | {pat_desc = (Tpat_record _|Tpat_any)} -> true
  | _ -> false

and group_array = function
  | {pat_desc=Tpat_array _} -> true
  | _ -> false

and group_lazy = function
  | {pat_desc = Tpat_lazy _} -> true
  | _ -> false

let get_group p = match p.pat_desc with
| Tpat_any -> group_var
| Tpat_constant _ -> group_constant
| Tpat_construct _ -> group_constructor
| Tpat_tuple _ -> group_tuple
| Tpat_record _ -> group_record
| Tpat_array _ -> group_array
| Tpat_variant (_,_,_) -> group_variant
| Tpat_lazy _ -> group_lazy
|  _ -> fatal_error "Matching.get_group"



let is_or p = match p.pat_desc with
| Tpat_or _ -> true
| _ -> false

(* Conditions for appending to the Or matrix *)
let conda p q = not (compat p q)
and condb act ps qs =  not (is_guarded act) && Parmatch.le_pats qs ps

let or_ok p ps l =
  List.for_all
    (function
      | ({pat_desc=Tpat_or _} as q::qs,act) ->
          conda p q || condb act ps qs
      | _ -> true)
    l

(* Insert or append a pattern in the Or matrix *)

let equiv_pat p q = le_pat p q && le_pat q p

let rec get_equiv p l = match l with
  | (q::_,_) as cl::rem ->
      if equiv_pat p q then
        let others,rem = get_equiv p rem in
        cl::others,rem
      else
        [],l
  | _ -> [],l


let insert_or_append p ps act ors no =
  let rec attempt seen = function
    | (q::qs,act_q) as cl::rem ->
        if is_or q then begin
          if compat p q then
            if
              IdentSet.is_empty (extract_vars IdentSet.empty p) &&
              IdentSet.is_empty (extract_vars IdentSet.empty q) &&
              equiv_pat p q
            then (* attempt insert, for equivalent orpats with no variables *)
              let _, not_e = get_equiv q rem in
              if
                or_ok p ps not_e && (* check append condition for head of O *)
                List.for_all        (* check insert condition for tail of O *)
                  (fun cl -> match cl with
                  | (q::_,_) -> not (compat p q)
                  | _        -> assert false)
                  seen
              then (* insert *)
                List.rev_append seen ((p::ps,act)::cl::rem), no
              else (* fail to insert or append *)
                ors,(p::ps,act)::no
            else if condb act_q ps qs then (* check condition (b) for append *)
              attempt (cl::seen) rem
            else
              ors,(p::ps,act)::no
          else (* p # q, go on with append/insert *)
            attempt (cl::seen) rem
        end else (* q is not a or-pat, go on with append/insert *)
          attempt (cl::seen) rem
    | _  -> (* [] in fact *)
        (p::ps,act)::ors,no in (* success in appending *)
  attempt [] ors

(* Reconstruct default information from half_compiled  pm list *)

let rec rebuild_matrix pmh = match pmh with
  | Pm pm -> as_matrix pm.cases
  | PmOr {or_matrix=m} -> m
  | PmVar x -> add_omega_column  (rebuild_matrix x.inside)

let rec rebuild_default nexts def = match nexts with
| [] -> def
| (e, pmh)::rem ->
    (add_omega_column (rebuild_matrix pmh), e)::
    rebuild_default rem def

let rebuild_nexts arg nexts k =
  List.fold_right
    (fun (e, pm) k -> (e, PmVar {inside=pm ; var_arg=arg})::k)
    nexts k


(*
  Split a matching.
    Splitting is first directed by or-patterns, then by
    tests (e.g. constructors)/variable transitions.

    The approach is greedy, every split function attempt to
    raise rows as much as possible in the top matrix,
    then splitting applies again to the remaining rows.

    Some precompilation of or-patterns and
    variable pattern occurs. Mostly this means that bindings
    are performed now,  being replaced by let-bindings
    in actions (cf. simplify_cases).

    Additionally, if the match argument is a variable, matchings whose
    first column is made of variables only are splitted further
    (cf. precompile_var).

*)


let rec split_or argo cls args def =

  let cls = simplify_cases args cls in

  let rec do_split before ors no = function
    | [] ->
        cons_next
          (List.rev before) (List.rev ors) (List.rev no)
    | ((p::ps,act) as cl)::rem ->
        if up_ok cl no then
          if is_or p then
            let ors, no = insert_or_append p ps act ors no in
            do_split before ors no rem
          else begin
            if up_ok cl ors then
              do_split (cl::before) ors no rem
            else if or_ok p ps ors then
              do_split before (cl::ors) no rem
            else
              do_split before ors (cl::no) rem
          end
        else
          do_split before ors (cl::no) rem
    | _ -> assert false

  and cons_next yes yesor = function
    | [] ->
        precompile_or argo yes yesor args def []
    | rem ->
        let {me=next ; matrix=matrix ; top_default=def},nexts =
          do_split [] [] [] rem in
        let idef = next_raise_count () in
        precompile_or
          argo yes yesor args
          (cons_default matrix idef def)
          ((idef,next)::nexts) in

  do_split [] [] [] cls

(* Ultra-naive spliting, close to semantics, used for exception/extension,
   as potential rebind prevents any kind of optimisation *)

and split_naive cls args def k =

  let rec split_exc cstr0 yes = function
    | [] ->
        let yes = List.rev yes in
        { me = Pm {cases=yes; args=args; default=def;} ;
          matrix = as_matrix_omega yes ;
          top_default=def},
        k
    | (p::_,_ as cl)::rem ->
        if group_constructor p then
          let cstr = pat_as_constr p in
          if cstr = cstr0 then split_exc cstr0 (cl::yes) rem
          else
            let yes = List.rev yes in
            let {me=next ; matrix=matrix ; top_default=def}, nexts =
              split_exc cstr [cl] rem in
            let idef = next_raise_count () in
            let def = cons_default matrix idef def in
            { me = Pm {cases=yes; args=args; default=def} ;
              matrix = as_matrix_omega yes ;
              top_default = def; },
            (idef,next)::nexts
        else
          let yes = List.rev yes in
          let {me=next ; matrix=matrix ; top_default=def}, nexts =
              split_noexc [cl] rem in
            let idef = next_raise_count () in
            let def = cons_default matrix idef def in
            { me = Pm {cases=yes; args=args; default=def} ;
              matrix = as_matrix_omega yes ;
              top_default = def; },
            (idef,next)::nexts
    | _ -> assert false

  and split_noexc yes = function
    | [] -> precompile_var args (List.rev yes) def k
    | (p::_,_ as cl)::rem ->
        if group_constructor p then
          let yes= List.rev yes in
          let {me=next; matrix=matrix; top_default=def;},nexts =
            split_exc (pat_as_constr p) [cl] rem in
          let idef = next_raise_count () in
          precompile_var
            args yes
            (cons_default matrix idef def)
            ((idef,next)::nexts)
        else split_noexc (cl::yes) rem
    | _ -> assert false in

  match cls with
  | [] -> assert false
  | (p::_,_ as cl)::rem ->
      if group_constructor p then
        split_exc (pat_as_constr p) [cl] rem
      else 
        split_noexc [cl] rem
  | _ -> assert false

and split_constr cls args def k =
  let ex_pat = what_is_cases cls in
  match ex_pat.pat_desc with
  | Tpat_any -> precompile_var args cls def k
<<<<<<< HEAD
  | Tpat_construct (_,{ cstr_tag = Cstr_exception _
                                 | Cstr_ext_block _
                                 | Cstr_ext_constant _ },_,_) ->
=======
  | Tpat_construct (_,{cstr_tag=Cstr_exception _},_) ->
>>>>>>> b0d5fc28
      split_naive cls args def k
  | _ ->

      let group = get_group ex_pat in

      let rec split_ex yes no = function
        | [] ->
            let yes = List.rev yes and no = List.rev no in
            begin match no with
            | [] ->
                {me = Pm {cases=yes ; args=args ; default=def} ;
                  matrix = as_matrix yes ;
                  top_default = def},
                k
            | cl::rem ->
                begin match yes with
                | [] ->
                    (* Could not success in raising up a constr matching up *)
                    split_noex [cl] [] rem
                | _ ->
                    let {me=next ; matrix=matrix ; top_default=def}, nexts =
                      split_noex [cl] [] rem in
                    let idef = next_raise_count () in
                    let def = cons_default matrix idef def in
                    {me = Pm {cases=yes ; args=args ; default=def} ;
                      matrix = as_matrix yes ;
                      top_default = def },
                    (idef, next)::nexts
                end
            end
        | (p::_,_) as cl::rem ->
            if group p && up_ok cl no then
              split_ex (cl::yes) no rem
            else
              split_ex yes (cl::no) rem
        | _ -> assert false

      and split_noex yes no = function
        | [] ->
            let yes = List.rev yes and no = List.rev no in
            begin match no with
            | [] -> precompile_var args yes def k
            | cl::rem ->
                let {me=next ; matrix=matrix ; top_default=def}, nexts =
                  split_ex [cl] [] rem in
                let idef = next_raise_count () in
                precompile_var
                  args yes
                  (cons_default matrix idef def)
                  ((idef,next)::nexts)
            end
        | [ps,_ as cl]
            when List.for_all group_var ps && yes <> [] ->
       (* This enables an extra division in some frequent case :
          last row is made of variables only *)
              split_noex yes (cl::no) []
        | (p::_,_) as cl::rem ->
            if not (group p) && up_ok cl no then
              split_noex (cl::yes) no rem
            else
              split_noex yes (cl::no) rem
        | _ -> assert false in

      match cls with
      | ((p::_,_) as cl)::rem ->
          if group p then split_ex [cl] [] rem
          else split_noex [cl] [] rem
      | _ ->  assert false

and precompile_var  args cls def k = match args with
| []  -> assert false
| _::((Lvar v as av,_) as arg)::rargs ->
    begin match cls with
    | [ps,_] -> (* as splitted as it can *)
        dont_precompile_var args cls def k
    | _ ->
(* Precompile *)
        let var_cls =
          List.map
            (fun (ps,act) -> match ps with
            | _::ps -> ps,act | _     -> assert false)
            cls
        and var_def = make_default (fun _ rem -> rem) def in
        let {me=first ; matrix=matrix}, nexts =
          split_or (Some v) var_cls (arg::rargs) var_def in

(* Compute top information *)
        match nexts with
        | [] -> (* If you need *)
            dont_precompile_var args cls def k
        | _  ->
            let rfirst =
              {me = PmVar {inside=first ; var_arg = av} ;
                matrix = add_omega_column matrix ;
                top_default = rebuild_default nexts def ; }
            and rnexts = rebuild_nexts av nexts k in
            rfirst, rnexts
    end
|  _ ->
    dont_precompile_var args cls def k

and dont_precompile_var args cls def k =
  {me =  Pm {cases = cls ; args = args ; default = def } ;
    matrix=as_matrix cls ;
    top_default=def},k

and is_exc p = match p.pat_desc with
| Tpat_or (p1,p2,_) -> is_exc p1 || is_exc p2
| Tpat_alias (p,v,_) -> is_exc p
<<<<<<< HEAD
| Tpat_construct (_,{ cstr_tag = Cstr_exception _
                               | Cstr_ext_constant _
                               | Cstr_ext_constant _ },_,_) -> true
=======
| Tpat_construct (_,{cstr_tag = Cstr_exception _},_) -> true
>>>>>>> b0d5fc28
| _ -> false

and precompile_or argo cls ors args def k = match ors with
| [] -> split_constr cls args def k
| _  ->
    let rec do_cases = function
      | ({pat_desc=Tpat_or _} as orp::patl, action)::rem ->
          let do_opt = not (is_exc orp) in
          let others,rem =
            if do_opt then get_equiv orp rem
            else [],rem in
          let orpm =
            {cases =
              (patl, action)::
              List.map
                (function
                  | (_::ps,action) -> ps,action
                  | _ -> assert false)
                others ;
              args = (match args with _::r -> r | _ -> assert false) ;
              default = default_compat (if do_opt then orp else omega) def} in
          let vars =
            IdentSet.elements
              (IdentSet.inter
                 (extract_vars IdentSet.empty orp)
                 (pm_free_variables orpm)) in
          let or_num = next_raise_count () in
          let new_patl = Parmatch.omega_list patl in

          let mk_new_action vs =
            Lstaticraise
              (or_num, List.map (fun v -> Lvar v) vs) in

          let do_optrec,body,handlers = do_cases rem in
          do_opt && do_optrec,
          explode_or_pat
            argo new_patl mk_new_action body vars [] orp,
          let mat = if do_opt then [[orp]] else [[omega]] in
          ((mat, or_num, vars , orpm):: handlers)
      | cl::rem ->
          let b,new_ord,new_to_catch = do_cases rem in
          b,cl::new_ord,new_to_catch
      | [] -> true,[],[] in

    let do_opt,end_body, handlers = do_cases ors in
    let matrix = (if do_opt then as_matrix else as_matrix_omega) (cls@ors)
    and body = {cases=cls@end_body ; args=args ; default=def} in
    {me = PmOr {body=body ; handlers=handlers ; or_matrix=matrix} ;
      matrix=matrix ;
      top_default=def},
    k

let split_precompile argo pm =
  let {me=next}, nexts = split_or argo pm.cases pm.args pm.default  in
  if dbg && (nexts <> [] || (match next with PmOr _ -> true | _ -> false))
  then begin
    prerr_endline "** SPLIT **" ;
    pretty_pm pm ;
    pretty_precompiled_res  next nexts
  end ;
  next, nexts


(* General divide functions *)

let add_line patl_action pm = pm.cases <- patl_action :: pm.cases; pm

type cell =
  {pm : pattern_matching ;
  ctx : ctx list ;
  pat : pattern}

let add make_matching_fun division eq_key key patl_action args =
  try
    let (_,cell) = List.find (fun (k,_) -> eq_key key k) division in
    cell.pm.cases <- patl_action :: cell.pm.cases;
    division
  with Not_found ->
    let cell = make_matching_fun args in
    cell.pm.cases <- [patl_action] ;
    (key, cell) :: division


let divide make eq_key get_key get_args ctx pm =

  let rec divide_rec = function
    | (p::patl,action) :: rem ->
        let this_match = divide_rec rem in
        add
          (make p pm.default ctx)
          this_match eq_key (get_key p) (get_args p patl,action) pm.args
    | _ -> [] in

  divide_rec pm.cases


let divide_line make_ctx make get_args pat ctx pm =
  let rec divide_rec = function
    | (p::patl,action) :: rem ->
        let this_match = divide_rec rem in
        add_line (get_args p patl, action) this_match
    | _ -> make pm.default pm.args in

  {pm = divide_rec pm.cases ;
  ctx=make_ctx ctx ;
  pat=pat}



(* Then come various functions,
   There is one set of functions per matching style
   (constants, constructors etc.)

   - matcher function are arguments to make_default (for defaukt handlers)
   They may raise NoMatch or OrPat and perform the full
   matching (selection + arguments).


   - get_args and get_key are for the compiled matrices, note that
   selection and geting arguments are separed.

   - make_ _matching combines the previous functions for produicing
   new  ``pattern_matching'' records.
*)



let rec matcher_const cst p rem = match p.pat_desc with
| Tpat_or (p1,p2,_) ->
    begin try
      matcher_const cst p1 rem with
    | NoMatch -> matcher_const cst p2 rem
    end
| Tpat_constant c1 when const_compare c1 cst = 0 -> rem
| Tpat_any    -> rem
| _ -> raise NoMatch

let get_key_constant caller = function
  | {pat_desc= Tpat_constant cst} -> cst
  | p ->
      prerr_endline ("BAD: "^caller) ;
      pretty_pat p ;
      assert false

let get_args_constant _ rem = rem

let make_constant_matching p def ctx = function
    [] -> fatal_error "Matching.make_constant_matching"
  | (_ :: argl) ->
      let def =
        make_default
          (matcher_const (get_key_constant "make" p)) def
      and ctx =
        filter_ctx p  ctx in
      {pm = {cases = []; args = argl ; default = def} ;
        ctx = ctx ;
        pat = normalize_pat p}




let divide_constant ctx m =
  divide
    make_constant_matching
    (fun c d -> const_compare c d = 0) (get_key_constant "divide")
    get_args_constant
    ctx m

(* Matching against a constructor *)


let make_field_args binding_kind arg first_pos last_pos argl =
  let rec make_args pos =
    if pos > last_pos
    then argl
    else (Lprim(Pfield pos, [arg]), binding_kind) :: make_args (pos + 1)
  in make_args first_pos

let get_key_constr = function
  | {pat_desc=Tpat_construct (_, cstr,_)} -> cstr.cstr_tag
  | _ -> assert false

let get_args_constr p rem = match p with
| {pat_desc=Tpat_construct (_, _, args)} -> args @ rem
| _ -> assert false

let matcher_constr cstr = match cstr.cstr_arity with
| 0 ->
    let rec matcher_rec q rem = match q.pat_desc with
    | Tpat_or (p1,p2,_) ->
        begin
          try
            matcher_rec p1 rem
          with
          | NoMatch -> matcher_rec p2 rem
        end
    | Tpat_construct (_, cstr1, []) when cstr.cstr_tag = cstr1.cstr_tag ->
        rem
    | Tpat_any -> rem
    | _ -> raise NoMatch in
    matcher_rec
| 1 ->
    let rec matcher_rec q rem = match q.pat_desc with
    | Tpat_or (p1,p2,_) ->
        let r1 = try Some (matcher_rec p1 rem) with NoMatch -> None
        and r2 = try Some (matcher_rec p2 rem) with NoMatch -> None in
        begin match r1,r2 with
        | None, None -> raise NoMatch
        | Some r1, None -> r1
        | None, Some r2 -> r2
        | Some (a1::rem1), Some (a2::_) ->
            {a1 with
             pat_loc = Location.none ;
             pat_desc = Tpat_or (a1, a2, None)}::
            rem
        | _, _ -> assert false
        end
    | Tpat_construct (_, cstr1, [arg])
      when cstr.cstr_tag = cstr1.cstr_tag -> arg::rem
    | Tpat_any -> omega::rem
    | _ -> raise NoMatch in
    matcher_rec
| _ ->
    fun q rem -> match q.pat_desc with
    | Tpat_or (_,_,_) -> raise OrPat
    | Tpat_construct (_, cstr1, args)
      when cstr.cstr_tag = cstr1.cstr_tag -> args @ rem
    | Tpat_any -> Parmatch.omegas cstr.cstr_arity @ rem
    | _        -> raise NoMatch

let make_constr_matching p def ctx = function
    [] -> fatal_error "Matching.make_constr_matching"
  | ((arg, mut) :: argl) ->
      let cstr = pat_as_constr p in
      let newargs =
        match cstr.cstr_tag with
          Cstr_constant _ | Cstr_block _ ->
            make_field_args Alias arg 0 (cstr.cstr_arity - 1) argl
        | Cstr_ext_constant _ | Cstr_ext_block _ | Cstr_exception _ ->
            make_field_args Alias arg 1 cstr.cstr_arity argl in
      {pm=
        {cases = []; args = newargs;
          default = make_default (matcher_constr cstr) def} ;
        ctx =  filter_ctx p ctx ;
        pat=normalize_pat p}


let divide_constructor ctx pm =
  divide
    make_constr_matching
    (=) get_key_constr get_args_constr
    ctx pm

(* Matching against a variant *)

let rec matcher_variant_const lab p rem = match p.pat_desc with
| Tpat_or (p1, p2, _) ->
    begin
      try
        matcher_variant_const lab p1 rem
      with
      | NoMatch -> matcher_variant_const lab p2 rem
    end
| Tpat_variant (lab1,_,_) when lab1=lab -> rem
| Tpat_any -> rem
| _   -> raise NoMatch


let make_variant_matching_constant p lab def ctx = function
    [] -> fatal_error "Matching.make_variant_matching_constant"
  | ((arg, mut) :: argl) ->
      let def = make_default (matcher_variant_const lab) def
      and ctx = filter_ctx p ctx in
      {pm={ cases = []; args = argl ; default=def} ;
        ctx=ctx ;
        pat = normalize_pat p}

let matcher_variant_nonconst lab p rem = match p.pat_desc with
| Tpat_or (_,_,_) -> raise OrPat
| Tpat_variant (lab1,Some arg,_) when lab1=lab -> arg::rem
| Tpat_any -> omega::rem
| _   -> raise NoMatch


let make_variant_matching_nonconst p lab def ctx = function
    [] -> fatal_error "Matching.make_variant_matching_nonconst"
  | ((arg, mut) :: argl) ->
      let def = make_default (matcher_variant_nonconst lab) def
      and ctx = filter_ctx p ctx in
      {pm=
        {cases = []; args = (Lprim(Pfield 1, [arg]), Alias) :: argl;
          default=def} ;
        ctx=ctx ;
        pat = normalize_pat p}

let get_key_variant p = match p.pat_desc with
| Tpat_variant(lab, Some _ , _) ->  Cstr_block (Btype.hash_variant lab)
| Tpat_variant(lab, None , _) -> Cstr_constant (Btype.hash_variant lab)
|  _ -> assert false

let divide_variant row ctx {cases = cl; args = al; default=def} =
  let row = Btype.row_repr row in
  let rec divide = function
      ({pat_desc = Tpat_variant(lab, pato, _)} as p:: patl, action) :: rem ->
        let variants = divide rem in
        if try Btype.row_field_repr (List.assoc lab row.row_fields) = Rabsent
        with Not_found -> true
        then
          variants
        else begin
          let tag = Btype.hash_variant lab in
          match pato with
            None ->
              add (make_variant_matching_constant p lab def ctx) variants
                (=) (Cstr_constant tag) (patl, action) al
          | Some pat ->
              add (make_variant_matching_nonconst p lab def ctx) variants
                (=) (Cstr_block tag) (pat :: patl, action) al
        end
    | cl -> []
  in
  divide cl

(*
  Three ``no-test'' cases
  *)

(* Matching against a variable *)

let get_args_var _ rem = rem


let make_var_matching def = function
  | [] ->  fatal_error "Matching.make_var_matching"
  | _::argl ->
      {cases=[] ;
        args = argl ;
        default= make_default get_args_var def}

let divide_var ctx pm =
  divide_line ctx_lshift make_var_matching get_args_var omega ctx pm

(* Matching and forcing a lazy value *)

let get_arg_lazy p rem = match p with
| {pat_desc = Tpat_any} -> omega :: rem
| {pat_desc = Tpat_lazy arg} -> arg :: rem
| _ ->  assert false

let matcher_lazy p rem = match p.pat_desc with
| Tpat_or (_,_,_)     -> raise OrPat
| Tpat_var _          -> get_arg_lazy omega rem
| _                   -> get_arg_lazy p rem

(* Inlining the tag tests before calling the primitive that works on
   lazy blocks. This is alse used in translcore.ml.
   No call other than Obj.tag when the value has been forced before.
*)

let prim_obj_tag =
  {prim_name = "caml_obj_tag";
   prim_arity = 1; prim_alloc = false;
   prim_native_name = "";
   prim_native_float = false}

let get_mod_field modname field =
  lazy (
    try
      let mod_ident = Ident.create_persistent modname in
      let env = Env.open_pers_signature modname Env.initial in
      let p = try
        match Env.lookup_value (Longident.Lident field) env with
        | (Path.Pdot(_,_,i), _) -> i
        | _ -> fatal_error ("Primitive "^modname^"."^field^" not found.")
      with Not_found ->
        fatal_error ("Primitive "^modname^"."^field^" not found.")
      in
      Lprim(Pfield p, [Lprim(Pgetglobal mod_ident, [])])
    with Not_found -> fatal_error ("Module "^modname^" unavailable.")
  )

let code_force_lazy_block =
  get_mod_field "CamlinternalLazy" "force_lazy_block"
;;

(* inline_lazy_force inlines the beginning of the code of Lazy.force. When
   the value argument is tagged as:
   - forward, take field 0
   - lazy, call the primitive that forces (without testing again the tag)
   - anything else, return it

   Using Lswitch below relies on the fact that the GC does not shortcut
   Forward(val_out_of_heap).
*)

let inline_lazy_force_cond arg loc =
  let idarg = Ident.create "lzarg" in
  let varg = Lvar idarg in
  let tag = Ident.create "tag" in
  let force_fun = Lazy.force code_force_lazy_block in
  Llet(Strict, idarg, arg,
       Llet(Alias, tag, Lprim(Pccall prim_obj_tag, [varg]),
            Lifthenelse(
              (* if (tag == Obj.forward_tag) then varg.(0) else ... *)
              Lprim(Pintcomp Ceq,
                    [Lvar tag; Lconst(Const_base(Const_int Obj.forward_tag))]),
              Lprim(Pfield 0, [varg]),
              Lifthenelse(
                (* ... if (tag == Obj.lazy_tag) then Lazy.force varg else ... *)
                Lprim(Pintcomp Ceq,
                      [Lvar tag; Lconst(Const_base(Const_int Obj.lazy_tag))]),
                Lapply(force_fun, [varg], loc),
                (* ... arg *)
                  varg))))

let inline_lazy_force_switch arg loc =
  let idarg = Ident.create "lzarg" in
  let varg = Lvar idarg in
  let force_fun = Lazy.force code_force_lazy_block in
  Llet(Strict, idarg, arg,
       Lifthenelse(
         Lprim(Pisint, [varg]), varg,
         (Lswitch
            (varg,
             { sw_numconsts = 0; sw_consts = [];
               sw_numblocks = 256;  (* PR#6033 - tag ranges from 0 to 255 *)
               sw_blocks =
                 [ (Obj.forward_tag, Lprim(Pfield 0, [varg]));
                   (Obj.lazy_tag,
                    Lapply(force_fun, [varg], loc)) ];
               sw_failaction = Some varg } ))))

let inline_lazy_force arg loc =
  if !Clflags.native_code then
    (* Lswitch generates compact and efficient native code *)
    inline_lazy_force_switch arg loc
  else
    (* generating bytecode: Lswitch would generate too many rather big
       tables (~ 250 elts); conditionals are better *)
    inline_lazy_force_cond arg loc

let make_lazy_matching def = function
    [] -> fatal_error "Matching.make_lazy_matching"
  | (arg,mut) :: argl ->
      { cases = [];
        args =
          (inline_lazy_force arg Location.none, Strict) :: argl;
        default = make_default matcher_lazy def }

let divide_lazy p ctx pm =
  divide_line
    (filter_ctx p)
    make_lazy_matching
    get_arg_lazy
    p ctx pm

(* Matching against a tuple pattern *)


let get_args_tuple arity p rem = match p with
| {pat_desc = Tpat_any} -> omegas arity @ rem
| {pat_desc = Tpat_tuple args} ->
    args @ rem
| _ ->  assert false

let matcher_tuple arity p rem = match p.pat_desc with
| Tpat_or (_,_,_)     -> raise OrPat
| Tpat_var _          -> get_args_tuple arity omega rem
| _                   ->  get_args_tuple arity p rem

let make_tuple_matching arity def = function
    [] -> fatal_error "Matching.make_tuple_matching"
  | (arg, mut) :: argl ->
      let rec make_args pos =
        if pos >= arity
        then argl
        else (Lprim(Pfield pos, [arg]), Alias) :: make_args (pos + 1) in
      {cases = []; args = make_args 0 ;
        default=make_default (matcher_tuple arity) def}


let divide_tuple arity p ctx pm =
  divide_line
    (filter_ctx p)
    (make_tuple_matching arity)
    (get_args_tuple  arity) p ctx pm

(* Matching against a record pattern *)


let record_matching_line num_fields lbl_pat_list =
  let patv = Array.create num_fields omega in
  List.iter (fun (_, lbl, pat) -> patv.(lbl.lbl_pos) <- pat) lbl_pat_list;
  Array.to_list patv

let get_args_record num_fields p rem = match p with
| {pat_desc=Tpat_any} ->
    record_matching_line num_fields [] @ rem
| {pat_desc=Tpat_record (lbl_pat_list,_)} ->
    record_matching_line num_fields lbl_pat_list @ rem
| _ -> assert false

let matcher_record num_fields p rem = match p.pat_desc with
| Tpat_or (_,_,_) -> raise OrPat
| Tpat_var _      -> get_args_record num_fields omega rem
| _               -> get_args_record num_fields p rem

let make_record_matching all_labels def = function
    [] -> fatal_error "Matching.make_record_matching"
  | ((arg, mut) :: argl) ->
      let rec make_args pos =
        if pos >= Array.length all_labels then argl else begin
          let lbl = all_labels.(pos) in
          let access =
            match lbl.lbl_repres with
              Record_regular -> Pfield lbl.lbl_pos
            | Record_float -> Pfloatfield lbl.lbl_pos in
          let str =
            match lbl.lbl_mut with
              Immutable -> Alias
            | Mutable -> StrictOpt in
          (Lprim(access, [arg]), str) :: make_args(pos + 1)
        end in
      let nfields = Array.length all_labels in
      let def= make_default (matcher_record nfields) def in
      {cases = []; args = make_args 0 ; default = def}


let divide_record all_labels p ctx pm =
  let get_args = get_args_record (Array.length all_labels) in
  divide_line
    (filter_ctx p)
    (make_record_matching all_labels)
    get_args
    p ctx pm

(* Matching against an array pattern *)

let get_key_array = function
  | {pat_desc=Tpat_array patl} -> List.length patl
  | _ -> assert false

let get_args_array p rem = match p with
| {pat_desc=Tpat_array patl} -> patl@rem
| _ -> assert false

let matcher_array len p rem = match p.pat_desc with
| Tpat_or (_,_,_) -> raise OrPat
| Tpat_array args when List.length args=len -> args @ rem
| Tpat_any -> Parmatch.omegas len @ rem
| _ -> raise NoMatch

let make_array_matching kind p def ctx = function
  | [] -> fatal_error "Matching.make_array_matching"
  | ((arg, mut) :: argl) ->
      let len = get_key_array p in
      let rec make_args pos =
        if pos >= len
        then argl
        else (Lprim(Parrayrefu kind, [arg; Lconst(Const_base(Const_int pos))]),
              StrictOpt) :: make_args (pos + 1) in
      let def = make_default (matcher_array len) def
      and ctx = filter_ctx p ctx in
      {pm={cases = []; args = make_args 0 ; default = def} ;
        ctx=ctx ;
        pat = normalize_pat p}

let divide_array kind ctx pm =
  divide
    (make_array_matching kind)
    (=) get_key_array get_args_array ctx pm

(* To combine sub-matchings together *)

let sort_lambda_list l =
  List.sort (fun (x,_) (y,_) -> const_compare x y) l

let rec cut n l =
  if n = 0 then [],l
  else match l with
    [] -> raise (Invalid_argument "cut")
  | a::l -> let l1,l2 = cut (n-1) l in a::l1, l2

let rec do_tests_fail fail tst arg = function
  | [] -> fail
  | (c, act)::rem ->
      Lifthenelse
        (Lprim (tst, [arg ; Lconst (Const_base c)]),
         do_tests_fail fail tst arg rem,
         act)

let rec do_tests_nofail tst arg = function
  | [] -> fatal_error "Matching.do_tests_nofail"
  | [_,act] -> act
  | (c,act)::rem ->
      Lifthenelse
        (Lprim (tst, [arg ; Lconst (Const_base c)]),
         do_tests_nofail tst arg rem,
         act)

let make_test_sequence fail tst lt_tst arg const_lambda_list =
  let rec make_test_sequence const_lambda_list =
    if List.length const_lambda_list >= 4 && lt_tst <> Praise then
      split_sequence const_lambda_list
    else match fail with
    | None -> do_tests_nofail tst arg const_lambda_list
    | Some fail -> do_tests_fail fail tst arg const_lambda_list

  and split_sequence const_lambda_list =
    let list1, list2 =
      cut (List.length const_lambda_list / 2) const_lambda_list in
    Lifthenelse(Lprim(lt_tst,[arg; Lconst(Const_base (fst(List.hd list2)))]),
                make_test_sequence list1, make_test_sequence list2)
  in make_test_sequence (sort_lambda_list const_lambda_list)


let make_offset x arg = if x=0 then arg else Lprim(Poffsetint(x), [arg])



let prim_string_notequal =
  Pccall{prim_name = "caml_string_notequal";
          prim_arity = 2; prim_alloc = false;
          prim_native_name = ""; prim_native_float = false}

let rec explode_inter offset i j act k =
  if i <= j then
    explode_inter offset i (j-1) act ((j-offset,act)::k)
  else
    k

let max_vals cases acts =
  let vals = Array.create (Array.length acts) 0 in
  for i=Array.length cases-1 downto 0 do
    let l,h,act = cases.(i) in
    vals.(act) <- h - l + 1 + vals.(act)
  done ;
  let max = ref 0 in
  for i = Array.length vals-1 downto 0 do
    if vals.(i) >= vals.(!max) then
      max := i
  done ;
  if vals.(!max) > 1 then
    !max
  else
    -1

let as_int_list cases acts =
  let default = max_vals cases acts in
  let min_key,_,_ = cases.(0)
  and _,max_key,_ = cases.(Array.length cases-1) in

  let rec do_rec i k =
    if i >= 0 then
      let low, high, act =  cases.(i) in
      if act = default then
        do_rec (i-1) k
      else
        do_rec (i-1) (explode_inter min_key low high acts.(act) k)
    else
      k in
  min_key, max_key,do_rec (Array.length cases-1) [],
  (if default >= 0 then Some acts.(default) else None)


let make_switch_offset arg min_key max_key int_lambda_list default  =
  let numcases = max_key - min_key + 1 in
  let cases =
    List.map (fun (key, l) -> (key - min_key, l)) int_lambda_list in
  let offsetarg = make_offset (-min_key) arg in
  Lswitch(offsetarg,
          {sw_numconsts = numcases; sw_consts = cases;
            sw_numblocks = 0; sw_blocks = [];
            sw_failaction = default})

let make_switch_switcher arg cases acts =
  let l = ref [] in
  for i = Array.length cases-1 downto 0 do
    l := (i,acts.(cases.(i))) ::  !l
  done ;
  Lswitch(arg,
          {sw_numconsts = Array.length cases ; sw_consts = !l ;
            sw_numblocks = 0 ; sw_blocks =  []  ;
            sw_failaction = None})

let full sw =
  List.length sw.sw_consts = sw.sw_numconsts &&
  List.length sw.sw_blocks = sw.sw_numblocks

let make_switch (arg,sw) = match sw.sw_failaction with
| None ->
    let t = Hashtbl.create 17 in
    let seen l = match l with
    | Lstaticraise (i,[]) ->
        let old = try Hashtbl.find t i with Not_found -> 0 in
        Hashtbl.replace t i (old+1)
    | _ -> () in
    List.iter (fun (_,lam) -> seen lam) sw.sw_consts ;
    List.iter (fun (_,lam) -> seen lam) sw.sw_blocks ;
    let i_max = ref (-1)
    and max = ref (-1) in
    Hashtbl.iter
      (fun i c ->
        if c > !max then begin
          i_max := i ;
          max := c
        end) t ;
    if !i_max >= 0 then
      let default = !i_max in
      let rec remove = function
        | [] -> []
        | (_,Lstaticraise (j,[]))::rem when j=default ->
            remove rem
        | x::rem -> x::remove rem in
      Lswitch
        (arg,
         {sw with
sw_consts = remove sw.sw_consts ;
sw_blocks = remove sw.sw_blocks ;
sw_failaction = Some (Lstaticraise (default,[]))})
    else
      Lswitch (arg,sw)
| _ -> Lswitch (arg,sw)

module SArg = struct
  type primitive = Lambda.primitive

  let eqint = Pintcomp Ceq
  let neint = Pintcomp Cneq
  let leint = Pintcomp Cle
  let ltint = Pintcomp Clt
  let geint = Pintcomp Cge
  let gtint = Pintcomp Cgt

  type act = Lambda.lambda

  let make_prim p args = Lprim (p,args)
  let make_offset arg n = match n with
  | 0 -> arg
  | _ -> Lprim (Poffsetint n,[arg])
  let bind arg body =
    let newvar,newarg = match arg with
    | Lvar v -> v,arg
    | _      ->
        let newvar = Ident.create "switcher" in
        newvar,Lvar newvar in
    bind Alias newvar arg (body newarg)

  let make_isout h arg = Lprim (Pisout, [h ; arg])
  let make_isin h arg = Lprim (Pnot,[make_isout h arg])
  let make_if cond ifso ifnot = Lifthenelse (cond, ifso, ifnot)
  let make_switch = make_switch_switcher
end

module Switcher = Switch.Make(SArg)
open Switch

let lambda_of_int i =  Lconst (Const_base (Const_int i))

let rec last def = function
  | [] -> def
  | [x,_] -> x
  | _::rem -> last def rem

let get_edges low high l = match l with
| [] -> low, high
| (x,_)::_ -> x, last high l


let as_interval_canfail fail low high l =
  let store = mk_store equal_action in
  let rec nofail_rec cur_low cur_high cur_act = function
    | [] ->
        if cur_high = high then
          [cur_low,cur_high,cur_act]
        else
          [(cur_low,cur_high,cur_act) ; (cur_high+1,high, 0)]
    | ((i,act_i)::rem) as all ->
        let act_index = store.act_store act_i in
        if cur_high+1= i then
          if act_index=cur_act then
            nofail_rec cur_low i cur_act rem
          else if act_index=0 then
            (cur_low,i-1, cur_act)::fail_rec i i rem
          else
            (cur_low, i-1, cur_act)::nofail_rec i i act_index rem
        else
          (cur_low, cur_high, cur_act)::
          fail_rec ((cur_high+1)) (cur_high+1) all

  and fail_rec cur_low cur_high = function
    | [] -> [(cur_low, cur_high, 0)]
    | (i,act_i)::rem ->
        let index = store.act_store act_i in
        if index=0 then fail_rec cur_low i rem
        else
          (cur_low,i-1,0)::
          nofail_rec i i index rem in

  let init_rec = function
    | [] -> []
    | (i,act_i)::rem ->
        let index = store.act_store act_i in
        if index=0 then
          fail_rec low i rem
        else
          if low < i then
            (low,i-1,0)::nofail_rec i i index rem
          else
            nofail_rec i i index rem in

  ignore (store.act_store fail) ; (* fail has action index 0 *)
  let r = init_rec l in
  Array.of_list r,  store.act_get ()

let as_interval_nofail l =
  let store = mk_store equal_action in

  let rec i_rec cur_low cur_high cur_act = function
    | [] ->
        [cur_low, cur_high, cur_act]
    | (i,act)::rem ->
        let act_index = store.act_store act in
        if act_index = cur_act then
          i_rec cur_low i cur_act rem
        else
          (cur_low, cur_high, cur_act)::
          i_rec i i act_index rem in
  let inters = match l with
  | (i,act)::rem ->
      let act_index = store.act_store act in
      i_rec i i act_index rem
  | _ -> assert false in

  Array.of_list inters, store.act_get ()


let sort_int_lambda_list l =
  List.sort
    (fun (i1,_) (i2,_) ->
      if i1 < i2 then -1
      else if i2 < i1 then 1
      else 0)
    l

let as_interval fail low high l =
  let l = sort_int_lambda_list l in
  get_edges low high l,
  (match fail with
  | None -> as_interval_nofail l
  | Some act -> as_interval_canfail act low high l)

let call_switcher konst fail arg low high int_lambda_list =
  let edges, (cases, actions) =
    as_interval fail low high int_lambda_list in
  Switcher.zyva edges konst arg cases actions


let exists_ctx ok ctx =
  List.exists
    (function
      | {right=p::_} -> ok p
      | _ -> assert false)
    ctx

let rec list_as_pat = function
  | [] -> fatal_error "Matching.list_as_pat"
  | [pat] -> pat
  | pat::rem ->
      {pat with pat_desc = Tpat_or (pat,list_as_pat rem,None)}


let rec pat_as_list k = function
  | {pat_desc=Tpat_or (p1,p2,_)} ->
      pat_as_list (pat_as_list k p2) p1
  | p -> p::k

(* Extracting interesting patterns *)
exception All

let rec extract_pat seen k p = match p.pat_desc with
| Tpat_or (p1,p2,_) ->
    let k1,seen1 = extract_pat seen k p1 in
    extract_pat seen1 k1 p2
| Tpat_alias (p,_,_) ->
    extract_pat  seen k p
| Tpat_var _|Tpat_any ->
    raise All
| _ ->
    let q = normalize_pat p in
    if  List.exists (compat q) seen then
      k, seen
    else
      q::k, q::seen

let extract_mat seen pss =
  let r,_ =
    List.fold_left
      (fun (k,seen) ps -> match ps with
      | p::_ -> extract_pat seen k p
      | _ -> assert false)
      ([],seen)
      pss in
  r



let complete_pats_constrs = function
  | p::_ as pats ->
      List.map
        (pat_of_constr p)
        (complete_constrs p (List.map get_key_constr pats))
  | _ -> assert false


let mk_res get_key env last_choice idef cant_fail ctx =

  let env,fail,jumps_fail = match last_choice with
  | [] ->
      env, None, jumps_empty
  | [p] when group_var p ->
      env,
      Some (Lstaticraise (idef,[])),
      jumps_singleton idef ctx
  | _ ->
      (idef,cant_fail,last_choice)::env,
      None, jumps_empty in
  let klist,jumps =
    List.fold_right
      (fun (i,cant_fail,pats) (klist,jumps) ->
        let act = Lstaticraise (i,[])
        and pat = list_as_pat pats in
        let klist =
          List.fold_right
            (fun pat klist -> (get_key pat,act)::klist)
            pats klist
        and ctx = if cant_fail then ctx else ctx_lub pat ctx in
        klist,jumps_add i ctx jumps)
      env ([],jumps_fail) in
  fail, klist, jumps


(*
     Following two ``failaction'' function compute n, the trap handler
    to jump to in case of failure of elementary tests
*)

let mk_failaction_neg partial ctx def = match partial with
| Partial ->
    begin match def with
    | (_,idef)::_ ->
        Some (Lstaticraise (idef,[])),[],jumps_singleton idef ctx
    | _ ->
       (* Act as Total, this means
          If no appropriate default matrix exists,
          then this switch cannot fail *)
        None, [], jumps_empty
    end
| Total ->
    None, [], jumps_empty



(* Conforme a l'article et plus simple qu'avant *)
and mk_failaction_pos partial seen ctx defs  =
  if dbg then begin
    prerr_endline "**POS**" ;
    pretty_def defs ;
    ()
  end ;
  let rec scan_def env to_test defs = match to_test,defs with
  | ([],_)|(_,[]) ->
      List.fold_left
        (fun  (klist,jumps) (pats,i)->
          let action = Lstaticraise (i,[]) in
          let klist =
            List.fold_right
              (fun pat r -> (get_key_constr pat,action)::r)
              pats klist
          and jumps =
            jumps_add i (ctx_lub (list_as_pat pats) ctx) jumps in
          klist,jumps)
        ([],jumps_empty) env
  | _,(pss,idef)::rem ->
      let now, later =
        List.partition
          (fun (p,p_ctx) -> ctx_match p_ctx pss) to_test in
      match now with
      | [] -> scan_def env to_test rem
      | _  -> scan_def ((List.map fst now,idef)::env) later rem in

  scan_def
    []
    (List.map
       (fun pat -> pat, ctx_lub pat ctx)
       (complete_pats_constrs seen))
    defs


let combine_constant arg cst partial ctx def
    (const_lambda_list, total, pats) =
  let fail, to_add, local_jumps =
    mk_failaction_neg partial ctx def in
  let const_lambda_list = to_add@const_lambda_list in
  let lambda1 =
    match cst with
    | Const_int _ ->
        let int_lambda_list =
          List.map (function Const_int n, l -> n,l | _ -> assert false)
            const_lambda_list in
        call_switcher
          lambda_of_int fail arg min_int max_int int_lambda_list
    | Const_char _ ->
        let int_lambda_list =
          List.map (function Const_char c, l -> (Char.code c, l)
            | _ -> assert false)
            const_lambda_list in
        call_switcher
          (fun i -> Lconst (Const_base (Const_int i)))
          fail arg 0 255 int_lambda_list
    | Const_string _ ->
        make_test_sequence
          fail prim_string_notequal Praise arg const_lambda_list
    | Const_float _ ->
        make_test_sequence
          fail
          (Pfloatcomp Cneq) (Pfloatcomp Clt)
          arg const_lambda_list
    | Const_int32 _ ->
        make_test_sequence
          fail
          (Pbintcomp(Pint32, Cneq)) (Pbintcomp(Pint32, Clt))
          arg const_lambda_list
    | Const_int64 _ ->
        make_test_sequence
          fail
          (Pbintcomp(Pint64, Cneq)) (Pbintcomp(Pint64, Clt))
          arg const_lambda_list
    | Const_nativeint _ ->
        make_test_sequence
          fail
          (Pbintcomp(Pnativeint, Cneq)) (Pbintcomp(Pnativeint, Clt))
          arg const_lambda_list
  in lambda1,jumps_union local_jumps total



let split_cases tag_lambda_list =
  let rec split_rec = function
      [] -> ([], [])
    | (cstr, act) :: rem ->
        let (consts, nonconsts) = split_rec rem in
        match cstr with
          Cstr_constant n -> ((n, act) :: consts, nonconsts)
        | Cstr_block n    -> (consts, (n, act) :: nonconsts)
        | _ -> assert false in
  let const, nonconst = split_rec tag_lambda_list in
  sort_int_lambda_list const,
  sort_int_lambda_list nonconst

let split_extension_cases tag_lambda_list =
  let rec split_rec = function
      [] -> ([], [])
    | (cstr, act) :: rem ->
        let (consts, nonconsts) = split_rec rem in
        match cstr with
          Cstr_ext_constant(path, _) -> ((path, act) :: consts, nonconsts)
        | Cstr_ext_block(path, _) -> (consts, (path, act) :: nonconsts)
        | Cstr_exception(path, _) -> (consts, (path, act) :: nonconsts)
        | _ -> assert false in
  split_rec tag_lambda_list


let combine_constructor arg ex_pat cstr partial ctx def
    (tag_lambda_list, total1, pats) =
  if cstr.cstr_consts < 0 then begin
    (* Special cases for exceptions and extensions *)
    let fail, to_add, local_jumps =
      mk_failaction_neg partial ctx def in
    let tag_lambda_list = to_add@tag_lambda_list in
    let lambda1 =
      let consts, nonconsts = split_extension_cases tag_lambda_list in
      let default, consts, nonconsts =
        match fail with
        | None ->
            begin match consts, nonconsts with
            | _, (_, act)::rem -> act, consts, rem
            | (_, act)::rem, _ -> act, rem, nonconsts
            | _ -> assert false
            end
        | Some fail -> fail, consts, nonconsts in
      let nonconst_lambda =
        match nonconsts with
          [] -> default
        | _ ->
            let tag = Ident.create "tag" in
            let tests =
              List.fold_right
                (fun (path, act) rem ->
                   Lifthenelse(Lprim(Pintcomp Ceq,
                                     [Lvar tag; transl_path path]),
                               act, rem))
                nonconsts
                default
            in
              Llet(Alias, tag, Lprim(Pfield 0, [arg]), tests)
      in
        List.fold_right
          (fun (path, act) rem ->
             Lifthenelse(Lprim(Pintcomp Ceq,
                               [arg; transl_path path]),
                         act, rem))
          consts
          nonconst_lambda
    in
    lambda1, jumps_union local_jumps total1
  end else begin
    (* Regular concrete type *)
    let ncases = List.length tag_lambda_list
    and nconstrs =  cstr.cstr_consts + cstr.cstr_nonconsts in
    let sig_complete = ncases = nconstrs in
    let fails,local_jumps =
      if sig_complete then [],jumps_empty
      else
        mk_failaction_pos partial pats ctx def in

    let tag_lambda_list = fails @ tag_lambda_list in
    let (consts, nonconsts) = split_cases tag_lambda_list in
    let lambda1 =
      match same_actions tag_lambda_list with
      | Some act -> act
      | _ ->
          match
            (cstr.cstr_consts, cstr.cstr_nonconsts, consts, nonconsts)
          with
          | (1, 1, [0, act1], [0, act2]) ->
              Lifthenelse(arg, act2, act1)
          | (n,_,_,[])  ->
              call_switcher
                (fun i -> Lconst (Const_base (Const_int i)))
                None arg 0 (n-1) consts
          | (n, _, _, _) ->
              match same_actions nonconsts with
              | None ->
                  make_switch(arg, {sw_numconsts = cstr.cstr_consts;
                                     sw_consts = consts;
                                     sw_numblocks = cstr.cstr_nonconsts;
                                     sw_blocks = nonconsts;
                                     sw_failaction = None})
              | Some act ->
                  Lifthenelse
                    (Lprim (Pisint, [arg]),
                     call_switcher
                       (fun i -> Lconst (Const_base (Const_int i)))
                       None arg
                       0 (n-1) consts,
                     act) in
    lambda1, jumps_union local_jumps total1
  end

let make_test_sequence_variant_constant fail arg int_lambda_list =
  let _, (cases, actions) =
    as_interval fail min_int max_int int_lambda_list in
  Switcher.test_sequence
    (fun i -> Lconst (Const_base (Const_int i))) arg cases actions

let call_switcher_variant_constant fail arg int_lambda_list =
  call_switcher
    (fun i -> Lconst (Const_base (Const_int i)))
    fail arg min_int max_int int_lambda_list


let call_switcher_variant_constr fail arg int_lambda_list =
  let v = Ident.create "variant" in
  Llet(Alias, v, Lprim(Pfield 0, [arg]),
       call_switcher
         (fun i -> Lconst (Const_base (Const_int i)))
         fail (Lvar v) min_int max_int int_lambda_list)

let combine_variant row arg partial ctx def (tag_lambda_list, total1, pats) =
  let row = Btype.row_repr row in
  let num_constr = ref 0 in
  if row.row_closed then
    List.iter
      (fun (_, f) ->
        match Btype.row_field_repr f with
          Rabsent | Reither(true, _::_, _, _) -> ()
        | _ -> incr num_constr)
      row.row_fields
  else
    num_constr := max_int;
  let test_int_or_block arg if_int if_block =
    Lifthenelse(Lprim (Pisint, [arg]), if_int, if_block) in
  let sig_complete =  List.length tag_lambda_list = !num_constr
  and one_action = same_actions tag_lambda_list in
  let fail, to_add, local_jumps =
    if
      sig_complete  || (match partial with Total -> true | _ -> false)
    then
      None, [], jumps_empty
    else
      mk_failaction_neg partial ctx def in
  let tag_lambda_list = to_add@tag_lambda_list in
  let (consts, nonconsts) = split_cases tag_lambda_list in
  let lambda1 = match fail, one_action with
  | None, Some act -> act
  | _,_ ->
      match (consts, nonconsts) with
      | ([n, act1], [m, act2]) when fail=None ->
          test_int_or_block arg act1 act2
      | (_, []) -> (* One can compare integers and pointers *)
          make_test_sequence_variant_constant fail arg consts
      | ([], _) ->
          let lam = call_switcher_variant_constr
              fail arg nonconsts in
          (* One must not dereference integers *)
          begin match fail with
          | None -> lam
          | Some fail -> test_int_or_block arg fail lam
          end
      | (_, _) ->
          let lam_const =
            call_switcher_variant_constant
              fail arg consts
          and lam_nonconst =
            call_switcher_variant_constr
              fail arg nonconsts in
          test_int_or_block arg lam_const lam_nonconst
  in
  lambda1, jumps_union local_jumps total1


let combine_array arg kind partial ctx def
    (len_lambda_list, total1, pats)  =
  let fail, to_add, local_jumps = mk_failaction_neg partial  ctx def in
  let len_lambda_list = to_add @ len_lambda_list in
  let lambda1 =
    let newvar = Ident.create "len" in
    let switch =
      call_switcher
        lambda_of_int
        fail (Lvar newvar)
        0 max_int len_lambda_list in
    bind
      Alias newvar (Lprim(Parraylength kind, [arg])) switch in
  lambda1, jumps_union local_jumps total1

(* Insertion of debugging events *)

let rec event_branch repr lam =
  begin match lam, repr with
    (_, None) ->
      lam
  | (Levent(lam', ev), Some r) ->
      incr r;
      Levent(lam', {lev_loc = ev.lev_loc;
                    lev_kind = ev.lev_kind;
                    lev_repr = repr;
                    lev_env = ev.lev_env})
  | (Llet(str, id, lam, body), _) ->
      Llet(str, id, lam, event_branch repr body)
  | Lstaticraise _,_ -> lam
  | (_, Some r) ->
      Printlambda.lambda Format.str_formatter lam ;
      fatal_error
        ("Matching.event_branch: "^Format.flush_str_formatter ())
  end


(*
   This exception is raised when the compiler cannot produce code
   because control cannot reach the compiled clause,

   Unused is raised initialy in compile_test.

   compile_list (for compiling switch results) catch Unused

   comp_match_handlers (for compililing splitted matches)
   may reraise Unused


*)

exception Unused

let compile_list compile_fun division =

  let rec c_rec totals = function
  | [] -> [], jumps_unions totals, []
  | (key, cell) :: rem ->
      begin match cell.ctx with
      | [] -> c_rec totals rem
      | _  ->
          try
            let (lambda1, total1) = compile_fun cell.ctx cell.pm in
            let c_rem, total, new_pats =
              c_rec
                (jumps_map ctx_combine total1::totals) rem in
            ((key,lambda1)::c_rem), total, (cell.pat::new_pats)
          with
          | Unused -> c_rec totals rem
      end in
  c_rec [] division


let compile_orhandlers compile_fun lambda1 total1 ctx to_catch =
  let rec do_rec r total_r = function
    | [] -> r,total_r
    | (mat,i,vars,pm)::rem ->
        begin try
          let ctx = select_columns mat ctx in
          let handler_i, total_i = compile_fun ctx pm in
          match raw_action r with
          | Lstaticraise (j,args) ->
              if i=j then
                List.fold_right2 (bind Alias) vars args handler_i,
                jumps_map (ctx_rshift_num (ncols mat)) total_i
              else
                do_rec r total_r rem
          | _ ->
              do_rec
                (Lstaticcatch (r,(i,vars), handler_i))
                (jumps_union
                   (jumps_remove i total_r)
                   (jumps_map (ctx_rshift_num (ncols mat)) total_i))
              rem
        with
        | Unused ->
            do_rec (Lstaticcatch (r, (i,vars), lambda_unit)) total_r rem
        end in
  do_rec lambda1 total1 to_catch


let compile_test compile_fun partial divide combine ctx to_match =
  let division = divide ctx to_match in
  let c_div = compile_list compile_fun division in
  match c_div with
  | [],_,_ ->
     begin match mk_failaction_neg partial ctx to_match.default with
     | None,_,_ -> raise Unused
     | Some l,_,total -> l,total
     end
  | _ ->
      combine ctx to_match.default c_div

(* Attempt to avoid some useless bindings by lowering them *)

(* Approximation of v present in lam *)
let rec approx_present v = function
  | Lconst _ -> false
  | Lstaticraise (_,args) ->
      List.exists (fun lam -> approx_present v lam) args
  | Lprim (_,args) ->
      List.exists (fun lam -> approx_present v lam) args
  | Llet (Alias, _, l1, l2) ->
      approx_present v l1 || approx_present v l2
  | Lvar vv -> Ident.same v vv
  | _ -> true

let string_of_lam lam =
  Printlambda.lambda Format.str_formatter lam ;
  Format.flush_str_formatter ()

let rec lower_bind v arg lam = match lam with
| Lifthenelse (cond, ifso, ifnot) ->
    let pcond = approx_present v cond
    and pso = approx_present v ifso
    and pnot = approx_present v ifnot in
    begin match pcond, pso, pnot with
    | false, false, false -> lam
    | false, true, false ->
        Lifthenelse (cond, lower_bind v arg ifso, ifnot)
    | false, false, true ->
        Lifthenelse (cond, ifso, lower_bind v arg ifnot)
    | _,_,_ -> bind Alias v arg lam
    end
| Lswitch (ls,({sw_consts=[i,act] ; sw_blocks = []} as sw))
    when not (approx_present v ls) ->
      Lswitch (ls, {sw with sw_consts = [i,lower_bind v arg act]})
| Lswitch (ls,({sw_consts=[] ; sw_blocks = [i,act]} as sw))
    when not (approx_present v ls) ->
      Lswitch (ls, {sw with sw_blocks = [i,lower_bind v arg act]})
| Llet (Alias, vv, lv, l) ->
    if approx_present v lv then
      bind Alias v arg lam
    else
      Llet (Alias, vv, lv, lower_bind v arg l)
| _ ->
    bind Alias v arg lam

let bind_check str v arg lam = match str,arg with
| _, Lvar _ ->bind str v arg lam
| Alias,_ -> lower_bind v arg lam
| _,_     -> bind str v arg lam

let comp_exit ctx m = match m.default with
| (_,i)::_ -> Lstaticraise (i,[]), jumps_singleton i ctx
| _        -> fatal_error "Matching.comp_exit"



let rec comp_match_handlers comp_fun partial ctx arg first_match next_matchs =
  match next_matchs with
  | [] -> comp_fun partial ctx arg first_match
  | rem ->
      let rec c_rec body total_body = function
        | [] -> body, total_body
        (* Hum, -1 meant never taken
        | (-1,pm)::rem -> c_rec body total_body rem *)
        | (i,pm)::rem ->
            let ctx_i,total_rem = jumps_extract i total_body in
            begin match ctx_i with
            | [] -> c_rec body total_body rem
            | _ ->
                try
                  let li,total_i =
                    comp_fun
                      (match rem with [] -> partial | _ -> Partial)
                      ctx_i arg pm in
                  c_rec
                    (Lstaticcatch (body,(i,[]),li))
                    (jumps_union total_i total_rem)
                    rem
                with
                | Unused ->
                    c_rec (Lstaticcatch (body,(i,[]),lambda_unit))
                      total_rem  rem
            end in
   try
      let first_lam,total = comp_fun Partial ctx arg first_match in
      c_rec first_lam total rem
   with Unused -> match next_matchs with
   | [] -> raise Unused
   | (_,x)::xs ->  comp_match_handlers comp_fun partial ctx arg x xs

(* To find reasonable names for variables *)

let rec name_pattern default = function
    (pat :: patl, action) :: rem ->
      begin match pat.pat_desc with
        Tpat_var (id, _) -> id
      | Tpat_alias(p, id, _) -> id
      | _ -> name_pattern default rem
      end
  | _ -> Ident.create default

let arg_to_var arg cls = match arg with
| Lvar v -> v,arg
| _ ->
    let v = name_pattern "match" cls in
    v,Lvar v


(*
  The main compilation function.
   Input:
      repr=used for inserting debug events
      partial=exhaustiveness information from Parmatch
      ctx=a context
      m=a pattern matching

   Output: a lambda term, a jump summary {..., exit number -> context, .. }
*)

let rec compile_match repr partial ctx m = match m with
| { cases = [] } -> comp_exit ctx m
| { cases = ([], action) :: rem } ->
    if is_guarded action then begin
      let (lambda, total) =
        compile_match None partial ctx { m with cases = rem } in
      event_branch repr (patch_guarded lambda action), total
    end else
      (event_branch repr action, jumps_empty)
| { args = (arg, str)::argl } ->
    let v,newarg = arg_to_var arg m.cases in
    let first_match,rem =
      split_precompile (Some v)
        { m with args = (newarg, Alias) :: argl } in
    let (lam, total) =
      comp_match_handlers
        ((if dbg then do_compile_matching_pr else do_compile_matching) repr)
        partial ctx newarg first_match rem in
    bind_check str v arg lam, total
| _ -> assert false


(* verbose version of do_compile_matching, for debug *)

and do_compile_matching_pr repr partial ctx arg x =
  prerr_string "COMPILE: " ;
  prerr_endline (match partial with Partial -> "Partial" | Total -> "Total") ;
  prerr_endline "MATCH" ;
  pretty_precompiled x ;
  prerr_endline "CTX" ;
  pretty_ctx ctx ;
  let (_, jumps) as r =  do_compile_matching repr partial ctx arg x in
  prerr_endline "JUMPS" ;
  pretty_jumps jumps ;
  r

and do_compile_matching repr partial ctx arg pmh = match pmh with
| Pm pm ->
  let pat = what_is_cases pm.cases in
  begin match pat.pat_desc with
  | Tpat_any ->
      compile_no_test
        divide_var ctx_rshift repr partial ctx pm
  | Tpat_tuple patl ->
      compile_no_test
        (divide_tuple (List.length patl) (normalize_pat pat)) ctx_combine
        repr partial ctx pm
  | Tpat_record ((_, lbl,_)::_,_) ->
      compile_no_test
        (divide_record lbl.lbl_all (normalize_pat pat))
        ctx_combine repr partial ctx pm
  | Tpat_constant cst ->
      compile_test
        (compile_match repr partial) partial
        divide_constant
        (combine_constant arg cst partial)
        ctx pm
  | Tpat_construct (_, cstr, _) ->
      compile_test
        (compile_match repr partial) partial
        divide_constructor (combine_constructor arg pat cstr partial)
        ctx pm
  | Tpat_array _ ->
      let kind = Typeopt.array_pattern_kind pat in
      compile_test (compile_match repr partial) partial
        (divide_array kind) (combine_array arg kind partial)
        ctx pm
  | Tpat_lazy _ ->
      compile_no_test
        (divide_lazy (normalize_pat pat))
        ctx_combine repr partial ctx pm
  | Tpat_variant(lab, _, row) ->
      compile_test (compile_match repr partial) partial
        (divide_variant !row)
        (combine_variant !row arg partial)
        ctx pm
  | _ -> assert false
  end
| PmVar {inside=pmh ; var_arg=arg} ->
    let lam, total =
      do_compile_matching repr partial (ctx_lshift ctx) arg pmh in
    lam, jumps_map ctx_rshift total
| PmOr {body=body ; handlers=handlers} ->
    let lam, total = compile_match repr partial ctx body in
    compile_orhandlers (compile_match repr partial) lam total ctx handlers

and compile_no_test divide up_ctx repr partial ctx to_match =
  let {pm=this_match ; ctx=this_ctx } = divide ctx to_match in
  let lambda,total = compile_match repr partial this_ctx this_match in
  lambda, jumps_map up_ctx total




(* The entry points *)

(*
   If there is a guard in a matching or a lazy pattern, 
   then set exhaustiveness info to Partial.
   (because of side effects, assume the worst).

   Notice that exhaustiveness information is trusted by the compiler,
   that is, a match flagged as Total should not fail at runtime.
   More specifically, for instance if match y with x::_ -> x uis flagged
   total (as it happens during JoCaml compilation) then y cannot be []
   at runtime. As a consequence, the static Total exhaustiveness information
   have to to be downgraded to Partial, in the dubious cases where guards
   or lazy pattern execute arbitrary code that may perform side effects
   and change the subject values.
LM:
   Lazy pattern was PR #5992, initial patch by lwp25.
   I have  generalized teh patch, so as to also find mutable fields.
*)

let find_in_pat pred =
  let rec find_rec p =
    pred p.pat_desc ||
    begin match p.pat_desc with
    | Tpat_alias (p,_,_) | Tpat_variant (_,Some p,_) | Tpat_lazy p ->
        find_rec p
    | Tpat_tuple ps|Tpat_construct (_,_,ps) | Tpat_array ps ->
        List.exists find_rec ps
    | Tpat_record (lpats,_) ->
        List.exists
          (fun (_, _, p) -> find_rec p)
          lpats
    | Tpat_or (p,q,_) ->
        find_rec p || find_rec q
    | Tpat_constant _ | Tpat_var _
    | Tpat_any | Tpat_variant (_,None,_) -> false
  end in
  find_rec

let is_lazy_pat = function
  | Tpat_lazy _ -> true
  | Tpat_alias _ | Tpat_variant _ | Tpat_record _
  | Tpat_tuple _|Tpat_construct _ | Tpat_array _
  | Tpat_or _ | Tpat_constant _ | Tpat_var _ | Tpat_any
      -> false

let is_lazy p = find_in_pat is_lazy_pat p

let have_mutable_field p = match p with
| Tpat_record (lps,_) ->
    List.exists
      (fun (_,lbl,_) ->
        match lbl.Types.lbl_mut with
        | Mutable -> true
        | Immutable -> false)
      lps
| Tpat_alias _ | Tpat_variant _ | Tpat_lazy _
| Tpat_tuple _|Tpat_construct _ | Tpat_array _
| Tpat_or _
| Tpat_constant _ | Tpat_var _ | Tpat_any
  -> false
    
let is_mutable p = find_in_pat have_mutable_field p

(* Downgrade Total when
   1. Matching accesses some mutable fields;
   2. And there are  guards or lazy patterns.
*)

let check_partial is_mutable is_lazy pat_act_list = function
  | Partial -> Partial
  | Total ->
      if
        List.exists
          (fun (pats, lam) ->
            is_mutable pats && (is_guarded lam || is_lazy pats))
          pat_act_list
      then Partial
      else Total

let check_partial_list =
  check_partial (List.exists is_mutable) (List.exists is_lazy)
let check_partial = check_partial is_mutable is_lazy

(* have toplevel handler when appropriate *)

let start_ctx n = [{left=[] ; right = omegas n}]

let check_total total lambda i handler_fun =
  if jumps_is_empty total then
    lambda
  else begin
    Lstaticcatch(lambda, (i,[]), handler_fun())
  end

let compile_matching loc repr handler_fun arg pat_act_list partial =
  let partial = check_partial pat_act_list partial in
  match partial with
  | Partial ->
      let raise_num = next_raise_count () in
      let pm =
        { cases = List.map (fun (pat, act) -> ([pat], act)) pat_act_list;
          args = [arg, Strict] ;
          default = [[[omega]],raise_num]} in
      begin try
        let (lambda, total) = compile_match repr partial (start_ctx 1) pm in
        check_total total lambda raise_num handler_fun
      with
      | Unused -> assert false (* ; handler_fun() *)
      end
  | Total ->
      let pm =
        { cases = List.map (fun (pat, act) -> ([pat], act)) pat_act_list;
          args = [arg, Strict] ;
          default = []} in
      let (lambda, total) = compile_match repr partial (start_ctx 1) pm in
      assert (jumps_is_empty total) ;
      lambda


let partial_function loc () =
  (* [Location.get_pos_info] is too expensive *)
  let (fname, line, char) = Location.get_pos_info loc.Location.loc_start in
  Lprim(Praise, [Lprim(Pmakeblock(0, Immutable),
          [transl_path Predef.path_match_failure;
           Lconst(Const_block(0,
              [Const_base(Const_string (fname, None));
               Const_base(Const_int line);
               Const_base(Const_int char)]))])])

let for_function loc repr param pat_act_list partial =
  compile_matching loc repr (partial_function loc) param pat_act_list partial

(* In the following two cases, exhaustiveness info is not available! *)
let for_trywith param pat_act_list =
  compile_matching Location.none None (fun () -> Lprim(Praise, [param]))
    param pat_act_list Partial

let for_let loc param pat body =
  compile_matching loc None (partial_function loc) param [pat, body] Partial

(* Handling of tupled functions and matchings *)

(* Easy case since variables are available *)
let for_tupled_function loc paraml pats_act_list partial =
  let partial = check_partial_list pats_act_list partial in
  let raise_num = next_raise_count () in
  let omegas = [List.map (fun _ -> omega) paraml] in
  let pm =
    { cases = pats_act_list;
      args = List.map (fun id -> (Lvar id, Strict)) paraml ;
      default = [omegas,raise_num]
    } in
  try
    let (lambda, total) = compile_match None partial
        (start_ctx (List.length paraml)) pm in
    check_total total lambda raise_num (partial_function loc)
  with
  | Unused -> partial_function loc ()



let flatten_pattern size p = match p.pat_desc with
| Tpat_tuple args -> args
| Tpat_any -> omegas size
| _ -> raise Cannot_flatten

let rec flatten_pat_line size p k = match p.pat_desc with
| Tpat_any ->  omegas size::k
| Tpat_tuple args -> args::k
| Tpat_or (p1,p2,_) ->  flatten_pat_line size p1 (flatten_pat_line size p2 k)
| Tpat_alias (p,_,_) -> (* Note: if this 'as' pat is here, then this is a
                           useless binding, solves PR #3780 *)
    flatten_pat_line size p k
| _ -> fatal_error "Matching.flatten_pat_line"

let flatten_cases size cases =
  List.map
    (fun (ps,action) -> match ps with
    | [p] -> flatten_pattern size p,action
    | _ -> fatal_error "Matching.flatten_case")
    cases

let flatten_matrix size pss =
  List.fold_right
    (fun ps r -> match ps with
    | [p] -> flatten_pat_line size p r
    | _   -> fatal_error "Matching.flatten_matrix")
    pss []

let flatten_def size def =
  List.map
    (fun (pss,i) -> flatten_matrix size pss,i)
    def

let flatten_pm size args pm =
    {args = args ; cases = flatten_cases size pm.cases ;
     default = flatten_def size pm.default}


let flatten_precompiled size args  pmh = match pmh with
| Pm pm -> Pm (flatten_pm size args pm)
| PmOr {body=b ; handlers=hs ; or_matrix=m} ->
    PmOr
      {body=flatten_pm size args b ;
       handlers=
         List.map
          (fun (mat,i,vars,pm) -> flatten_matrix size mat,i,vars,pm)
          hs ;
       or_matrix=flatten_matrix size m ;}
| PmVar _ -> assert false

(*
   compiled_flattened is a ``comp_fun'' argument to comp_match_handlers.
   Hence it needs a fourth argument, which it ignores
*)

let compile_flattened repr partial ctx _ pmh = match pmh with
| Pm pm -> compile_match repr partial ctx pm
| PmOr {body=b ; handlers=hs} ->
    let lam, total = compile_match repr partial ctx b in
    compile_orhandlers (compile_match repr partial) lam total ctx hs
| PmVar _ -> assert false

let do_for_multiple_match loc paraml pat_act_list partial =
  let repr = None in
  let partial = check_partial pat_act_list partial in
  let raise_num,pm1 =
    match partial with
    | Partial ->
        let raise_num = next_raise_count () in
        raise_num,
        { cases = List.map (fun (pat, act) -> ([pat], act)) pat_act_list;
          args = [Lprim(Pmakeblock(0, Immutable), paraml), Strict] ;
          default = [[[omega]],raise_num] }
    | _ ->
        -1,
        { cases = List.map (fun (pat, act) -> ([pat], act)) pat_act_list;
          args = [Lprim(Pmakeblock(0, Immutable), paraml), Strict] ;
          default = [] } in

  try
    try
(* Once for checking that compilation is possible *)
      let next, nexts = split_precompile None pm1 in

      let size = List.length paraml
      and idl = List.map (fun _ -> Ident.create "match") paraml in
      let args =  List.map (fun id -> Lvar id, Alias) idl in

      let flat_next = flatten_precompiled size args next
      and flat_nexts =
        List.map
          (fun (e,pm) ->  e,flatten_precompiled size args pm)
          nexts in

      let lam, total =
        comp_match_handlers
          (compile_flattened repr)
          partial (start_ctx size) () flat_next flat_nexts in
      List.fold_right2 (bind Strict) idl paraml
        (match partial with
        | Partial ->
            check_total total lam raise_num (partial_function loc)
        | Total ->
            assert (jumps_is_empty total) ;
            lam)
    with Cannot_flatten ->
      let (lambda, total) = compile_match None partial (start_ctx 1) pm1 in
      begin match partial with
      | Partial ->
          check_total total lambda raise_num (partial_function loc)
      | Total ->
          assert (jumps_is_empty total) ;
          lambda
      end
  with Unused ->
    assert false (* ; partial_function loc () *)

(* #PR4828: Believe it or not, the 'paraml' argument below
   may not be side effect free. *)

let arg_to_var arg cls = match arg with
| Lvar v -> v,arg
| _ ->
    let v = name_pattern "match" cls in
    v,Lvar v


let param_to_var param = match param with
| Lvar v -> v,None
| _ -> Ident.create "match",Some param

let bind_opt (v,eo) k = match eo with
| None -> k
| Some e ->  Lambda.bind Strict v e k

let for_multiple_match loc paraml pat_act_list partial =
  let v_paraml = List.map param_to_var paraml in
  let paraml = List.map (fun (v,_) -> Lvar v) v_paraml in
  List.fold_right bind_opt v_paraml
    (do_for_multiple_match loc paraml pat_act_list partial)<|MERGE_RESOLUTION|>--- conflicted
+++ resolved
@@ -501,13 +501,9 @@
 (* Nothing is kown about exeception/extension patterns,
    because of potential rebind *)
 let rec exc_inside p = match p.pat_desc with
-<<<<<<< HEAD
   | Tpat_construct (_,{cstr_tag = Cstr_exception _
                                 | Cstr_ext_block _
-                                | Cstr_ext_constant _},_,_) -> true
-=======
-  | Tpat_construct (_,{cstr_tag=Cstr_exception _},_) -> true
->>>>>>> b0d5fc28
+                                | Cstr_ext_constant _},_) -> true
   | Tpat_any|Tpat_constant _|Tpat_var _
   | Tpat_construct (_,_,[])
   | Tpat_variant (_,None,_)
@@ -971,13 +967,9 @@
   let ex_pat = what_is_cases cls in
   match ex_pat.pat_desc with
   | Tpat_any -> precompile_var args cls def k
-<<<<<<< HEAD
   | Tpat_construct (_,{ cstr_tag = Cstr_exception _
                                  | Cstr_ext_block _
-                                 | Cstr_ext_constant _ },_,_) ->
-=======
-  | Tpat_construct (_,{cstr_tag=Cstr_exception _},_) ->
->>>>>>> b0d5fc28
+                                 | Cstr_ext_constant _ },_) ->
       split_naive cls args def k
   | _ ->
 
@@ -1087,13 +1079,9 @@
 and is_exc p = match p.pat_desc with
 | Tpat_or (p1,p2,_) -> is_exc p1 || is_exc p2
 | Tpat_alias (p,v,_) -> is_exc p
-<<<<<<< HEAD
 | Tpat_construct (_,{ cstr_tag = Cstr_exception _
                                | Cstr_ext_constant _
-                               | Cstr_ext_constant _ },_,_) -> true
-=======
-| Tpat_construct (_,{cstr_tag = Cstr_exception _},_) -> true
->>>>>>> b0d5fc28
+                               | Cstr_ext_constant _ },_) -> true
 | _ -> false
 
 and precompile_or argo cls ors args def k = match ors with
