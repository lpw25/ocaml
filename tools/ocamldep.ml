(***********************************************************************)
(*                                                                     *)
(*                                OCaml                                *)
(*                                                                     *)
(*            Xavier Leroy, projet Cristal, INRIA Rocquencourt         *)
(*                                                                     *)
(*  Copyright 1999 Institut National de Recherche en Informatique et   *)
(*  en Automatique.  All rights reserved.  This file is distributed    *)
(*  under the terms of the Q Public License version 1.0.               *)
(*                                                                     *)
(***********************************************************************)

open Compenv
open Parsetree
module StringMap = Depend.StringMap

let ppf = Format.err_formatter
(* Print the dependencies *)

type file_kind = ML | MLI;;

let load_path = ref ([] : (string * string array) list)
let ml_synonyms = ref [".ml"]
let mli_synonyms = ref [".mli"]
let native_only = ref false
let error_occurred = ref false
let raw_dependencies = ref false
let sort_files = ref false
let all_dependencies = ref false
let one_line = ref false
let files = ref []
let allow_approximation = ref false
let map_files = ref []
let module_map = ref StringMap.empty
let debug = ref false

(* Fix path to use '/' as directory separator instead of '\'.
   Only under Windows. *)

let fix_slash s =
  if Sys.os_type = "Unix" then s else begin
    String.map (function '\\' -> '/' | c -> c) s
  end

(* Since we reinitialize load_path after reading OCAMLCOMP,
  we must use a cache instead of calling Sys.readdir too often. *)
let dirs = ref StringMap.empty
let readdir dir =
  try
    StringMap.find dir !dirs
  with Not_found ->
    let contents =
      try
        Sys.readdir dir
      with Sys_error msg ->
        Format.fprintf Format.err_formatter "@[Bad -I option: %s@]@." msg;
        error_occurred := true;
        [||]
    in
    dirs := StringMap.add dir contents !dirs;
    contents

let add_to_list li s =
  li := s :: !li

let add_to_load_path dir =
  try
    let dir = Misc.expand_directory Config.standard_library dir in
    let contents = readdir dir in
    add_to_list load_path (dir, contents)
  with Sys_error msg ->
    Format.fprintf Format.err_formatter "@[Bad -I option: %s@]@." msg;
    error_occurred := true

let add_to_synonym_list synonyms suffix =
  if (String.length suffix) > 1 && suffix.[0] = '.' then
    add_to_list synonyms suffix
  else begin
    Format.fprintf Format.err_formatter "@[Bad suffix: '%s'@]@." suffix;
    error_occurred := true
  end

(* Find file 'name' (capitalized) in search path *)
let find_file name =
  let uname = String.uncapitalize_ascii name in
  let rec find_in_array a pos =
    if pos >= Array.length a then None else begin
      let s = a.(pos) in
      if s = name || s = uname then Some s else find_in_array a (pos + 1)
    end in
  let rec find_in_path = function
    [] -> raise Not_found
  | (dir, contents) :: rem ->
      match find_in_array contents 0 with
        Some truename ->
          if dir = "." then truename else Filename.concat dir truename
      | None -> find_in_path rem in
  find_in_path !load_path

let rec find_file_in_list = function
  [] -> raise Not_found
| x :: rem -> try find_file x with Not_found -> find_file_in_list rem


let find_dependency target_kind modname (byt_deps, opt_deps) =
  try
    let candidates = List.map ((^) modname) !mli_synonyms in
    let filename = find_file_in_list candidates in
    let basename = Filename.chop_extension filename in
    let cmi_file = basename ^ ".cmi" in
    let cmx_file = basename ^ ".cmx" in
    let ml_exists =
      List.exists (fun ext -> Sys.file_exists (basename ^ ext)) !ml_synonyms in
    let new_opt_dep =
      if !all_dependencies then
        match target_kind with
        | MLI -> [ cmi_file ]
        | ML  ->
          cmi_file :: (if ml_exists then [ cmx_file ] else [])
      else
        (* this is a make-specific hack that makes .cmx to be a 'proxy'
           target that would force the dependency on .cmi via transitivity *)
        if ml_exists
        then [ cmx_file ]
        else [ cmi_file ]
    in
    ( cmi_file :: byt_deps, new_opt_dep @ opt_deps)
  with Not_found ->
  try
    (* "just .ml" case *)
    let candidates = List.map ((^) modname) !ml_synonyms in
    let filename = find_file_in_list candidates in
    let basename = Filename.chop_extension filename in
    let cmi_file = basename ^ ".cmi" in
    let cmx_file = basename ^ ".cmx" in
    let bytenames =
      if !all_dependencies then
        match target_kind with
        | MLI -> [ cmi_file ]
        | ML  -> [ cmi_file ]
      else
        (* again, make-specific hack *)
        [basename ^ (if !native_only then ".cmx" else ".cmo")] in
    let optnames =
      if !all_dependencies
      then match target_kind with
        | MLI -> [ cmi_file ]
        | ML  -> [ cmi_file; cmx_file ]
      else [ cmx_file ]
    in
    (bytenames @ byt_deps, optnames @  opt_deps)
  with Not_found ->
    (byt_deps, opt_deps)

let (depends_on, escaped_eol) = (":", " \\\n    ")

let print_filename s =
  let s = if !Clflags.force_slash then fix_slash s else s in
  if not (String.contains s ' ') then begin
    print_string s;
  end else begin
    let rec count n i =
      if i >= String.length s then n
      else if s.[i] = ' ' then count (n+1) (i+1)
      else count n (i+1)
    in
    let spaces = count 0 0 in
    let result = Bytes.create (String.length s + spaces) in
    let rec loop i j =
      if i >= String.length s then ()
      else if s.[i] = ' ' then begin
        Bytes.set result j '\\';
        Bytes.set result (j+1) ' ';
        loop (i+1) (j+2);
      end else begin
        Bytes.set result j s.[i];
        loop (i+1) (j+1);
      end
    in
    loop 0 0;
    print_bytes result;
  end
;;

let print_dependencies target_files deps =
  let rec print_items pos = function
    [] -> print_string "\n"
  | dep :: rem ->
    if !one_line || (pos + 1 + String.length dep <= 77) then begin
        if pos <> 0 then print_string " "; print_filename dep;
        print_items (pos + String.length dep + 1) rem
      end else begin
        print_string escaped_eol; print_filename dep;
        print_items (String.length dep + 4) rem
      end in
  print_items 0 (target_files @ [depends_on] @ deps)

let print_raw_dependencies source_file deps =
  print_filename source_file; print_string depends_on;
  Depend.StringSet.iter
    (fun dep ->
       (* filter out "*predef*" *)
      if (String.length dep > 0)
          && (match dep.[0] with
              | 'A'..'Z' | '\128'..'\255' -> true
              | _ -> false) then
        begin
          print_char ' ';
          print_string dep
        end)
    deps;
  print_char '\n'


(* Process one file *)

let report_err exn =
  error_occurred := true;
  match exn with
    | Sys_error msg ->
        Format.fprintf Format.err_formatter "@[I/O error:@ %s@]@." msg
    | x ->
        match Location.error_of_exn x with
        | Some err ->
            Format.fprintf Format.err_formatter "@[%a@]@."
              Location.report_error err
        | None -> raise x

let tool_name = "ocamldep"

let rec lexical_approximation lexbuf =
  (* Approximation when a file can't be parsed.
     Heuristic:
     - first component of any path starting with an uppercase character is a
       dependency.
     - always skip the token after a dot, unless dot is preceded by a
       lower-case identifier
     - always skip the token after a backquote
  *)
  try
    let rec process after_lident lexbuf =
      match Lexer.token lexbuf with
      | Parser.UIDENT name ->
          Depend.free_structure_names :=
            Depend.StringSet.add name !Depend.free_structure_names;
          process false lexbuf
      | Parser.LIDENT _ -> process true lexbuf
      | Parser.DOT when after_lident -> process false lexbuf
      | Parser.DOT | Parser.BACKQUOTE -> skip_one lexbuf
      | Parser.EOF -> ()
      | _ -> process false lexbuf
    and skip_one lexbuf =
      match Lexer.token lexbuf with
      | Parser.DOT | Parser.BACKQUOTE -> skip_one lexbuf
      | Parser.EOF -> ()
      | _ -> process false lexbuf

    in
    process false lexbuf
  with Lexer.Error _ -> lexical_approximation lexbuf

let read_and_approximate inputfile =
  error_occurred := false;
  let ic = open_in_bin inputfile in
  try
    seek_in ic 0;
    Location.input_name := inputfile;
    let lexbuf = Lexing.from_channel ic in
    Location.init lexbuf inputfile;
    lexical_approximation lexbuf;
    close_in ic;
    !Depend.free_structure_names
  with exn ->
    close_in ic;
    report_err exn;
    !Depend.free_structure_names

let read_parse_and_extract parse_function extract_function def magic
    source_file =
  Depend.free_structure_names := Depend.StringSet.empty;
  try
    let input_file = Pparse.preprocess source_file in
    begin try
      let ast =
        Pparse.file ~tool_name Format.err_formatter
                    input_file parse_function magic
      in
      let bound_vars =
        List.fold_left
          (fun bv modname ->
            Depend.open_module bv (Longident.Lident modname))
          !module_map !Clflags.open_modules
      in
      let r = extract_function bound_vars ast in
      Pparse.remove_preprocessed input_file;
      (!Depend.free_structure_names, r)
    with x ->
      Pparse.remove_preprocessed input_file;
      raise x
    end
  with x -> begin
    report_err x;
    if not !allow_approximation
    then (Depend.StringSet.empty, def)
    else (read_and_approximate source_file, def)
  end

let ml_file_dependencies source_file =
  let parse_use_file_as_impl lexbuf =
    let f x =
      match x with
      | Ptop_def s -> s
      | Ptop_dir _ -> []
    in
    List.flatten (List.map f (Parse.use_file lexbuf))
  in
  let (extracted_deps, ()) =
    read_parse_and_extract parse_use_file_as_impl Depend.add_implementation ()
                           Config.ast_impl_magic_number source_file
  in
  if !sort_files then
    files := (source_file, ML, !Depend.free_structure_names) :: !files
  else
    if !raw_dependencies then begin
      print_raw_dependencies source_file extracted_deps
    end else begin
      let basename = Filename.chop_extension source_file in
      let byte_targets = [ basename ^ ".cmo" ] in
      let native_targets =
        if !all_dependencies
        then [ basename ^ ".cmx"; basename ^ ".o" ]
        else [ basename ^ ".cmx" ] in
      let init_deps = if !all_dependencies then [source_file] else [] in
      let cmi_name = basename ^ ".cmi" in
      let init_deps, extra_targets =
        if List.exists (fun ext -> Sys.file_exists (basename ^ ext))
                       !mli_synonyms
        then (cmi_name :: init_deps, cmi_name :: init_deps), []
        else (init_deps, init_deps),
             (if !all_dependencies then [cmi_name] else [])
      in
      let (byt_deps, native_deps) =
        Depend.StringSet.fold (find_dependency ML)
          extracted_deps init_deps in
      if not !native_only then
        print_dependencies (byte_targets @ extra_targets) byt_deps;
      print_dependencies (native_targets @ extra_targets) native_deps;
    end

let mli_file_dependencies source_file =
  let (extracted_deps, ()) =
    read_parse_and_extract Parse.interface Depend.add_signature ()
                           Config.ast_intf_magic_number source_file
  in
  if !sort_files then
    files := (source_file, MLI, extracted_deps) :: !files
  else
    if !raw_dependencies then begin
      print_raw_dependencies source_file extracted_deps
    end else begin
      let basename = Filename.chop_extension source_file in
      let (byt_deps, _opt_deps) =
        Depend.StringSet.fold (find_dependency MLI)
          extracted_deps ([], []) in
      print_dependencies [basename ^ ".cmi"] byt_deps
    end

<<<<<<< HEAD
let file_dependencies_as kind source_file =
  Compenv.readenv ppf (Before_compile source_file);
=======
let process_file_as process_fun def source_file =
  Compenv.readenv ppf Before_compile;
>>>>>>> f7d20f16
  load_path := [];
  List.iter add_to_load_path (
      (!Compenv.last_include_dirs @
       !Clflags.include_dirs @
       !Compenv.first_include_dirs
      ));
  Location.input_name := source_file;
  try
    if Sys.file_exists source_file then process_fun source_file else def
  with x -> report_err x; def

let process_file source_file ~ml_file ~mli_file ~def =
  if List.exists (Filename.check_suffix source_file) !ml_synonyms then
    process_file_as ml_file def source_file
  else if List.exists (Filename.check_suffix source_file) !mli_synonyms then
    process_file_as mli_file def source_file
  else def

let file_dependencies source_file =
  process_file source_file ~def:()
    ~ml_file:ml_file_dependencies
    ~mli_file:mli_file_dependencies

let file_dependencies_as kind =
  match kind with
  | ML -> process_file_as mli_file_dependencies ()
  | MLI -> process_file_as mli_file_dependencies ()

let sort_files_by_dependencies files =
  let h = Hashtbl.create 31 in
  let worklist = ref [] in

(* Init Hashtbl with all defined modules *)
  let files = List.map (fun (file, file_kind, deps) ->
    let modname =
      String.capitalize_ascii (Filename.chop_extension (Filename.basename file))
    in
    let key = (modname, file_kind) in
    let new_deps = ref [] in
    Hashtbl.add h key (file, new_deps);
    worklist := key :: !worklist;
    (modname, file_kind, deps, new_deps)
  ) files in

(* Keep only dependencies to defined modules *)
  List.iter (fun (modname, file_kind, deps, new_deps) ->
    let add_dep modname kind =
      new_deps := (modname, kind) :: !new_deps;
    in
    Depend.StringSet.iter (fun modname ->
      match file_kind with
          ML -> (* ML depends both on ML and MLI *)
            if Hashtbl.mem h (modname, MLI) then add_dep modname MLI;
            if Hashtbl.mem h (modname, ML) then add_dep modname ML
        | MLI -> (* MLI depends on MLI if exists, or ML otherwise *)
          if Hashtbl.mem h (modname, MLI) then add_dep modname MLI
          else if Hashtbl.mem h (modname, ML) then add_dep modname ML
    ) deps;
    if file_kind = ML then (* add dep from .ml to .mli *)
      if Hashtbl.mem h (modname, MLI) then add_dep modname MLI
  ) files;

(* Print and remove all files with no remaining dependency. Iterate
   until all files have been removed (worklist is empty) or
   no file was removed during a turn (cycle). *)
  let printed = ref true in
  while !printed && !worklist <> [] do
    let files = !worklist in
    worklist := [];
    printed := false;
    List.iter (fun key ->
      let (file, deps) = Hashtbl.find h key in
      let set = !deps in
      deps := [];
      List.iter (fun key ->
        if Hashtbl.mem h key then deps := key :: !deps
      ) set;
      if !deps = [] then begin
        printed := true;
        Printf.printf "%s " file;
        Hashtbl.remove h key;
      end else
        worklist := key :: !worklist
    ) files
  done;

  if !worklist <> [] then begin
    Format.fprintf Format.err_formatter
      "@[Warning: cycle in dependencies. End of list is not sorted.@]@.";
    let sorted_deps =
      let li = ref [] in
      Hashtbl.iter (fun _ file_deps -> li := file_deps :: !li) h;
      List.sort (fun (file1, _) (file2, _) -> String.compare file1 file2) !li
    in
    List.iter (fun (file, deps) ->
      Format.fprintf Format.err_formatter "\t@[%s: " file;
      List.iter (fun (modname, kind) ->
        Format.fprintf Format.err_formatter "%s.%s " modname
          (if kind=ML then "ml" else "mli");
      ) !deps;
      Format.fprintf Format.err_formatter "@]@.";
      Printf.printf "%s " file) sorted_deps;
  end;
  Printf.printf "\n%!";
  ()

(* Map *)

let rec dump_map s0 ppf m =
  let open Depend in
  StringMap.iter
    (fun key (Node(s1,m')) ->
      let s = StringSet.diff s1 s0 in
      if StringSet.is_empty s then
        Format.fprintf ppf "@ @[<hv2>module %s : sig%a@;<1 -2>end@]"
          key (dump_map (StringSet.union s1 s0)) m'
      else
        Format.fprintf ppf "@ module %s = %s" key (StringSet.choose s))
    m

let process_ml_map =
  read_parse_and_extract Parse.implementation Depend.add_implementation_binding
                         StringMap.empty Config.ast_impl_magic_number

let process_mli_map =
  read_parse_and_extract Parse.interface Depend.add_signature_binding
                         StringMap.empty Config.ast_intf_magic_number

let parse_map fname =
  map_files := fname :: !map_files ;
  let old_transp = !Clflags.transparent_modules in
  Clflags.transparent_modules := true;
  let (deps, m) =
    process_file fname ~def:(Depend.StringSet.empty, StringMap.empty)
      ~ml_file:process_ml_map
      ~mli_file:process_mli_map
  in
  Clflags.transparent_modules := old_transp;
  let modname =
    String.capitalize_ascii
      (Filename.basename (Filename.chop_extension fname)) in
  if StringMap.is_empty m then
    report_err (Failure (fname ^ " : empty map file or parse error"));
  let mm = Depend.make_node m in
  if !debug then begin
    Format.printf "@[<v>%s:%t%a@]@." fname
      (fun ppf -> Depend.StringSet.iter (Format.fprintf ppf " %s") deps)
      (dump_map deps) (StringMap.add modname mm StringMap.empty)
  end;
  let mm = Depend.(weaken_map (StringSet.singleton modname) mm) in
  module_map := StringMap.add modname mm !module_map
;;


(* Entry point *)

let usage = "Usage: ocamldep [options] <source files>\nOptions are:"

let print_version () =
  Format.printf "ocamldep, version %s@." Sys.ocaml_version;
  exit 0;
;;

let print_version_num () =
  Format.printf "%s@." Sys.ocaml_version;
  exit 0;
;;

let _ =
  Clflags.classic := false;
  add_to_list first_include_dirs Filename.current_dir_name;
  Compenv.readenv ppf Before_args;
  Arg.parse [
     "-absname", Arg.Set Location.absname,
        " Show absolute filenames in error messages";
     "-all", Arg.Set all_dependencies,
        " Generate dependencies on all files";
     "-allow-approx", Arg.Set allow_approximation,
        " Fallback to a lexer-based approximation on unparseable files";
     "-as-map", Arg.Set Clflags.transparent_modules,
      " Omit delayed dependencies for module aliases (-no-alias-deps -w -49)";
      (* "compiler uses -no-alias-deps, and no module is coerced"; *)
     "-debug-map", Arg.Set debug,
        " Dump the delayed dependency map for each map file";
     "-I", Arg.String (add_to_list Clflags.include_dirs),
        "<dir>  Add <dir> to the list of include directories";
     "-impl", Arg.String (file_dependencies_as ML),
        "<f>  Process <f> as a .ml file";
     "-intf", Arg.String (file_dependencies_as MLI),
        "<f>  Process <f> as a .mli file";
     "-map", Arg.String parse_map,
        "<f>  Read <f> and propagate delayed dependencies to following files";
     "-ml-synonym", Arg.String(add_to_synonym_list ml_synonyms),
        "<e>  Consider <e> as a synonym of the .ml extension";
     "-mli-synonym", Arg.String(add_to_synonym_list mli_synonyms),
        "<e>  Consider <e> as a synonym of the .mli extension";
     "-modules", Arg.Set raw_dependencies,
        " Print module dependencies in raw form (not suitable for make)";
     "-native", Arg.Set native_only,
        " Generate dependencies for native-code only (no .cmo files)";
     "-one-line", Arg.Set one_line,
        " Output one line per file, regardless of the length";
     "-open", Arg.String (add_to_list Clflags.open_modules),
        "<module>  Opens the module <module> before typing";
     "-pp", Arg.String(fun s -> Clflags.preprocessor := Some s),
         "<cmd>  Pipe sources through preprocessor <cmd>";
     "-ppx", Arg.String (add_to_list first_ppx),
         "<cmd>  Pipe abstract syntax trees through preprocessor <cmd>";
     "-slash", Arg.Set Clflags.force_slash,
         " (Windows) Use forward slash / instead of backslash \\ in file paths";
     "-sort", Arg.Set sort_files,
        " Sort files according to their dependencies";
     "-version", Arg.Unit print_version,
         " Print version and exit";
     "-vnum", Arg.Unit print_version_num,
         " Print version number and exit";
    ] file_dependencies usage;
  Compenv.readenv ppf Before_link;
  if !sort_files then sort_files_by_dependencies !files;
  exit (if !error_occurred then 2 else 0)<|MERGE_RESOLUTION|>--- conflicted
+++ resolved
@@ -365,13 +365,8 @@
       print_dependencies [basename ^ ".cmi"] byt_deps
     end
 
-<<<<<<< HEAD
-let file_dependencies_as kind source_file =
-  Compenv.readenv ppf (Before_compile source_file);
-=======
 let process_file_as process_fun def source_file =
   Compenv.readenv ppf Before_compile;
->>>>>>> f7d20f16
   load_path := [];
   List.iter add_to_load_path (
       (!Compenv.last_include_dirs @
