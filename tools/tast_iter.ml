(***********************************************************************)
(*                                                                     *)
(*                                OCaml                                *)
(*                                                                     *)
(*                        Alain Frisch, LexiFi                         *)
(*                                                                     *)
(*  Copyright 2012 Institut National de Recherche en Informatique et   *)
(*  en Automatique.  All rights reserved.  This file is distributed    *)
(*  under the terms of the Q Public License version 1.0.               *)
(*                                                                     *)
(***********************************************************************)

open Typedtree

let opt f = function None -> () | Some x -> f x

let structure sub str =
  List.iter (sub # structure_item) str.str_items

let constructor_decl sub cd =
  List.iter (sub # core_type) cd.cd_args;
  opt (sub # core_type) cd.cd_res

let structure_item sub x =
  match x.str_desc with
  | Tstr_eval (exp, _attrs) -> sub # expression exp
  | Tstr_value (rec_flag, list) -> sub # bindings (rec_flag, list)
<<<<<<< HEAD
  | Tstr_primitive (_id, _, v) -> sub # value_description v
  | Tstr_type list ->
      List.iter (fun (_id, _, decl) -> sub # type_declaration decl) list
  | Tstr_extension te -> sub # type_extension te
  | Tstr_exception (_id, _, decl) -> sub # exception_declaration decl
  | Tstr_exn_rebind (_id, _, _p, _) -> ()
  | Tstr_module (_id, _, mexpr) -> sub # module_expr mexpr
  | Tstr_recmodule list ->
      List.iter
        (fun (_id, _, mtype, mexpr) ->
          sub # module_type mtype;
          sub # module_expr mexpr
        )
        list
  | Tstr_modtype (_id, _, mtype) -> sub # module_type mtype
=======
  | Tstr_primitive v -> sub # value_description v
  | Tstr_type list -> List.iter (sub # type_declaration) list
  | Tstr_exception decl -> constructor_decl sub decl
  | Tstr_exn_rebind (_id, _, _p, _, _) -> ()
  | Tstr_module mb -> sub # module_binding mb
  | Tstr_recmodule list -> List.iter (sub # module_binding) list
  | Tstr_modtype mtd -> opt (sub # module_type) mtd.mtd_type
>>>>>>> b0d5fc28
  | Tstr_open _ -> ()
  | Tstr_class list ->
      List.iter (fun (ci, _, _) -> sub # class_expr ci.ci_expr) list
  | Tstr_class_type list ->
      List.iter (fun (_id, _, ct) -> sub # class_type ct.ci_expr) list
  | Tstr_include (mexpr, _, _) -> sub # module_expr mexpr
  | Tstr_attribute _ -> ()

let value_description sub x =
  sub # core_type x.val_desc

let type_declaration sub decl =
  List.iter
    (fun (ct1, ct2, _loc) -> sub # core_type ct1; sub # core_type ct2)
    decl.typ_cstrs;
  begin match decl.typ_kind with
  | Ttype_abstract -> ()
  | Ttype_variant list ->
      List.iter (constructor_decl sub) list
  | Ttype_record list ->
<<<<<<< HEAD
      List.iter (fun (_s, _, _mut, ct, _loc) -> sub # core_type ct) list
  | Ttype_open -> ()
  end;
  opt (sub # core_type) decl.typ_manifest

let type_extension sub te =
  let extension_constructors ext =
    match ext.ext_kind with
      Text_decl(ctl, cto) ->
        List.iter (sub # core_type) ctl;
        opt (sub # core_type) cto
    | Text_rebind _ -> ()
  in
    List.iter extension_constructors te.tyext_constructors

let exception_declaration sub decl =
  List.iter (sub # core_type) decl.exn_args

=======
      List.iter (fun ld -> sub # core_type ld.ld_type) list
  end;
  opt (sub # core_type) decl.typ_manifest

>>>>>>> b0d5fc28
let pattern sub pat =
  let extra = function
    | Tpat_type _
    | Tpat_unpack -> ()
    | Tpat_constraint ct -> sub # core_type ct
  in
  List.iter (fun (c, _, _) -> extra c) pat.pat_extra;
  match pat.pat_desc with
  | Tpat_any
  | Tpat_var _
  | Tpat_constant _ -> ()
  | Tpat_tuple l
  | Tpat_construct (_, _, l) -> List.iter (sub # pattern) l
  | Tpat_variant (_, po, _) -> opt (sub # pattern) po
  | Tpat_record (l, _) -> List.iter (fun (_, _, pat) -> sub # pattern pat) l
  | Tpat_array l -> List.iter (sub # pattern) l
  | Tpat_or (p1, p2, _) -> sub # pattern p1; sub # pattern p2
  | Tpat_alias (p, _, _)
  | Tpat_lazy p -> sub # pattern p

let expression sub exp =
  let extra = function
    | Texp_constraint cty ->
        sub # core_type cty
    | Texp_coerce (cty1, cty2) ->
        opt (sub # core_type) cty1; sub # core_type cty2
    | Texp_open _
    | Texp_newtype _ -> ()
    | Texp_poly cto -> opt (sub # core_type) cto
  in
  List.iter (fun (c, _, _) -> extra c) exp.exp_extra;
  match exp.exp_desc with
  | Texp_ident _
  | Texp_constant _ -> ()
  | Texp_let (rec_flag, list, exp) ->
      sub # bindings (rec_flag, list);
      sub # expression exp
  | Texp_function (_, cases, _) ->
      sub # cases cases
  | Texp_apply (exp, list) ->
      sub # expression exp;
      List.iter (fun (_, expo, _) -> opt (sub # expression) expo) list
  | Texp_match (exp, cases, _) ->
      sub # expression exp;
      sub # cases cases
  | Texp_try (exp, cases) ->
      sub # expression exp;
      sub # cases cases
  | Texp_tuple list ->
      List.iter (sub # expression) list
  | Texp_construct (_, _, args) ->
      List.iter (sub # expression) args
  | Texp_variant (_, expo) ->
      opt (sub # expression) expo
  | Texp_record (list, expo) ->
      List.iter (fun (_, _, exp) -> sub # expression exp) list;
      opt (sub # expression) expo
  | Texp_field (exp, _, _label) ->
      sub # expression exp
  | Texp_setfield (exp1, _, _label, exp2) ->
      sub # expression exp1;
      sub # expression exp2
  | Texp_array list ->
      List.iter (sub # expression) list
  | Texp_ifthenelse (exp1, exp2, expo) ->
      sub # expression exp1;
      sub # expression exp2;
      opt (sub # expression) expo
  | Texp_sequence (exp1, exp2) ->
      sub # expression exp1;
      sub # expression exp2
  | Texp_while (exp1, exp2) ->
      sub # expression exp1;
      sub # expression exp2
  | Texp_for (_id, _, exp1, exp2, _dir, exp3) ->
      sub # expression exp1;
      sub # expression exp2;
      sub # expression exp3
  | Texp_send (exp, _meth, expo) ->
      sub # expression exp;
      opt (sub # expression) expo
  | Texp_new (_path, _, _) -> ()
  | Texp_instvar (_, _path, _) -> ()
  | Texp_setinstvar (_, _, _, exp) ->
      sub # expression exp
  | Texp_override (_, list) ->
      List.iter (fun (_path, _, exp) -> sub # expression exp) list
  | Texp_letmodule (_id, _, mexpr, exp) ->
      sub # module_expr mexpr;
      sub # expression exp
  | Texp_assert exp -> sub # expression exp
  | Texp_lazy exp -> sub # expression exp
  | Texp_object (cl, _) ->
      sub # class_structure cl
  | Texp_pack (mexpr) ->
      sub # module_expr mexpr


let package_type sub pack =
  List.iter (fun (_s, ct) -> sub # core_type ct) pack.pack_fields

let signature sub sg =
  List.iter (sub # signature_item) sg.sig_items

let signature_item sub item =
  match item.sig_desc with
  | Tsig_value v ->
      sub # value_description v
  | Tsig_type list ->
<<<<<<< HEAD
      List.iter (fun (_id, _, decl) -> sub # type_declaration decl) list
  | Tsig_extension te ->
      sub # type_extension te
  | Tsig_exception (_id, _, decl) ->
      sub # exception_declaration decl
  | Tsig_module (_id, _, mtype) ->
      sub # module_type mtype
=======
      List.iter (sub # type_declaration) list
  | Tsig_exception decl ->
      constructor_decl sub decl
  | Tsig_module md ->
      sub # module_type md.md_type
>>>>>>> b0d5fc28
  | Tsig_recmodule list ->
      List.iter (fun md -> sub # module_type md.md_type) list
  | Tsig_modtype mtd ->
      opt (sub # module_type) mtd.mtd_type
  | Tsig_open _ -> ()
  | Tsig_include (mty,_,_) -> sub # module_type mty
  | Tsig_class list ->
      List.iter (sub # class_description) list
  | Tsig_class_type list ->
      List.iter (sub # class_type_declaration) list
  | Tsig_attribute _ -> ()

let class_description sub cd =
  sub # class_type cd.ci_expr

let class_type_declaration sub cd =
  sub # class_type cd.ci_expr

let module_type sub mty =
  match mty.mty_desc with
  | Tmty_ident (_path, _) -> ()
  | Tmty_signature sg -> sub # signature sg
  | Tmty_functor (_id, _, mtype1, mtype2) ->
      sub # module_type mtype1; sub # module_type mtype2
  | Tmty_with (mtype, list) ->
      sub # module_type mtype;
      List.iter (fun (_, _, withc) -> sub # with_constraint withc) list
  | Tmty_typeof mexpr ->
      sub # module_expr mexpr

let with_constraint sub cstr =
  match cstr with
  | Twith_type decl -> sub # type_declaration decl
  | Twith_module _ -> ()
  | Twith_typesubst decl -> sub # type_declaration decl
  | Twith_modsubst _ -> ()

let module_expr sub mexpr =
  match mexpr.mod_desc with
  | Tmod_ident (_p, _) -> ()
  | Tmod_structure st -> sub # structure st
  | Tmod_functor (_id, _, mtype, mexpr) ->
      sub # module_type mtype;
      sub # module_expr mexpr
  | Tmod_apply (mexp1, mexp2, _) ->
      sub # module_expr mexp1;
      sub # module_expr mexp2
  | Tmod_constraint (mexpr, _, Tmodtype_implicit, _ ) ->
      sub # module_expr mexpr
  | Tmod_constraint (mexpr, _, Tmodtype_explicit mtype, _) ->
      sub # module_expr mexpr;
      sub # module_type mtype
  | Tmod_unpack (exp, _mty) ->
      sub # expression exp
(*          sub # module_type mty *)

let module_binding sub mb =
  module_expr sub mb.mb_expr

let class_expr sub cexpr =
  match cexpr.cl_desc with
  | Tcl_constraint (cl, None, _, _, _ ) ->
      sub # class_expr cl;
  | Tcl_structure clstr -> sub # class_structure clstr
  | Tcl_fun (_label, pat, priv, cl, _partial) ->
      sub # pattern pat;
      List.iter (fun (_id, _, exp) -> sub # expression exp) priv;
      sub # class_expr cl
  | Tcl_apply (cl, args) ->
      sub # class_expr cl;
      List.iter (fun (_label, expo, _) -> opt (sub # expression) expo) args
  | Tcl_let (rec_flat, bindings, ivars, cl) ->
      sub # bindings (rec_flat, bindings);
      List.iter (fun (_id, _, exp) -> sub # expression exp) ivars;
      sub # class_expr cl
  | Tcl_constraint (cl, Some clty, _vals, _meths, _concrs) ->
      sub # class_expr cl;
      sub # class_type clty
  | Tcl_ident (_, _, tyl) ->
      List.iter (sub # core_type) tyl

let class_type sub ct =
  match ct.cltyp_desc with
  | Tcty_signature csg -> sub # class_signature csg
  | Tcty_constr (_path, _, list) -> List.iter (sub # core_type) list
  | Tcty_arrow (_label, ct, cl) ->
      sub # core_type ct;
      sub # class_type cl

let class_signature sub cs =
  sub # core_type cs.csig_self;
  List.iter (sub # class_type_field) cs.csig_fields

let class_type_field sub ctf =
  match ctf.ctf_desc with
  | Tctf_inherit ct -> sub # class_type ct
  | Tctf_val (_s, _mut, _virt, ct) ->
      sub # core_type ct
  | Tctf_method (_s, _priv, _virt, ct) ->
      sub # core_type ct
  | Tctf_constraint  (ct1, ct2) ->
      sub # core_type ct1;
      sub # core_type ct2

let core_type sub ct =
  match ct.ctyp_desc with
  | Ttyp_any -> ()
  | Ttyp_var _s -> ()
  | Ttyp_arrow (_label, ct1, ct2) ->
      sub # core_type ct1;
      sub # core_type ct2
  | Ttyp_tuple list -> List.iter (sub # core_type) list
  | Ttyp_constr (_path, _, list) ->
      List.iter (sub # core_type) list
  | Ttyp_object (list, _o) ->
      List.iter (fun (_, t) -> sub # core_type t) list
  | Ttyp_class (_path, _, list) ->
      List.iter (sub # core_type) list
  | Ttyp_alias (ct, _s) ->
      sub # core_type ct
  | Ttyp_variant (list, _bool, _labels) ->
      List.iter (sub # row_field) list
  | Ttyp_poly (_list, ct) -> sub # core_type ct
  | Ttyp_package pack -> sub # package_type pack

let class_structure sub cs =
  sub # pattern cs.cstr_self;
  List.iter (sub # class_field) cs.cstr_fields

let row_field sub rf =
  match rf with
  | Ttag (_label, _bool, list) -> List.iter (sub # core_type) list
  | Tinherit ct -> sub # core_type ct

let class_field sub cf =
  match cf.cf_desc with
  | Tcf_inherit (_ovf, cl, _super, _vals, _meths) ->
      sub # class_expr cl
  | Tcf_constraint (cty, cty') ->
      sub # core_type cty;
      sub # core_type cty'
  | Tcf_val (_, _, _mut, Tcfk_virtual cty, _override) ->
      sub # core_type cty
  | Tcf_val (_, _, _mut, Tcfk_concrete (_, exp), _override) ->
      sub # expression exp
  | Tcf_method (_, _priv, Tcfk_virtual cty) ->
      sub # core_type cty
  | Tcf_method (_, _priv, Tcfk_concrete (_, exp)) ->
      sub # expression exp
  | Tcf_initializer exp ->
      sub # expression exp

let bindings sub (_rec_flag, list) =
  List.iter (sub # binding) list

let cases sub l =
  List.iter (sub # case) l

let case sub {c_lhs; c_guard; c_rhs} =
  sub # pattern c_lhs;
  opt (sub # expression) c_guard;
  sub # expression c_rhs

let binding sub vb =
  sub # pattern vb.vb_pat;
  sub # expression vb.vb_expr

class iter = object(this)
  method binding = binding this
  method bindings = bindings this
  method case = case this
  method cases = cases this
  method class_description = class_description this
  method class_expr = class_expr this
  method class_field = class_field this
  method class_signature = class_signature this
  method class_structure = class_structure this
  method class_type = class_type this
  method class_type_declaration = class_type_declaration this
  method class_type_field = class_type_field this
  method core_type = core_type this
  method expression = expression this
  method module_binding = module_binding this
  method module_expr = module_expr this
  method module_type = module_type this
  method package_type = package_type this
  method pattern = pattern this
  method row_field = row_field this
  method signature = signature this
  method signature_item = signature_item this
  method structure = structure this
  method structure_item = structure_item this
  method type_declaration = type_declaration this
  method type_extension = type_extension this
  method value_description = value_description this
  method with_constraint = with_constraint this
end<|MERGE_RESOLUTION|>--- conflicted
+++ resolved
@@ -25,31 +25,14 @@
   match x.str_desc with
   | Tstr_eval (exp, _attrs) -> sub # expression exp
   | Tstr_value (rec_flag, list) -> sub # bindings (rec_flag, list)
-<<<<<<< HEAD
-  | Tstr_primitive (_id, _, v) -> sub # value_description v
-  | Tstr_type list ->
-      List.iter (fun (_id, _, decl) -> sub # type_declaration decl) list
-  | Tstr_extension te -> sub # type_extension te
-  | Tstr_exception (_id, _, decl) -> sub # exception_declaration decl
-  | Tstr_exn_rebind (_id, _, _p, _) -> ()
-  | Tstr_module (_id, _, mexpr) -> sub # module_expr mexpr
-  | Tstr_recmodule list ->
-      List.iter
-        (fun (_id, _, mtype, mexpr) ->
-          sub # module_type mtype;
-          sub # module_expr mexpr
-        )
-        list
-  | Tstr_modtype (_id, _, mtype) -> sub # module_type mtype
-=======
   | Tstr_primitive v -> sub # value_description v
   | Tstr_type list -> List.iter (sub # type_declaration) list
+  | Tstr_typext te -> sub # type_extension te
   | Tstr_exception decl -> constructor_decl sub decl
   | Tstr_exn_rebind (_id, _, _p, _, _) -> ()
   | Tstr_module mb -> sub # module_binding mb
   | Tstr_recmodule list -> List.iter (sub # module_binding) list
   | Tstr_modtype mtd -> opt (sub # module_type) mtd.mtd_type
->>>>>>> b0d5fc28
   | Tstr_open _ -> ()
   | Tstr_class list ->
       List.iter (fun (ci, _, _) -> sub # class_expr ci.ci_expr) list
@@ -70,8 +53,7 @@
   | Ttype_variant list ->
       List.iter (constructor_decl sub) list
   | Ttype_record list ->
-<<<<<<< HEAD
-      List.iter (fun (_s, _, _mut, ct, _loc) -> sub # core_type ct) list
+      List.iter (fun ld -> sub # core_type ld.ld_type) list
   | Ttype_open -> ()
   end;
   opt (sub # core_type) decl.typ_manifest
@@ -86,15 +68,6 @@
   in
     List.iter extension_constructors te.tyext_constructors
 
-let exception_declaration sub decl =
-  List.iter (sub # core_type) decl.exn_args
-
-=======
-      List.iter (fun ld -> sub # core_type ld.ld_type) list
-  end;
-  opt (sub # core_type) decl.typ_manifest
-
->>>>>>> b0d5fc28
 let pattern sub pat =
   let extra = function
     | Tpat_type _
@@ -204,21 +177,13 @@
   | Tsig_value v ->
       sub # value_description v
   | Tsig_type list ->
-<<<<<<< HEAD
-      List.iter (fun (_id, _, decl) -> sub # type_declaration decl) list
-  | Tsig_extension te ->
+      List.iter (sub # type_declaration) list
+  | Tsig_typext te ->
       sub # type_extension te
-  | Tsig_exception (_id, _, decl) ->
-      sub # exception_declaration decl
-  | Tsig_module (_id, _, mtype) ->
-      sub # module_type mtype
-=======
-      List.iter (sub # type_declaration) list
   | Tsig_exception decl ->
       constructor_decl sub decl
   | Tsig_module md ->
       sub # module_type md.md_type
->>>>>>> b0d5fc28
   | Tsig_recmodule list ->
       List.iter (fun md -> sub # module_type md.md_type) list
   | Tsig_modtype mtd ->
