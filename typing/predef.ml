--- conflicted
+++ resolved
@@ -122,11 +122,7 @@
 and ident_cons = ident_create "::"
 and ident_none = ident_create "None"
 and ident_some = ident_create "Some"
-<<<<<<< HEAD
-let build_initial_env add_type add_extension empty_env =
-=======
-let common_initial_env add_type add_exception empty_env =
->>>>>>> 5b8df637
+let common_initial_env add_type add_extension empty_env =
   let decl_bool =
     {decl_abstr with
      type_kind = Type_variant([cstr ident_false []; cstr ident_true []])}
