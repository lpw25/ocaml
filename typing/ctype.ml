(***********************************************************************)
(*                                                                     *)
(*                                OCaml                                *)
(*                                                                     *)
(* Xavier Leroy and Jerome Vouillon, projet Cristal, INRIA Rocquencourt*)
(*                                                                     *)
(*  Copyright 1996 Institut National de Recherche en Informatique et   *)
(*  en Automatique.  All rights reserved.  This file is distributed    *)
(*  under the terms of the Q Public License version 1.0.               *)
(*                                                                     *)
(***********************************************************************)

(* Operations on core types *)

open Misc
open Asttypes
open Types
open Btype

(*
   Type manipulation after type inference
   ======================================
   If one wants to manipulate a type after type inference (for
   instance, during code generation or in the debugger), one must
   first make sure that the type levels are correct, using the
   function [correct_levels]. Then, this type can be correctely
   manipulated by [apply], [expand_head] and [moregeneral].
*)

(*
   General notes
   =============
   - As much sharing as possible should be kept : it makes types
     smaller and better abbreviated.
     When necessary, some sharing can be lost. Types will still be
     printed correctly (+++ TO DO...), and abbreviations defined by a
     class do not depend on sharing thanks to constrained
     abbreviations. (Of course, even if some sharing is lost, typing
     will still be correct.)
   - All nodes of a type have a level : that way, one know whether a
     node need to be duplicated or not when instantiating a type.
   - Levels of a type are decreasing (generic level being considered
     as greatest).
   - The level of a type constructor is superior to the binding
     time of its path.
   - Recursive types without limitation should be handled (even if
     there is still an occur check). This avoid treating specially the
     case for objects, for instance. Furthermore, the occur check
     policy can then be easily changed.
*)

(*
   A faire
   =======
   - Revoir affichage des types.
   - Etendre la portee d'un alias [... as 'a] a tout le type englobant.
   - #-type implementes comme de vraies abreviations.
   - Niveaux plus fins pour les identificateurs :
       Champ [global] renomme en [level];
       Niveau -1 : global
               0 : module toplevel
               1 : module contenu dans module toplevel
              ...
     En fait, incrementer le niveau a chaque fois que l'on rentre dans
     un module.

       3   4 6
        \ / /
       1 2 5
        \|/
         0

     [Subst] doit ecreter les niveaux (pour qu'un variable non
     generalisable dans un module de niveau 2 ne se retrouve pas
     generalisable lorsque l'on l'utilise au niveau 0).

   - Traitement de la trace de l'unification separe de la fonction
     [unify].
*)

(**** Errors ****)

exception Unify of (type_expr * type_expr) list

exception Tags of label * label

let () =
  Location.register_error_of_exn
    (function
      | Tags (l, l') ->
          Some
            Location.
              (errorf ~loc:(in_file !input_name)
                 "In this program,@ variant constructors@ `%s and `%s@ \
                  have the same hash value.@ Change one of them." l l'
              )
      | _ -> None
    )

exception Subtype of
        (type_expr * type_expr) list * (type_expr * type_expr) list

exception Cannot_expand

exception Cannot_apply

exception Recursive_abbrev

(* GADT: recursive abbrevs can appear as a result of local constraints *)
exception Unification_recursive_abbrev of (type_expr * type_expr) list

(**** Type level management ****)

let current_level = ref 0
let nongen_level = ref 0
let global_level = ref 1
let saved_level = ref []

let get_current_level () = !current_level
let init_def level = current_level := level; nongen_level := level
let begin_def () =
  saved_level := (!current_level, !nongen_level) :: !saved_level;
  incr current_level; nongen_level := !current_level
let begin_class_def () =
  saved_level := (!current_level, !nongen_level) :: !saved_level;
  incr current_level
let raise_nongen_level () =
  saved_level := (!current_level, !nongen_level) :: !saved_level;
  nongen_level := !current_level
let end_def () =
  let (cl, nl) = List.hd !saved_level in
  saved_level := List.tl !saved_level;
  current_level := cl; nongen_level := nl

let reset_global_level () =
  global_level := !current_level + 1
let increase_global_level () =
  let gl = !global_level in
  global_level := !current_level;
  gl
let restore_global_level gl =
  global_level := gl

(**** Whether a path points to an object type (with hidden row variable) ****)
let is_object_type path =
  let name =
    match path with Path.Pident id -> Ident.name id
    | Path.Pdot(_, s,_) -> s
    | Path.Papply _ -> assert false
  in name.[0] = '#'

(**** Control tracing of GADT instances *)

let trace_gadt_instances = ref false
let check_trace_gadt_instances env =
  not !trace_gadt_instances && Env.has_local_constraints env &&
  (trace_gadt_instances := true; cleanup_abbrev (); true)

let reset_trace_gadt_instances b =
  if b then trace_gadt_instances := false

let wrap_trace_gadt_instances env f x =
  let b = check_trace_gadt_instances env in
  let y = f x in
  reset_trace_gadt_instances b;
  y

(**** Abbreviations without parameters ****)
(* Shall reset after generalizing *)

let simple_abbrevs = ref Mnil

let proper_abbrevs path tl abbrev =
  if tl <> [] || !trace_gadt_instances || !Clflags.principal ||
     is_object_type path
  then abbrev
  else simple_abbrevs

(**** Some type creators ****)

(* Re-export generic type creators *)

let newty2             = Btype.newty2
let newty desc         = newty2 !current_level desc
let new_global_ty desc = newty2 !global_level desc

let newvar ?name ()         = newty2 !current_level (Tvar name)
let newvar2 ?name level     = newty2 level (Tvar name)
let new_global_var ?name () = newty2 !global_level (Tvar name)

let newobj fields      = newty (Tobject (fields, ref None))

let newconstr path tyl = newty (Tconstr (path, tyl, ref Mnil))

let none = newty (Ttuple [])                (* Clearly ill-formed type *)

(**** Representative of a type ****)

(* Re-export repr *)
let repr = repr

(**** Type maps ****)

module TypePairs =
  Hashtbl.Make (struct
    type t = type_expr * type_expr
    let equal (t1, t1') (t2, t2') = (t1 == t2) && (t1' == t2')
    let hash (t, t') = t.id + 93 * t'.id
 end)


(**** unification mode ****)

type unification_mode =
  | Expression (* unification in expression *)
  | Pattern (* unification in pattern which may add local constraints *)

let umode = ref Expression
let generate_equations = ref false
let assume_injective = ref false

let set_mode_expression f =
  let old_unification_mode = !umode in
  try
    umode := Expression;
    let ret = f () in
    umode := old_unification_mode;
    ret
  with e ->
    umode := old_unification_mode;
    raise e

let set_mode_pattern ~generate ~injective f =
  let old_unification_mode = !umode
  and old_gen = !generate_equations
  and old_inj = !assume_injective in
  try
    umode := Pattern;
    generate_equations := generate;
    assume_injective := injective;
    let ret = f () in
    umode := old_unification_mode;
    generate_equations := old_gen;
    assume_injective := old_inj;
    ret
  with e ->
    umode := old_unification_mode;
    generate_equations := old_gen;
    assume_injective := old_inj;
    raise e

(*** Checks for type definitions ***)

let in_current_module = function
  | Path.Pident _ -> true
  | Path.Pdot _ | Path.Papply _ -> false

let in_pervasives p =
  in_current_module p &&
  try ignore (Env.find_type p Env.initial); true
  with Not_found -> false

let is_datatype decl=
  match decl.type_kind with
    Type_record _ | Type_variant _ | Type_open -> true
  | Type_abstract -> false


                  (**********************************************)
                  (*  Miscellaneous operations on object types  *)
                  (**********************************************)

(* Note:
   We need to maintain some invariants:
   * cty_self must be a Tobject
   * ...
*)

(**** Object field manipulation. ****)

let object_fields ty =
  match (repr ty).desc with
    Tobject (fields, _) -> fields
  | _                   -> assert false

let flatten_fields ty =
  let rec flatten l ty =
    let ty = repr ty in
    match ty.desc with
      Tfield(s, k, ty1, ty2) ->
        flatten ((s, k, ty1)::l) ty2
    | _ ->
        (l, ty)
  in
    let (l, r) = flatten [] ty in
    (Sort.list (fun (n, _, _) (n', _, _) -> n < n') l, r)

let build_fields level =
  List.fold_right
    (fun (s, k, ty1) ty2 -> newty2 level (Tfield(s, k, ty1, ty2)))

let associate_fields fields1 fields2 =
  let rec associate p s s' =
    function
      (l, []) ->
        (List.rev p, (List.rev s) @ l, List.rev s')
    | ([], l') ->
        (List.rev p, List.rev s, (List.rev s') @ l')
    | ((n, k, t)::r, (n', k', t')::r') when n = n' ->
        associate ((n, k, t, k', t')::p) s s' (r, r')
    | ((n, k, t)::r, ((n', k', t')::_ as l')) when n < n' ->
        associate p ((n, k, t)::s) s' (r, l')
    | (((n, k, t)::r as l), (n', k', t')::r') (* when n > n' *) ->
        associate p s ((n', k', t')::s') (l, r')
  in
  associate [] [] [] (fields1, fields2)

(**** Check whether an object is open ****)

(* +++ Il faudra penser a eventuellement expanser l'abreviation *)
let rec object_row ty =
  let ty = repr ty in
  match ty.desc with
    Tobject (t, _)     -> object_row t
  | Tfield(_, _, _, t) -> object_row t
  | _ -> ty

let opened_object ty =
  match (object_row ty).desc with
  | Tvar _  | Tunivar _ | Tconstr _ -> true
  | _                               -> false

let concrete_object ty =
  match (object_row ty).desc with
  | Tvar _             -> false
  | _                  -> true

(**** Close an object ****)

let close_object ty =
  let rec close ty =
    let ty = repr ty in
    match ty.desc with
      Tvar _ ->
        link_type ty (newty2 ty.level Tnil)
    | Tfield(_, _, _, ty') -> close ty'
    | _                    -> assert false
  in
  match (repr ty).desc with
    Tobject (ty, _)   -> close ty
  | _                 -> assert false

(**** Row variable of an object type ****)

let row_variable ty =
  let rec find ty =
    let ty = repr ty in
    match ty.desc with
      Tfield (_, _, _, ty) -> find ty
    | Tvar _               -> ty
    | _                    -> assert false
  in
  match (repr ty).desc with
    Tobject (fi, _) -> find fi
  | _               -> assert false

(**** Object name manipulation ****)
(* +++ Bientot obsolete *)

let set_object_name id rv params ty =
  match (repr ty).desc with
    Tobject (fi, nm) ->
      set_name nm (Some (Path.Pident id, rv::params))
  | _ ->
      assert false

let remove_object_name ty =
  match (repr ty).desc with
    Tobject (_, nm)   -> set_name nm None
  | Tconstr (_, _, _) -> ()
  | _                 -> fatal_error "Ctype.remove_object_name"

(**** Hiding of private methods ****)

let hide_private_methods ty =
  match (repr ty).desc with
    Tobject (fi, nm) ->
      nm := None;
      let (fl, _) = flatten_fields fi in
      List.iter
        (function (_, k, _) ->
          match field_kind_repr k with
            Fvar r -> set_kind r Fabsent
          | _      -> ())
        fl
  | _ ->
      assert false


                              (*******************************)
                              (*  Operations on class types  *)
                              (*******************************)


let rec signature_of_class_type =
  function
    Cty_constr (_, _, cty) -> signature_of_class_type cty
  | Cty_signature sign     -> sign
  | Cty_arrow (_, ty, cty)   -> signature_of_class_type cty

let self_type cty =
  repr (signature_of_class_type cty).csig_self

let rec class_type_arity =
  function
    Cty_constr (_, _, cty) ->  class_type_arity cty
  | Cty_signature _        ->  0
  | Cty_arrow (_, _, cty)    ->  1 + class_type_arity cty


                  (*******************************************)
                  (*  Miscellaneous operations on row types  *)
                  (*******************************************)

let sort_row_fields = Sort.list (fun (p,_) (q,_) -> p < q)

let rec merge_rf r1 r2 pairs fi1 fi2 =
  match fi1, fi2 with
    (l1,f1 as p1)::fi1', (l2,f2 as p2)::fi2' ->
      if l1 = l2 then merge_rf r1 r2 ((l1,f1,f2)::pairs) fi1' fi2' else
      if l1 < l2 then merge_rf (p1::r1) r2 pairs fi1' fi2 else
      merge_rf r1 (p2::r2) pairs fi1 fi2'
  | [], _ -> (List.rev r1, List.rev_append r2 fi2, pairs)
  | _, [] -> (List.rev_append r1 fi1, List.rev r2, pairs)

let merge_row_fields fi1 fi2 =
  match fi1, fi2 with
    [], _ | _, [] -> (fi1, fi2, [])
  | [p1], _ when not (List.mem_assoc (fst p1) fi2) -> (fi1, fi2, [])
  | _, [p2] when not (List.mem_assoc (fst p2) fi1) -> (fi1, fi2, [])
  | _ -> merge_rf [] [] [] (sort_row_fields fi1) (sort_row_fields fi2)

let rec filter_row_fields erase = function
    [] -> []
  | (l,f as p)::fi ->
      let fi = filter_row_fields erase fi in
      match row_field_repr f with
        Rabsent -> fi
      | Reither(_,_,false,e) when erase -> set_row_field e Rabsent; fi
      | _ -> p :: fi

                    (**************************************)
                    (*  Check genericity of type schemes  *)
                    (**************************************)


exception Non_closed

let rec closed_schema_rec ty =
  let ty = repr ty in
  if ty.level >= lowest_level then begin
    let level = ty.level in
    ty.level <- pivot_level - level;
    match ty.desc with
      Tvar _ when level <> generic_level ->
        raise Non_closed
    | Tfield(_, kind, t1, t2) ->
        if field_kind_repr kind = Fpresent then
          closed_schema_rec t1;
        closed_schema_rec t2
    | Tvariant row ->
        let row = row_repr row in
        iter_row closed_schema_rec row;
        if not (static_row row) then closed_schema_rec row.row_more
    | _ ->
        iter_type_expr closed_schema_rec ty
  end

(* Return whether all variables of type [ty] are generic. *)
let closed_schema ty =
  try
    closed_schema_rec ty;
    unmark_type ty;
    true
  with Non_closed ->
    unmark_type ty;
    false

exception Non_closed of type_expr * bool

let free_variables = ref []
let really_closed = ref None

let rec free_vars_rec real ty =
  let ty = repr ty in
  if ty.level >= lowest_level then begin
    ty.level <- pivot_level - ty.level;
    begin match ty.desc, !really_closed with
      Tvar _, _ ->
        free_variables := (ty, real) :: !free_variables
    | Tconstr (path, tl, _), Some env ->
        begin try
          let (_, body, _) = Env.find_type_expansion path env in
          if (repr body).level <> generic_level then
            free_variables := (ty, real) :: !free_variables
        with Not_found -> ()
        end;
        List.iter (free_vars_rec true) tl
(* Do not count "virtual" free variables
    | Tobject(ty, {contents = Some (_, p)}) ->
        free_vars_rec false ty; List.iter (free_vars_rec true) p
*)
    | Tobject (ty, _), _ ->
        free_vars_rec false ty
    | Tfield (_, _, ty1, ty2), _ ->
        free_vars_rec true ty1; free_vars_rec false ty2
    | Tvariant row, _ ->
        let row = row_repr row in
        iter_row (free_vars_rec true) row;
        if not (static_row row) then free_vars_rec false row.row_more
    | _    ->
        iter_type_expr (free_vars_rec true) ty
    end;
  end

let free_vars ?env ty =
  free_variables := [];
  really_closed := env;
  free_vars_rec true ty;
  let res = !free_variables in
  free_variables := [];
  really_closed := None;
  res

let free_variables ?env ty =
  let tl = List.map fst (free_vars ?env ty) in
  unmark_type ty;
  tl

let closed_type ty =
  match free_vars ty with
      []           -> ()
  | (v, real) :: _ -> raise (Non_closed (v, real))

let closed_parameterized_type params ty =
  List.iter mark_type params;
  let ok =
    try closed_type ty; true with Non_closed _ -> false in
  List.iter unmark_type params;
  unmark_type ty;
  ok

let closed_type_decl decl =
  try
    List.iter mark_type decl.type_params;
    begin match decl.type_kind with
      Type_abstract ->
        ()
    | Type_variant v ->
        List.iter
          (fun {cd_args; cd_res; _} ->
            match cd_res with
            | Some _ -> ()
            | None -> List.iter closed_type cd_args)
          v
    | Type_record(r, rep) ->
        List.iter (fun l -> closed_type l.ld_type) r
    | Type_open -> ()
    end;
    begin match decl.type_manifest with
      None    -> ()
    | Some ty -> closed_type ty
    end;
    unmark_type_decl decl;
    None
  with Non_closed (ty, _) ->
    unmark_type_decl decl;
    Some ty

let closed_extension_constructor ext =
  try
    List.iter mark_type ext.ext_type_params;
    begin match ext.ext_ret_type with
    | Some _ -> ()
    | None -> List.iter closed_type ext.ext_args
    end;
    unmark_extension_constructor ext;
    None
  with Non_closed (ty, _) ->
    unmark_extension_constructor ext;
    Some ty

type closed_class_failure =
    CC_Method of type_expr * bool * string * type_expr
  | CC_Value of type_expr * bool * string * type_expr

exception Failure of closed_class_failure

let closed_class params sign =
  let ty = object_fields (repr sign.csig_self) in
  let (fields, rest) = flatten_fields ty in
  List.iter mark_type params;
  mark_type rest;
  List.iter
    (fun (lab, _, ty) -> if lab = dummy_method then mark_type ty)
    fields;
  try
    mark_type_node (repr sign.csig_self);
    List.iter
      (fun (lab, kind, ty) ->
        if field_kind_repr kind = Fpresent then
        try closed_type ty with Non_closed (ty0, real) ->
          raise (Failure (CC_Method (ty0, real, lab, ty))))
      fields;
    mark_type_params (repr sign.csig_self);
    List.iter unmark_type params;
    unmark_class_signature sign;
    None
  with Failure reason ->
    mark_type_params (repr sign.csig_self);
    List.iter unmark_type params;
    unmark_class_signature sign;
    Some reason


                            (**********************)
                            (*  Type duplication  *)
                            (**********************)


(* Duplicate a type, preserving only type variables *)
let duplicate_type ty =
  Subst.type_expr Subst.identity ty

(* Same, for class types *)
let duplicate_class_type ty =
  Subst.class_type Subst.identity ty


                         (*****************************)
                         (*  Type level manipulation  *)
                         (*****************************)

(*
   It would be a bit more efficient to remove abbreviation expansions
   rather than generalizing them: these expansions will usually not be
   used anymore. However, this is not possible in the general case, as
   [expand_abbrev] (via [subst]) requires these expansions to be
   preserved. Does it worth duplicating this code ?
*)
let rec iter_generalize tyl ty =
  let ty = repr ty in
  if (ty.level > !current_level) && (ty.level <> generic_level) then begin
    set_level ty generic_level;
    begin match ty.desc with
      Tconstr (_, _, abbrev) ->
        iter_abbrev (iter_generalize tyl) !abbrev
    | _ -> ()
    end;
    iter_type_expr (iter_generalize tyl) ty
  end else
    tyl := ty :: !tyl

let iter_generalize tyl ty =
  simple_abbrevs := Mnil;
  iter_generalize tyl ty

let generalize ty =
  iter_generalize (ref []) ty

(* Efficient repeated generalisation of the same type *)
let iterative_generalization min_level tyl =
  let tyl' = ref [] in
  List.iter (iter_generalize tyl') tyl;
  List.fold_right (fun ty l -> if ty.level <= min_level then l else ty::l)
    !tyl' []

(* Generalize the structure and lower the variables *)

let rec generalize_structure var_level ty =
  let ty = repr ty in
  if ty.level <> generic_level then begin
    if is_Tvar ty && ty.level > var_level then
      set_level ty var_level
    else if
      ty.level > !current_level &&
      match ty.desc with
        Tconstr (p, _, abbrev) ->
          not (is_object_type p) && (abbrev := Mnil; true)
      | _ -> true
    then begin
      set_level ty generic_level;
      iter_type_expr (generalize_structure var_level) ty
    end
  end

let generalize_structure var_level ty =
  simple_abbrevs := Mnil;
  generalize_structure var_level ty

(* Generalize the spine of a function, if the level >= !current_level *)

let rec generalize_spine ty =
  let ty = repr ty in
  if ty.level < !current_level || ty.level = generic_level then () else
  match ty.desc with
    Tarrow (_, ty1, ty2, _) ->
      set_level ty generic_level;
      generalize_spine ty1;
      generalize_spine ty2;
  | Tpoly (ty', _) ->
      set_level ty generic_level;
      generalize_spine ty'
  | Ttuple tyl
  | Tpackage (_, _, tyl) ->
      set_level ty generic_level;
      List.iter generalize_spine tyl
  | Tconstr (p, tyl, memo) when not (is_object_type p) ->
      set_level ty generic_level;
      memo := Mnil;
      List.iter generalize_spine tyl
  | _ -> ()

let forward_try_expand_once = (* Forward declaration *)
  ref (fun env ty -> raise Cannot_expand)

(*
   Lower the levels of a type (assume [level] is not
   [generic_level]).
*)
(*
    The level of a type constructor must be greater than its binding
    time. That way, a type constructor cannot escape the scope of its
    definition, as would be the case in
      let x = ref []
      module M = struct type t let _ = (x : t list ref) end
    (without this constraint, the type system would actually be unsound.)
*)
let get_level env p =
  try
    match (Env.find_type p env).type_newtype_level with
      | None -> Path.binding_time p
      | Some (x, _) -> x
  with
    | Not_found ->
      (* no newtypes in predef *)
      Path.binding_time p

let rec normalize_package_path env p =
  let t =
    try (Env.find_modtype p env).mtd_type
    with Not_found -> None
  in
  match t with
  | Some (Mty_ident p) -> normalize_package_path env p
  | Some (Mty_signature _ | Mty_functor _ | Mty_alias _) | None -> p

let rec update_level env level ty =
  let ty = repr ty in
  if ty.level > level then begin
    begin match Env.gadt_instance_level env ty with
      Some lv -> if level < lv then raise (Unify [(ty, newvar2 level)])
    | None -> ()
    end;
    match ty.desc with
      Tconstr(p, tl, abbrev) when level < get_level env p ->
        (* Try first to replace an abbreviation by its expansion. *)
        begin try
          (* if is_newtype env p then raise Cannot_expand; *)
          link_type ty (!forward_try_expand_once env ty);
          update_level env level ty
        with Cannot_expand ->
          (* +++ Levels should be restored... *)
          (* Format.printf "update_level: %i < %i@." level (get_level env p); *)
          if level < get_level env p then raise (Unify [(ty, newvar2 level)]);
          iter_type_expr (update_level env level) ty
        end
    | Tpackage (p, nl, tl) when level < get_level env p ->
        let p' = normalize_package_path env p in
        if Path.same p p' then raise (Unify [(ty, newvar2 level)]);
        log_type ty; ty.desc <- Tpackage (p', nl, tl);
        update_level env level ty
    | Tobject(_, ({contents=Some(p, tl)} as nm))
      when level < get_level env p ->
        set_name nm None;
        update_level env level ty
    | Tvariant row ->
        let row = row_repr row in
        begin match row.row_name with
        | Some (p, tl) when level < get_level env p ->
            log_type ty;
            ty.desc <- Tvariant {row with row_name = None}
        | _ -> ()
        end;
        set_level ty level;
        iter_type_expr (update_level env level) ty
    | Tfield(lab, _, ty1, _)
      when lab = dummy_method && (repr ty1).level > level ->
        raise (Unify [(ty1, newvar2 level)])
    | _ ->
        set_level ty level;
        (* XXX what about abbreviations in Tconstr ? *)
        iter_type_expr (update_level env level) ty
  end

(* Generalize and lower levels of contravariant branches simultaneously *)

let generalize_contravariant env =
  if !Clflags.principal then generalize_structure else update_level env

let rec generalize_expansive env var_level ty =
  let ty = repr ty in
  if ty.level <> generic_level then begin
    if ty.level > var_level then begin
      set_level ty generic_level;
      match ty.desc with
        Tconstr (path, tyl, abbrev) ->
          let variance =
            try (Env.find_type path env).type_variance
            with Not_found -> List.map (fun _ -> Variance.may_inv) tyl in
          abbrev := Mnil;
          List.iter2
            (fun v t ->
              if Variance.(mem May_weak v)
              then generalize_contravariant env var_level t
              else generalize_expansive env var_level t)
            variance tyl
      | Tpackage (_, _, tyl) ->
          List.iter (generalize_contravariant env var_level) tyl
      | Tarrow (_, t1, t2, _) ->
          generalize_contravariant env var_level t1;
          generalize_expansive env var_level t2
      | _ ->
          iter_type_expr (generalize_expansive env var_level) ty
    end
  end

let generalize_expansive env ty =
  simple_abbrevs := Mnil;
  try
    generalize_expansive env !nongen_level ty
  with Unify ([_, ty'] as tr) ->
    raise (Unify ((ty, ty') :: tr))

let generalize_global ty = generalize_structure !global_level ty
let generalize_structure ty = generalize_structure !current_level ty

(* Correct the levels of type [ty]. *)
let correct_levels ty =
  duplicate_type ty

(* Only generalize the type ty0 in ty *)
let limited_generalize ty0 ty =
  let ty0 = repr ty0 in

  let graph = Hashtbl.create 17 in
  let idx = ref lowest_level in
  let roots = ref [] in

  let rec inverse pty ty =
    let ty = repr ty in
    if (ty.level > !current_level) || (ty.level = generic_level) then begin
      decr idx;
      Hashtbl.add graph !idx (ty, ref pty);
      if (ty.level = generic_level) || (ty == ty0) then
        roots := ty :: !roots;
      set_level ty !idx;
      iter_type_expr (inverse [ty]) ty
    end else if ty.level < lowest_level then begin
      let (_, parents) = Hashtbl.find graph ty.level in
      parents := pty @ !parents
    end

  and generalize_parents ty =
    let idx = ty.level in
    if idx <> generic_level then begin
      set_level ty generic_level;
      List.iter generalize_parents !(snd (Hashtbl.find graph idx));
      (* Special case for rows: must generalize the row variable *)
      match ty.desc with
        Tvariant row ->
          let more = row_more row in
          let lv = more.level in
          if (lv < lowest_level || lv > !current_level)
          && lv <> generic_level then set_level more generic_level
      | _ -> ()
    end
  in

  inverse [] ty;
  if ty0.level < lowest_level then
    iter_type_expr (inverse []) ty0;
  List.iter generalize_parents !roots;
  Hashtbl.iter
    (fun _ (ty, _) ->
       if ty.level <> generic_level then set_level ty !current_level)
    graph


(* Compute statically the free univars of all nodes in a type *)
(* This avoids doing it repeatedly during instantiation *)

type inv_type_expr =
    { inv_type : type_expr;
      mutable inv_parents : inv_type_expr list }

let rec inv_type hash pty ty =
  let ty = repr ty in
  try
    let inv = TypeHash.find hash ty in
    inv.inv_parents <- pty @ inv.inv_parents
  with Not_found ->
    let inv = { inv_type = ty; inv_parents = pty } in
    TypeHash.add hash ty inv;
    iter_type_expr (inv_type hash [inv]) ty

let compute_univars ty =
  let inverted = TypeHash.create 17 in
  inv_type inverted [] ty;
  let node_univars = TypeHash.create 17 in
  let rec add_univar univ inv =
    match inv.inv_type.desc with
      Tpoly (ty, tl) when List.memq univ (List.map repr tl) -> ()
    | _ ->
        try
          let univs = TypeHash.find node_univars inv.inv_type in
          if not (TypeSet.mem univ !univs) then begin
            univs := TypeSet.add univ !univs;
            List.iter (add_univar univ) inv.inv_parents
          end
        with Not_found ->
          TypeHash.add node_univars inv.inv_type (ref(TypeSet.singleton univ));
          List.iter (add_univar univ) inv.inv_parents
  in
  TypeHash.iter (fun ty inv -> if is_Tunivar ty then add_univar ty inv)
    inverted;
  fun ty ->
    try !(TypeHash.find node_univars ty) with Not_found -> TypeSet.empty


                              (*******************)
                              (*  Instantiation  *)
                              (*******************)


let rec find_repr p1 =
  function
    Mnil ->
      None
  | Mcons (Public, p2, ty, _, _) when Path.same p1 p2 ->
      Some ty
  | Mcons (_, _, _, _, rem) ->
      find_repr p1 rem
  | Mlink {contents = rem} ->
      find_repr p1 rem

(*
   Generic nodes are duplicated, while non-generic nodes are left
   as-is.
   During instantiation, the description of a generic node is first
   replaced by a link to a stub ([Tsubst (newvar ())]). Once the
   copy is made, it replaces the stub.
   After instantiation, the description of generic node, which was
   stored by [save_desc], must be put back, using [cleanup_types].
*)

let abbreviations = ref (ref Mnil)
  (* Abbreviation memorized. *)

(* partial: we may not wish to copy the non generic types
   before we call type_pat *)
let rec copy ?env ?partial ?keep_names ty =
  let copy = copy ?env ?partial ?keep_names in
  let ty = repr ty in
  match ty.desc with
    Tsubst ty -> ty
  | _ ->
    if ty.level <> generic_level && partial = None then ty else
    (* We only forget types that are non generic and do not contain
       free univars *)
    let forget =
      if ty.level = generic_level then generic_level else
      match partial with
        None -> assert false
      | Some (free_univars, keep) ->
          if TypeSet.is_empty (free_univars ty) then
            if keep then ty.level else !current_level
          else generic_level
    in
    if forget <> generic_level then newty2 forget (Tvar None) else
    let desc = ty.desc in
    save_desc ty desc;
    let t = newvar() in          (* Stub *)
    begin match env with
      Some env when Env.has_local_constraints env ->
        begin match Env.gadt_instance_level env ty with
          Some lv -> Env.add_gadt_instances env lv [t]
        | None -> ()
        end
    | _ -> ()
    end;
    ty.desc <- Tsubst t;
    t.desc <-
      begin match desc with
      | Tconstr (p, tl, _) ->
          let abbrevs = proper_abbrevs p tl !abbreviations in
          begin match find_repr p !abbrevs with
            Some ty when repr ty != t -> (* XXX Commentaire... *)
              Tlink ty
          | _ ->
          (*
             One must allocate a new reference, so that abbrevia-
             tions belonging to different branches of a type are
             independent.
             Moreover, a reference containing a [Mcons] must be
             shared, so that the memorized expansion of an abbrevi-
             ation can be released by changing the content of just
             one reference.
          *)
              Tconstr (p, List.map copy tl,
                       ref (match !(!abbreviations) with
                              Mcons _ -> Mlink !abbreviations
                            | abbrev  -> abbrev))
          end
      | Tvariant row0 ->
          let row = row_repr row0 in
          let more = repr row.row_more in
          (* We must substitute in a subtle way *)
          (* Tsubst takes a tuple containing the row var and the variant *)
          begin match more.desc with
            Tsubst {desc = Ttuple [_;ty2]} ->
              (* This variant type has been already copied *)
              ty.desc <- Tsubst ty2; (* avoid Tlink in the new type *)
              Tlink ty2
          | _ ->
              (* If the row variable is not generic, we must keep it *)
              let keep = more.level <> generic_level in
              let more' =
                match more.desc with
                  Tsubst ty -> ty
                | Tconstr _ | Tnil ->
                    if keep then save_desc more more.desc;
                    copy more
                | Tvar _ | Tunivar _ ->
                    save_desc more more.desc;
                    if keep then more else newty more.desc
                |  _ -> assert false
              in
              let row =
                match repr more' with (* PR#6163 *)
                  {desc=Tconstr _} when not row.row_fixed ->
                    {row with row_fixed = true}
                | _ -> row
              in
              (* Open row if partial for pattern and contains Reither *)
              let more', row =
                match partial with
                  Some (free_univars, false) when row.row_closed
                  && not row.row_fixed && TypeSet.is_empty (free_univars ty) ->
                    let not_reither (_, f) =
                      match row_field_repr f with
                        Reither _ -> false
                      | _ -> true
                    in
                    if List.for_all not_reither row.row_fields
                    then (more', row) else
                    (newty2 (if keep then more.level else !current_level)
                       (Tvar None),
                     {row_fields = List.filter not_reither row.row_fields;
                      row_more = more; row_bound = ();
                      row_closed = false; row_fixed = false; row_name = None})
                | _ -> (more', row)
              in
              (* Register new type first for recursion *)
              more.desc <- Tsubst(newgenty(Ttuple[more';t]));
              (* Return a new copy *)
              Tvariant (copy_row copy true row keep more')
          end
      | Tfield (p, k, ty1, ty2) ->
          begin match field_kind_repr k with
            Fabsent  -> Tlink (copy ty2)
          | Fpresent -> copy_type_desc copy desc
          | Fvar r ->
              dup_kind r;
              copy_type_desc copy desc
          end
      | Tobject (ty1, _) when partial <> None ->
          Tobject (copy ty1, ref None)
      | _ -> copy_type_desc ?keep_names copy desc
      end;
    t

let simple_copy t = copy t

(**** Variants of instantiations ****)

let gadt_env env =
  if Env.has_local_constraints env
  then Some env
  else None

let instance ?partial env sch =
  let env = gadt_env env in
  let partial =
    match partial with
      None -> None
    | Some keep -> Some (compute_univars sch, keep)
  in
  let ty = copy ?env ?partial sch in
  cleanup_types ();
  ty

let instance_def sch =
  let ty = copy sch in
  cleanup_types ();
  ty

let instance_list env schl =
  let env = gadt_env env in
  let tyl = List.map (fun t -> copy ?env t) schl in
  cleanup_types ();
  tyl

let reified_var_counter = ref Vars.empty

(* names given to new type constructors.
   Used for existential types and
   local constraints *)
let get_new_abstract_name s =
  let index =
    try Vars.find s !reified_var_counter + 1
    with Not_found -> 0 in
  reified_var_counter := Vars.add s index !reified_var_counter;
  Printf.sprintf "%s#%d" s index

let new_declaration newtype manifest =
  {
    type_params = [];
    type_arity = 0;
    type_kind = Type_abstract;
    type_private = Public;
    type_manifest = manifest;
    type_variance = [];
    type_newtype_level = newtype;
    type_loc = Location.none;
    type_attributes = [];
  }

let instance_constructor ?in_pattern cstr =
  begin match in_pattern with
  | None -> ()
  | Some (env, newtype_lev) ->
      let process existential =
        let decl = new_declaration (Some (newtype_lev, newtype_lev)) None in
        let name =
          match repr existential with
            {desc = Tvar (Some name)} -> name
          | _ -> "ex"
        in
        let (id, new_env) =
          Env.enter_type (get_new_abstract_name name) decl !env in
        env := new_env;
        let to_unify = newty (Tconstr (Path.Pident id,[],ref Mnil)) in
        let tv = copy existential in
        assert (is_Tvar tv);
        link_type tv to_unify
      in
      List.iter process cstr.cstr_existentials
  end;
  let ty_res = copy cstr.cstr_res in
  let ty_args = List.map simple_copy  cstr.cstr_args in
  cleanup_types ();
  (ty_args, ty_res)

let instance_parameterized_type ?keep_names sch_args sch =
  let ty_args = List.map (fun t -> copy ?keep_names t) sch_args in
  let ty = copy sch in
  cleanup_types ();
  (ty_args, ty)

let instance_parameterized_type_2 sch_args sch_lst sch =
  let ty_args = List.map simple_copy sch_args in
  let ty_lst = List.map simple_copy sch_lst in
  let ty = copy sch in
  cleanup_types ();
  (ty_args, ty_lst, ty)

let instance_declaration decl =
  let decl =
    {decl with type_params = List.map simple_copy decl.type_params;
     type_manifest = may_map simple_copy decl.type_manifest;
     type_kind = match decl.type_kind with
     | Type_abstract -> Type_abstract
     | Type_variant cl ->
         Type_variant (
           List.map
             (fun c ->
                {c with cd_args=List.map simple_copy c.cd_args;
                        cd_res=may_map simple_copy c.cd_res})
             cl)
     | Type_record (fl, rr) ->
         Type_record (
           List.map
             (fun l ->
                {l with ld_type = copy l.ld_type}
             ) fl, rr)
     | Type_open -> Type_open
    }
  in
  cleanup_types ();
  decl

let instance_class params cty =
  let rec copy_class_type =
    function
      Cty_constr (path, tyl, cty) ->
        Cty_constr (path, List.map simple_copy tyl, copy_class_type cty)
    | Cty_signature sign ->
        Cty_signature
          {csig_self = copy sign.csig_self;
           csig_vars =
             Vars.map (function (m, v, ty) -> (m, v, copy ty)) sign.csig_vars;
           csig_concr = sign.csig_concr;
           csig_inher =
             List.map (fun (p,tl) -> (p, List.map simple_copy tl))
               sign.csig_inher}
    | Cty_arrow (l, ty, cty) ->
        Cty_arrow (l, copy ty, copy_class_type cty)
  in
  let params' = List.map simple_copy params in
  let cty' = copy_class_type cty in
  cleanup_types ();
  (params', cty')

(**** Instanciation for types with free universal variables ****)

let rec diff_list l1 l2 =
  if l1 == l2 then [] else
  match l1 with [] -> invalid_arg "Ctype.diff_list"
  | a :: l1 -> a :: diff_list l1 l2

let conflicts free bound =
  let bound = List.map repr bound in
  TypeSet.exists (fun t -> List.memq (repr t) bound) free

let delayed_copy = ref []
    (* copying to do later *)

(* Copy without sharing until there are no free univars left *)
(* all free univars must be included in [visited]            *)
let rec copy_sep fixed free bound visited ty =
  let ty = repr ty in
  let univars = free ty in
  if TypeSet.is_empty univars then
    if ty.level <> generic_level then ty else
    let t = newvar () in
    delayed_copy :=
      lazy (t.desc <- Tlink (copy ty))
      :: !delayed_copy;
    t
  else try
    let t, bound_t = List.assq ty visited in
    let dl = if is_Tunivar ty then [] else diff_list bound bound_t in
    if dl <> [] && conflicts univars dl then raise Not_found;
    t
  with Not_found -> begin
    let t = newvar() in          (* Stub *)
    let visited =
      match ty.desc with
        Tarrow _ | Ttuple _ | Tvariant _ | Tconstr _ | Tobject _ | Tpackage _ ->
          (ty,(t,bound)) :: visited
      | _ -> visited in
    let copy_rec = copy_sep fixed free bound visited in
    t.desc <-
      begin match ty.desc with
      | Tvariant row0 ->
          let row = row_repr row0 in
          let more = repr row.row_more in
          (* We shall really check the level on the row variable *)
          let keep = is_Tvar more && more.level <> generic_level in
          let more' = copy_rec more in
          let fixed' = fixed && is_Tvar (repr more') in
          let row = copy_row copy_rec fixed' row keep more' in
          Tvariant row
      | Tpoly (t1, tl) ->
          let tl = List.map repr tl in
          let tl' = List.map (fun t -> newty t.desc) tl in
          let bound = tl @ bound in
          let visited =
            List.map2 (fun ty t -> ty,(t,bound)) tl tl' @ visited in
          Tpoly (copy_sep fixed free bound visited t1, tl')
      | _ -> copy_type_desc copy_rec ty.desc
      end;
    t
  end

let instance_poly ?(keep_names=false) fixed univars sch =
  let univars = List.map repr univars in
  let copy_var ty =
    match ty.desc with
      Tunivar name -> if keep_names then newty (Tvar name) else newvar ()
    | _ -> assert false
  in
  let vars = List.map copy_var univars in
  let pairs = List.map2 (fun u v -> u, (v, [])) univars vars in
  delayed_copy := [];
  let ty = copy_sep fixed (compute_univars sch) [] pairs sch in
  List.iter Lazy.force !delayed_copy;
  delayed_copy := [];
  cleanup_types ();
  vars, ty

let instance_label fixed lbl =
  let ty_res = copy lbl.lbl_res in
  let vars, ty_arg =
    match repr lbl.lbl_arg with
      {desc = Tpoly (ty, tl)} ->
        instance_poly fixed tl ty
    | ty ->
        [], copy lbl.lbl_arg
  in
  cleanup_types ();
  (vars, ty_arg, ty_res)

(**** Instantiation with parameter substitution ****)

let unify' = (* Forward declaration *)
  ref (fun env ty1 ty2 -> raise (Unify []))

let subst env level priv abbrev ty params args body =
  if List.length params <> List.length args then raise (Unify []);
  let old_level = !current_level in
  current_level := level;
  try
    let body0 = newvar () in          (* Stub *)
    begin match ty with
      None      -> ()
    | Some ({desc = Tconstr (path, tl, _)} as ty) ->
        let abbrev = proper_abbrevs path tl abbrev in
        memorize_abbrev abbrev priv path ty body0
    | _ ->
        assert false
    end;
    abbreviations := abbrev;
    let (params', body') = instance_parameterized_type params body in
    abbreviations := ref Mnil;
    !unify' env body0 body';
    List.iter2 (!unify' env) params' args;
    current_level := old_level;
    body'
  with Unify _ as exn ->
    current_level := old_level;
    raise exn

(*
   Only the shape of the type matters, not whether is is generic or
   not. [generic_level] might be somewhat slower, but it ensures
   invariants on types are enforced (decreasing levels.), and we don't
   care about efficiency here.
*)
let apply env params body args =
  try
    subst env generic_level Public (ref Mnil) None params args body
  with
    Unify _ -> raise Cannot_apply


                              (****************************)
                              (*  Abbreviation expansion  *)
                              (****************************)

(*
   If the environnement has changed, memorized expansions might not
   be correct anymore, and so we flush the cache. This is safe but
   quite pessimistic: it would be enough to flush the cache when a
   type or module definition is overridden in the environnement.
*)
let previous_env = ref Env.empty
let string_of_kind = function Public -> "public" | Private -> "private"
let check_abbrev_env env =
  if env != !previous_env then begin
    (* prerr_endline "cleanup expansion cache"; *)
    cleanup_abbrev ();
    previous_env := env
  end


(* Expand an abbreviation. The expansion is memorized. *)
(*
   Assume the level is greater than the path binding time of the
   expanded abbreviation.
*)
(*
   An abbreviation expansion will fail in either of these cases:
   1. The type constructor does not correspond to a manifest type.
   2. The type constructor is defined in an external file, and this
      file is not in the path (missing -I options).
   3. The type constructor is not in the "local" environment. This can
      happens when a non-generic type variable has been instantiated
      afterwards to the not yet defined type constructor. (Actually,
      this cannot happen at the moment due to the strong constraints
      between type levels and constructor binding time.)
   4. The expansion requires the expansion of another abbreviation,
      and this other expansion fails.
*)
let expand_abbrev_gen kind find_type_expansion env ty =
  check_abbrev_env env;
  match ty with
    {desc = Tconstr (path, args, abbrev); level = level} ->
      let lookup_abbrev = proper_abbrevs path args abbrev in
      begin match find_expans kind path !lookup_abbrev with
        Some ty ->
          (* prerr_endline
            ("found a "^string_of_kind kind^" expansion for "^Path.name path);*)
          if level <> generic_level then
            begin try
              update_level env level ty
            with Unify _ ->
              (* XXX This should not happen.
                 However, levels are not correctly restored after a
                 typing error *)
              ()
            end;
          ty
      | None ->
          let (params, body, lv) =
            try find_type_expansion path env with Not_found ->
              raise Cannot_expand
          in
          (* prerr_endline
            ("add a "^string_of_kind kind^" expansion for "^Path.name path);*)
          let ty' = subst env level kind abbrev (Some ty) params args body in
          (* Hack to name the variant type *)
          begin match repr ty' with
            {desc=Tvariant row} as ty when static_row row ->
              ty.desc <- Tvariant { row with row_name = Some (path, args) }
          | _ -> ()
          end;
          (* For gadts, remember type as non exportable *)
          (* The ambiguous level registered for ty' should be the highest *)
          if !trace_gadt_instances then begin
            match max lv (Env.gadt_instance_level env ty) with
              None -> ()
            | Some lv ->
                if level < lv then raise (Unify [(ty, newvar2 level)]);
                Env.add_gadt_instances env lv [ty; ty']
          end;
          ty'
      end
  | _ ->
      assert false

(* Expand respecting privacy *)
let expand_abbrev ty =
  expand_abbrev_gen Public Env.find_type_expansion ty

(* Expand once the head of a type *)
let expand_head_once env ty =
  try expand_abbrev env (repr ty) with Cannot_expand -> assert false

(* Check whether a type can be expanded *)
let safe_abbrev env ty =
  let snap = Btype.snapshot () in
  try ignore (expand_abbrev env ty); true
  with Cannot_expand | Unify _ ->
    Btype.backtrack snap;
    false

(* Expand the head of a type once.
   Raise Cannot_expand if the type cannot be expanded.
   May raise Unify, if a recursion was hidden in the type. *)
let try_expand_once env ty =
  let ty = repr ty in
  match ty.desc with
    Tconstr (p, _, _) -> repr (expand_abbrev env ty)
  | _ -> raise Cannot_expand

(* This one only raises Cannot_expand *)
let try_expand_safe env ty =
  let snap = Btype.snapshot () in
  try try_expand_once env ty
  with Unify _ ->
    Btype.backtrack snap; raise Cannot_expand

(* Fully expand the head of a type. *)
let rec try_expand_head try_once env ty =
  let ty' = try_once env ty in
  try try_expand_head try_once env ty'
  with Cannot_expand -> ty'

let try_expand_head try_once env ty =
  let ty' = try_expand_head try_once env ty in
  begin match Env.gadt_instance_level env ty' with
    None -> ()
  | Some lv -> Env.add_gadt_instance_chain env lv ty
  end;
  ty'

(* Unsafe full expansion, may raise Unify. *)
let expand_head_unif env ty =
  try try_expand_head try_expand_once env ty with Cannot_expand -> repr ty

(* Safe version of expand_head, never fails *)
let expand_head env ty =
  try try_expand_head try_expand_safe env ty with Cannot_expand -> repr ty

let _ = forward_try_expand_once := try_expand_safe


(* Expand until we find a non-abstract type declaration *)

let rec extract_concrete_typedecl env ty =
  let ty = repr ty in
  match ty.desc with
    Tconstr (p, _, _) ->
      let decl = Env.find_type p env in
      if decl.type_kind <> Type_abstract then (p, p, decl) else
      let ty =
        try try_expand_once env ty with Cannot_expand -> raise Not_found
      in
      let (_, p', decl) = extract_concrete_typedecl env ty in
        (p, p', decl)
  | _ -> raise Not_found

(* Implementing function [expand_head_opt], the compiler's own version of
   [expand_head] used for type-based optimisations.
   [expand_head_opt] uses [Env.find_type_expansion_opt] to access the
   manifest type information of private abstract data types which is
   normally hidden to the type-checker out of the implementation module of
   the private abbreviation. *)

let expand_abbrev_opt =
  expand_abbrev_gen Private Env.find_type_expansion_opt

let try_expand_once_opt env ty =
  let ty = repr ty in
  match ty.desc with
    Tconstr _ -> repr (expand_abbrev_opt env ty)
  | _ -> raise Cannot_expand

let rec try_expand_head_opt env ty =
  let ty' = try_expand_once_opt env ty in
  begin try
    try_expand_head_opt env ty'
  with Cannot_expand ->
    ty'
  end

let expand_head_opt env ty =
  let snap = Btype.snapshot () in
  try try_expand_head_opt env ty
  with Cannot_expand | Unify _ -> (* expand_head shall never fail *)
    Btype.backtrack snap;
    repr ty

(* Make sure that the type parameters of the type constructor [ty]
   respect the type constraints *)
let enforce_constraints env ty =
  match ty with
    {desc = Tconstr (path, args, abbrev); level = level} ->
      begin try
        let decl = Env.find_type path env in
        ignore
          (subst env level Public (ref Mnil) None decl.type_params args
             (newvar2 level))
      with Not_found -> ()
      end
  | _ ->
      assert false

(* Recursively expand the head of a type.
   Also expand #-types. *)
let full_expand env ty =
  let ty = repr (expand_head env ty) in
  match ty.desc with
    Tobject (fi, {contents = Some (_, v::_)}) when is_Tvar (repr v) ->
      newty2 ty.level (Tobject (fi, ref None))
  | _ ->
      ty

(*
   Check whether the abbreviation expands to a well-defined type.
   During the typing of a class, abbreviations for correspondings
   types expand to non-generic types.
*)
let generic_abbrev env path =
  try
    let (_, body, _) = Env.find_type_expansion path env in
    (repr body).level = generic_level
  with
    Not_found ->
      false

let generic_private_abbrev env path =
  try
    match Env.find_type path env with
      {type_kind = Type_abstract;
       type_private = Private;
       type_manifest = Some body} ->
         (repr body).level = generic_level
    | _ -> false
  with Not_found -> false

                              (*****************)
                              (*  Occur check  *)
                              (*****************)


exception Occur

(* The marks are already used by [expand_abbrev]... *)
let visited = ref []

let rec non_recursive_abbrev env ty0 ty =
  let ty = repr ty in
  if ty == repr ty0 then raise Recursive_abbrev;
  if not (List.memq ty !visited) then begin
    visited := ty :: !visited;
    match ty.desc with
      Tconstr(p, args, abbrev) ->
        begin try
          non_recursive_abbrev env ty0 (try_expand_once_opt env ty)
        with Cannot_expand ->
          if !Clflags.recursive_types &&
            (in_pervasives p ||
             try is_datatype (Env.find_type p env) with Not_found -> false)
          then ()
          else iter_type_expr (non_recursive_abbrev env ty0) ty
        end
    | Tobject _ | Tvariant _ ->
        ()
    | _ ->
        if !Clflags.recursive_types then () else
        iter_type_expr (non_recursive_abbrev env ty0) ty
  end

let correct_abbrev env path params ty =
  check_abbrev_env env;
  let ty0 = newgenvar () in
  visited := [];
  let abbrev = Mcons (Public, path, ty0, ty0, Mnil) in
  simple_abbrevs := abbrev;
  try
    non_recursive_abbrev env ty0
      (subst env generic_level Public (ref abbrev) None [] [] ty);
    simple_abbrevs := Mnil;
    visited := []
  with exn ->
    simple_abbrevs := Mnil;
    visited := [];
    raise exn

let rec occur_rec env visited ty0 ty =
  if ty == ty0  then raise Occur;
  match ty.desc with
    Tconstr(p, tl, abbrev) ->
      begin try
        if List.memq ty visited || !Clflags.recursive_types then raise Occur;
        iter_type_expr (occur_rec env (ty::visited) ty0) ty
      with Occur -> try
        let ty' = try_expand_head try_expand_once env ty in
        (* Maybe we could simply make a recursive call here,
           but it seems it could make the occur check loop
           (see change in rev. 1.58) *)
        if ty' == ty0 || List.memq ty' visited then raise Occur;
        match ty'.desc with
          Tobject _ | Tvariant _ -> ()
        | _ ->
            if not !Clflags.recursive_types then
              iter_type_expr (occur_rec env (ty'::visited) ty0) ty'
      with Cannot_expand ->
        if not !Clflags.recursive_types then raise Occur
      end
  | Tobject _ | Tvariant _ ->
      ()
  | _ ->
      if not !Clflags.recursive_types then
        iter_type_expr (occur_rec env visited ty0) ty

let type_changed = ref false (* trace possible changes to the studied type *)

let merge r b = if b then r := true

let occur env ty0 ty =
  let old = !type_changed in
  try
    while type_changed := false; occur_rec env [] ty0 ty; !type_changed
    do () (* prerr_endline "changed" *) done;
    merge type_changed old
  with exn ->
    merge type_changed old;
    raise (match exn with Occur -> Unify [] | _ -> exn)

let occur_in env ty0 t =
  try occur env ty0 t; false with Unify _ -> true

(* checks that a local constraint is non recursive *)
let rec local_non_recursive_abbrev visited env p ty =
  let ty = repr ty in
  if not (List.memq ty !visited) then begin
    visited := ty :: !visited;
    match ty.desc with
      Tconstr(p', args, abbrev) ->
        if Path.same p p' then raise Recursive_abbrev;
        begin try
          local_non_recursive_abbrev visited env p (try_expand_once_opt env ty)
        with Cannot_expand ->
          if !Clflags.recursive_types then () else
          iter_type_expr (local_non_recursive_abbrev visited env p) ty
        end
    | Tobject _ | Tvariant _ ->
        ()
    | _ ->
        if !Clflags.recursive_types then () else
        iter_type_expr (local_non_recursive_abbrev visited env p) ty
  end

let local_non_recursive_abbrev env p =
  local_non_recursive_abbrev (ref []) env p

                   (*****************************)
                   (*  Polymorphic Unification  *)
                   (*****************************)

(* Since we cannot duplicate universal variables, unification must
   be done at meta-level, using bindings in univar_pairs *)
let rec unify_univar t1 t2 = function
    (cl1, cl2) :: rem ->
      let find_univ t cl =
        try
          let (_, r) = List.find (fun (t',_) -> t == repr t') cl in
          Some r
        with Not_found -> None
      in
      begin match find_univ t1 cl1, find_univ t2 cl2 with
        Some {contents=Some t'2}, Some _ when t2 == repr t'2 ->
          ()
      | Some({contents=None} as r1), Some({contents=None} as r2) ->
          set_univar r1 t2; set_univar r2 t1
      | None, None ->
          unify_univar t1 t2 rem
      | _ ->
          raise (Unify [])
      end
  | [] -> raise (Unify [])

(* Test the occurence of free univars in a type *)
(* that's way too expansive. Must do some kind of cacheing *)
let occur_univar env ty =
  let visited = ref TypeMap.empty in
  let rec occur_rec bound ty =
    let ty = repr ty in
    if ty.level >= lowest_level &&
      if TypeSet.is_empty bound then
        (ty.level <- pivot_level - ty.level; true)
      else try
        let bound' = TypeMap.find ty !visited in
        if TypeSet.exists (fun x -> not (TypeSet.mem x bound)) bound' then
          (visited := TypeMap.add ty (TypeSet.inter bound bound') !visited;
           true)
        else false
      with Not_found ->
        visited := TypeMap.add ty bound !visited;
        true
    then
      match ty.desc with
        Tunivar _ ->
          if not (TypeSet.mem ty bound) then raise (Unify [ty, newgenvar ()])
      | Tpoly (ty, tyl) ->
          let bound = List.fold_right TypeSet.add (List.map repr tyl) bound in
          occur_rec bound  ty
      | Tconstr (_, [], _) -> ()
      | Tconstr (p, tl, _) ->
          begin try
            let td = Env.find_type p env in
            List.iter2
              (fun t v ->
                if Variance.(mem May_pos v || mem May_neg v)
                then occur_rec bound t)
              tl td.type_variance
          with Not_found ->
            List.iter (occur_rec bound) tl
          end
      | _ -> iter_type_expr (occur_rec bound) ty
  in
  try
    occur_rec TypeSet.empty ty; unmark_type ty
  with exn ->
    unmark_type ty; raise exn

(* Grouping univars by families according to their binders *)
let add_univars =
  List.fold_left (fun s (t,_) -> TypeSet.add (repr t) s)

let get_univar_family univar_pairs univars =
  if univars = [] then TypeSet.empty else
  let insert s = function
      cl1, (_::_ as cl2) ->
        if List.exists (fun (t1,_) -> TypeSet.mem (repr t1) s) cl1 then
          add_univars s cl2
        else s
    | _ -> s
  in
  let s = List.fold_right TypeSet.add univars TypeSet.empty in
  List.fold_left insert s univar_pairs

(* Whether a family of univars escapes from a type *)
let univars_escape env univar_pairs vl ty =
  let family = get_univar_family univar_pairs vl in
  let visited = ref TypeSet.empty in
  let rec occur t =
    let t = repr t in
    if TypeSet.mem t !visited then () else begin
      visited := TypeSet.add t !visited;
      match t.desc with
        Tpoly (t, tl) ->
          if List.exists (fun t -> TypeSet.mem (repr t) family) tl then ()
          else occur t
      | Tunivar _ ->
          if TypeSet.mem t family then raise Occur
      | Tconstr (_, [], _) -> ()
      | Tconstr (p, tl, _) ->
          begin try
            let td = Env.find_type p env in
            List.iter2
              (fun t v ->
                if Variance.(mem May_pos v || mem May_neg v) then occur t)
              tl td.type_variance
          with Not_found ->
            List.iter occur tl
          end
      | _ ->
          iter_type_expr occur t
    end
  in
  try occur ty; false with Occur -> true

(* Wrapper checking that no variable escapes and updating univar_pairs *)
let enter_poly env univar_pairs t1 tl1 t2 tl2 f =
  let old_univars = !univar_pairs in
  let known_univars =
    List.fold_left (fun s (cl,_) -> add_univars s cl)
      TypeSet.empty old_univars
  in
  let tl1 = List.map repr tl1 and tl2 = List.map repr tl2 in
  if List.exists (fun t -> TypeSet.mem t known_univars) tl1 &&
    univars_escape env old_univars tl1 (newty(Tpoly(t2,tl2)))
  || List.exists (fun t -> TypeSet.mem t known_univars) tl2 &&
    univars_escape env old_univars tl2 (newty(Tpoly(t1,tl1)))
  then raise (Unify []);
  let cl1 = List.map (fun t -> t, ref None) tl1
  and cl2 = List.map (fun t -> t, ref None) tl2 in
  univar_pairs := (cl1,cl2) :: (cl2,cl1) :: old_univars;
  try let res = f t1 t2 in univar_pairs := old_univars; res
  with exn -> univar_pairs := old_univars; raise exn

let univar_pairs = ref []


                              (*****************)
                              (*  Unification  *)
                              (*****************)



let rec has_cached_expansion p abbrev =
  match abbrev with
    Mnil                   -> false
  | Mcons(_, p', _, _, rem)   -> Path.same p p' || has_cached_expansion p rem
  | Mlink rem              -> has_cached_expansion p !rem

(**** Transform error trace ****)
(* +++ Move it to some other place ? *)

let expand_trace env trace =
  List.fold_right
    (fun (t1, t2) rem ->
       (repr t1, full_expand env t1)::(repr t2, full_expand env t2)::rem)
    trace []

(* build a dummy variant type *)
let mkvariant fields closed =
  newgenty
    (Tvariant
       {row_fields = fields; row_closed = closed; row_more = newvar();
        row_bound = (); row_fixed = false; row_name = None })

(* force unification in Reither when one side has as non-conjunctive type *)
let rigid_variants = ref false

(**** Unification ****)

(* Return whether [t0] occurs in [ty]. Objects are also traversed. *)
let deep_occur t0 ty =
  let rec occur_rec ty =
    let ty = repr ty in
    if ty.level >= lowest_level then begin
      if ty == t0 then raise Occur;
      ty.level <- pivot_level - ty.level;
      iter_type_expr occur_rec ty
    end
  in
  try
    occur_rec ty; unmark_type ty; false
  with Occur ->
    unmark_type ty; true

(*
   1. When unifying two non-abbreviated types, one type is made a link
      to the other. When unifying an abbreviated type with a
      non-abbreviated type, the non-abbreviated type is made a link to
      the other one. When unifying to abbreviated types, these two
      types are kept distincts, but they are made to (temporally)
      expand to the same type.
   2. Abbreviations with at least one parameter are systematically
      expanded. The overhead does not seem to high, and that way
      abbreviations where some parameters does not appear in the
      expansion, such as ['a t = int], are correctly handled. In
      particular, for this example, unifying ['a t] with ['b t] keeps
      ['a] and ['b] distincts. (Is it really important ?)
   3. Unifying an abbreviation ['a t = 'a] with ['a] should not yield
      ['a t as 'a]. Indeed, the type variable would otherwise be lost.
      This problem occurs for abbreviations expanding to a type
      variable, but also to many other constrained abbreviations (for
      instance, [(< x : 'a > -> unit) t = <x : 'a>]). The solution is
      that, if an abbreviation is unified with some subpart of its
      parameters, then the parameter actually does not get
      abbreviated.  It would be possible to check whether some
      information is indeed lost, but it probably does not worth it.
*)

let newtype_level = ref None

let get_newtype_level () =
  match !newtype_level with
  | None -> assert false
  | Some x -> x

(* a local constraint can be added only if the rhs
   of the constraint does not contain any Tvars.
   They need to be removed using this function *)
let reify env t =
  let newtype_level = get_newtype_level () in
  let create_fresh_constr lev name =
    let decl = new_declaration (Some (newtype_level, newtype_level)) None in
    let name = get_new_abstract_name name in
    let (id, new_env) = Env.enter_type name decl !env in
    let t = newty2 lev (Tconstr (Path.Pident id,[],ref Mnil))  in
    env := new_env;
    t
  in
  let visited = ref TypeSet.empty in
  let rec iterator ty =
    let ty = repr ty in
    if TypeSet.mem ty !visited then () else begin
      visited := TypeSet.add ty !visited;
      match ty.desc with
        Tvar o ->
          let name = match o with Some s -> s | _ -> "ex" in
          let t = create_fresh_constr ty.level name in
          link_type ty t
      | Tvariant r ->
          let r = row_repr r in
          if not (static_row r) then begin
            if r.row_fixed then iterator (row_more r) else
            let m = r.row_more in
            match m.desc with
              Tvar o ->
                let name = match o with Some s -> s | _ -> "ex" in
                let t = create_fresh_constr m.level name in
                let row =
                  {r with row_fields=[]; row_fixed=true; row_more = t} in
                link_type m (newty2 m.level (Tvariant row))
            | _ -> assert false
          end;
          iter_row iterator r
      | Tconstr (p, _, _) when is_object_type p ->
          iter_type_expr iterator (full_expand !env ty)
      | _ ->
          iter_type_expr iterator ty
    end
  in
  iterator t

let is_newtype env p =
  try
    let decl = Env.find_type p env in
    decl.type_newtype_level <> None &&
    decl.type_kind = Type_abstract &&
    decl.type_private = Public
  with Not_found -> false

let non_aliasable p decl =
  (* in_pervasives p ||  (subsumed by in_current_module) *)
  in_current_module p && decl.type_newtype_level = None

(* Check for datatypes carefully; see PR#6348 *)
let rec expands_to_datatype env ty =
  let ty = repr ty in
  match ty.desc with
    Tconstr (p, _, _) ->
      begin try
        is_datatype (Env.find_type p env) ||
        expands_to_datatype env (try_expand_once env ty)
      with Not_found | Cannot_expand -> false
      end
  | _ -> false

(* mcomp type_pairs subst env t1 t2 does not raise an
   exception if it is possible that t1 and t2 are actually
   equal, assuming the types in type_pairs are equal and
   that the mapping subst holds.
   Assumes that both t1 and t2 do not contain any tvars
   and that both their objects and variants are closed
 *)

let rec mcomp type_pairs env t1 t2 =
  if t1 == t2 then () else
  let t1 = repr t1 in
  let t2 = repr t2 in
  if t1 == t2 then () else
  match (t1.desc, t2.desc) with
  | (Tvar _, _)
  | (_, Tvar _)  ->
      ()
  | (Tconstr (p1, [], _), Tconstr (p2, [], _)) when Path.same p1 p2 ->
      ()
  | _ ->
      let t1' = expand_head_opt env t1 in
      let t2' = expand_head_opt env t2 in
      (* Expansion may have changed the representative of the types... *)
      let t1' = repr t1' and t2' = repr t2' in
      if t1' == t2' then () else
      begin try TypePairs.find type_pairs (t1', t2')
      with Not_found ->
        TypePairs.add type_pairs (t1', t2') ();
        match (t1'.desc, t2'.desc) with
          (Tvar _, Tvar _) -> assert false
        | (Tarrow (l1, t1, u1, _), Tarrow (l2, t2, u2, _))
          when l1 = l2 || not (is_optional l1 || is_optional l2) ->
            mcomp type_pairs env t1 t2;
            mcomp type_pairs env u1 u2;
        | (Ttuple tl1, Ttuple tl2) ->
            mcomp_list type_pairs env tl1 tl2
        | (Tconstr (p1, tl1, _), Tconstr (p2, tl2, _)) ->
            mcomp_type_decl type_pairs env p1 p2 tl1 tl2
        | (Tconstr (p, _, _), _) | (_, Tconstr (p, _, _)) ->
            let decl = Env.find_type p env in
            if non_aliasable p decl then raise (Unify [])
        (*
        | (Tpackage (p1, n1, tl1), Tpackage (p2, n2, tl2)) when n1 = n2 ->
            mcomp_list type_pairs env tl1 tl2
        *)
        | (Tpackage _, Tpackage _) -> ()
        | (Tvariant row1, Tvariant row2) ->
            mcomp_row type_pairs env row1 row2
        | (Tobject (fi1, _), Tobject (fi2, _)) ->
            mcomp_fields type_pairs env fi1 fi2
        | (Tfield _, Tfield _) ->       (* Actually unused *)
            mcomp_fields type_pairs env t1' t2'
        | (Tnil, Tnil) ->
            ()
        | (Tpoly (t1, []), Tpoly (t2, [])) ->
            mcomp type_pairs env t1 t2
        | (Tpoly (t1, tl1), Tpoly (t2, tl2)) ->
            enter_poly env univar_pairs t1 tl1 t2 tl2
              (mcomp type_pairs env)
        | (Tunivar _, Tunivar _) ->
            unify_univar t1' t2' !univar_pairs
        | (_, _) ->
            raise (Unify [])
      end

and mcomp_list type_pairs env tl1 tl2 =
  if List.length tl1 <> List.length tl2 then
    raise (Unify []);
  List.iter2 (mcomp type_pairs env) tl1 tl2

and mcomp_fields type_pairs env ty1 ty2 =
  if not (concrete_object ty1 && concrete_object ty2) then assert false;
  let (fields2, rest2) = flatten_fields ty2 in
  let (fields1, rest1) = flatten_fields ty1 in
  let (pairs, miss1, miss2) = associate_fields fields1 fields2 in
  mcomp type_pairs env rest1 rest2;
  if miss1 <> []  && (object_row ty1).desc = Tnil
  || miss2 <> []  && (object_row ty2).desc = Tnil then raise (Unify []);
  List.iter
    (function (n, k1, t1, k2, t2) ->
       mcomp_kind k1 k2;
       mcomp type_pairs env t1 t2)
    pairs

and mcomp_kind k1 k2 =
  let k1 = field_kind_repr k1 in
  let k2 = field_kind_repr k2 in
  match k1, k2 with
    (Fvar _, Fvar _)
  | (Fpresent, Fpresent) -> ()
  | _                    -> raise (Unify [])

and mcomp_row type_pairs env row1 row2 =
  let row1 = row_repr row1 and row2 = row_repr row2 in
  let r1, r2, pairs = merge_row_fields row1.row_fields row2.row_fields in
  let cannot_erase (_,f) =
    match row_field_repr f with
      Rpresent _ -> true
    | Rabsent | Reither _ -> false
  in
  if row1.row_closed && List.exists cannot_erase r2
  || row2.row_closed && List.exists cannot_erase r1 then raise (Unify []);
  List.iter
    (fun (_,f1,f2) ->
      match row_field_repr f1, row_field_repr f2 with
      | Rpresent None, (Rpresent (Some _) | Reither (_, _::_, _, _) | Rabsent)
      | Rpresent (Some _), (Rpresent None | Reither (true, _, _, _) | Rabsent)
      | (Reither (_, _::_, _, _) | Rabsent), Rpresent None
      | (Reither (true, _, _, _) | Rabsent), Rpresent (Some _) ->
          raise (Unify [])
      | Rpresent(Some t1), Rpresent(Some t2) ->
          mcomp type_pairs env t1 t2
      | Rpresent(Some t1), Reither(false, tl2, _, _) ->
          List.iter (mcomp type_pairs env t1) tl2
      | Reither(false, tl1, _, _), Rpresent(Some t2) ->
          List.iter (mcomp type_pairs env t2) tl1
      | _ -> ())
    pairs

and mcomp_type_decl type_pairs env p1 p2 tl1 tl2 =
  try
    let decl = Env.find_type p1 env in
    let decl' = Env.find_type p2 env in
    if Path.same p1 p2 then begin
      let inj =
        try List.map Variance.(mem Inj) (Env.find_type p1 env).type_variance
        with Not_found -> List.map (fun _ -> false) tl1
      in
      List.iter2
        (fun i (t1,t2) -> if i then mcomp type_pairs env t1 t2)
        inj (List.combine tl1 tl2)
    end else if non_aliasable p1 decl && non_aliasable p2 decl' then raise (Unify [])
    else
      match decl.type_kind, decl'.type_kind with
      | Type_record (lst,r), Type_record (lst',r') when r = r' ->
          mcomp_list type_pairs env tl1 tl2;
          mcomp_record_description type_pairs env lst lst'
      | Type_variant v1, Type_variant v2 ->
          mcomp_list type_pairs env tl1 tl2;
          mcomp_variant_description type_pairs env v1 v2
      | Type_open, Type_open ->
          mcomp_list type_pairs env tl1 tl2
      | Type_abstract, Type_abstract -> ()
      | Type_abstract, _ when not (non_aliasable p1 decl)-> ()
      | _, Type_abstract when not (non_aliasable p2 decl') -> ()
      | _ -> raise (Unify [])
  with Not_found -> ()

and mcomp_type_option type_pairs env t t' =
  match t, t' with
    None, None -> ()
  | Some t, Some t' -> mcomp type_pairs env t t'
  | _ -> raise (Unify [])

and mcomp_variant_description type_pairs env xs ys =
  let rec iter = fun x y ->
    match x, y with
    | c1 :: xs, c2 :: ys   ->
      mcomp_type_option type_pairs env c1.cd_res c2.cd_res;
      mcomp_list type_pairs env c1.cd_args c2.cd_args;
     if Ident.name c1.cd_id = Ident.name c2.cd_id
      then iter xs ys
      else raise (Unify [])
    | [],[] -> ()
    | _ -> raise (Unify [])
  in
  iter xs ys

and mcomp_record_description type_pairs env =
  let rec iter x y =
    match x, y with
    | l1 :: xs, l2 :: ys ->
        mcomp type_pairs env l1.ld_type l2.ld_type;
        if Ident.name l1.ld_id = Ident.name l2.ld_id &&
           l1.ld_mutable = l2.ld_mutable
        then iter xs ys
        else raise (Unify [])
    | [], [] -> ()
    | _ -> raise (Unify [])
  in
  iter

let mcomp env t1 t2 =
  mcomp (TypePairs.create 4) env t1 t2

(* Real unification *)

let find_lowest_level ty =
  let lowest = ref generic_level in
  let rec find ty =
    let ty = repr ty in
    if ty.level >= lowest_level then begin
      if ty.level < !lowest then lowest := ty.level;
      ty.level <- pivot_level - ty.level;
      iter_type_expr find ty
    end
  in find ty; unmark_type ty; !lowest

let find_newtype_level env path =
  try match (Env.find_type path env).type_newtype_level with
    Some x -> x
  | None -> assert false
  with Not_found -> assert false

let add_gadt_equation env source destination =
  let destination = duplicate_type destination in
  let source_lev = find_newtype_level !env (Path.Pident source) in
  let decl = new_declaration (Some source_lev) (Some destination) in
  let newtype_level = get_newtype_level () in
  env := Env.add_local_constraint source decl newtype_level !env;
  cleanup_abbrev ()

let unify_eq_set = TypePairs.create 11

let order_type_pair t1 t2 =
  if t1.id <= t2.id then (t1, t2) else (t2, t1)

let add_type_equality t1 t2 =
  TypePairs.add unify_eq_set (order_type_pair t1 t2) ()

let eq_package_path env p1 p2 =
  Path.same p1 p2 ||
  Path.same (normalize_package_path env p1) (normalize_package_path env p2)

let nondep_type' = ref (fun _ _ _ -> assert false)
let package_subtype = ref (fun _ _ _ _ _ _ _ -> assert false)

let rec concat_longident lid1 =
  let open Longident in
  function
    Lident s -> Ldot (lid1, s)
  | Ldot (lid2, s) -> Ldot (concat_longident lid1 lid2, s)
  | Lapply (lid2, lid) -> Lapply (concat_longident lid1 lid2, lid)

let nondep_instance env level id ty =
  let ty = !nondep_type' env id ty in
  if level = generic_level then duplicate_type ty else
  let old = !current_level in
  current_level := level;
  let ty = instance env ty in
  current_level := old;
  ty

(* Find the type paths nl1 in the module type mty2, and add them to the
   list (nl2, tl2). raise Not_found if impossible *)
let complete_type_list ?(allow_absent=false) env nl1 lv2 mty2 nl2 tl2 =
  let id2 = Ident.create "Pkg" in
  let env' = Env.add_module id2 mty2 env in
  let rec complete nl1 ntl2 =
    match nl1, ntl2 with
      [], _ -> ntl2
    | n :: nl, (n2, _ as nt2) :: ntl' when n >= n2 ->
        nt2 :: complete (if n = n2 then nl else nl1) ntl'
    | n :: nl, _ ->
        try
          let (_, decl) =
            Env.lookup_type (concat_longident (Longident.Lident "Pkg") n) env'
          in
          match decl with
            {type_arity = 0; type_kind = Type_abstract;
             type_private = Public; type_manifest = Some t2} ->
               (n, nondep_instance env' lv2 id2 t2) :: complete nl ntl2
          | {type_arity = 0; type_kind = Type_abstract;
             type_private = Public; type_manifest = None} when allow_absent ->
               complete nl ntl2
          | _ -> raise Exit
        with
        | Not_found when allow_absent -> complete nl ntl2
        | Exit -> raise Not_found
  in
  complete nl1 (List.combine nl2 tl2)

(* raise Not_found rather than Unify if the module types are incompatible *)
let unify_package env unify_list lv1 p1 n1 tl1 lv2 p2 n2 tl2 =
  let ntl2 = complete_type_list env n1 lv2 (Mty_ident p2) n2 tl2
  and ntl1 = complete_type_list env n2 lv2 (Mty_ident p1) n1 tl1 in
  unify_list (List.map snd ntl1) (List.map snd ntl2);
  if eq_package_path env p1 p2
  || !package_subtype env p1 n1 tl1 p2 n2 tl2
  && !package_subtype env p2 n2 tl2 p1 n1 tl1 then () else raise Not_found


let unify_eq env t1 t2 =
  t1 == t2 ||
  match !umode with
  | Expression -> false
  | Pattern ->
      try TypePairs.find unify_eq_set (order_type_pair t1 t2); true
      with Not_found -> false

let rec unify (env:Env.t ref) t1 t2 =
  (* First step: special cases (optimizations) *)
  if t1 == t2 then () else
  let t1 = repr t1 in
  let t2 = repr t2 in
  if unify_eq !env t1 t2 then () else
  let reset_tracing = check_trace_gadt_instances !env in

  try
    type_changed := true;
    begin match (t1.desc, t2.desc) with
      (Tvar _, Tconstr _) when deep_occur t1 t2 ->
        unify2 env t1 t2
    | (Tconstr _, Tvar _) when deep_occur t2 t1 ->
        unify2 env t1 t2
    | (Tvar _, _) ->
        occur !env t1 t2;
        occur_univar !env t2;
        link_type t1 t2;
        update_level !env t1.level t2
    | (_, Tvar _) ->
        occur !env t2 t1;
        occur_univar !env t1;
        link_type t2 t1;
        update_level !env t2.level t1
    | (Tunivar _, Tunivar _) ->
        unify_univar t1 t2 !univar_pairs;
        update_level !env t1.level t2;
        link_type t1 t2
    | (Tconstr (p1, [], a1), Tconstr (p2, [], a2))
          when Path.same p1 p2 (* && actual_mode !env = Old *)
            (* This optimization assumes that t1 does not expand to t2
               (and conversely), so we fall back to the general case
               when any of the types has a cached expansion. *)
            && not (has_cached_expansion p1 !a1
                 || has_cached_expansion p2 !a2) ->
        update_level !env t1.level t2;
        link_type t1 t2
    | (Tconstr (p1, [], _), Tconstr (p2, [], _))
      when Env.has_local_constraints !env
      && is_newtype !env p1 && is_newtype !env p2 ->
        (* Do not use local constraints more than necessary *)
        begin try
          if find_newtype_level !env p1 < find_newtype_level !env p2 then
            unify env t1 (try_expand_once !env t2)
          else
            unify env (try_expand_once !env t1) t2
        with Cannot_expand ->
          unify2 env t1 t2
        end
    | _ ->
        unify2 env t1 t2
    end;
    reset_trace_gadt_instances reset_tracing;
  with Unify trace ->
    reset_trace_gadt_instances reset_tracing;
    raise (Unify ((t1, t2)::trace))

and unify2 env t1 t2 =
  (* Second step: expansion of abbreviations *)
  let rec expand_both t1'' t2'' =
    let t1' = expand_head_unif !env t1 in
    let t2' = expand_head_unif !env t2 in
    (* Expansion may have changed the representative of the types... *)
    if unify_eq !env t1' t1'' && unify_eq !env t2' t2'' then (t1',t2') else
    expand_both t1' t2'
  in
  let t1', t2' = expand_both t1 t2 in
  let lv = min t1'.level t2'.level in
  update_level !env lv t2;
  update_level !env lv t1;
  if unify_eq !env t1' t2' then () else

  let t1 = repr t1 and t2 = repr t2 in
  if !trace_gadt_instances then begin
    (* All types in chains already have the same ambiguity levels *)
    let ilevel t =
      match Env.gadt_instance_level !env t with None -> 0 | Some lv -> lv in
    let lv1 = ilevel t1 and lv2 = ilevel t2 in
    if lv1 > lv2 then Env.add_gadt_instance_chain !env lv1 t2 else
    if lv2 > lv1 then Env.add_gadt_instance_chain !env lv2 t1
  end;
  let t1, t2 =
    if !Clflags.principal
    && (find_lowest_level t1' < lv || find_lowest_level t2' < lv) then
      (* Expand abbreviations hiding a lower level *)
      (* Should also do it for parameterized types, after unification... *)
      (match t1.desc with Tconstr (_, [], _) -> t1' | _ -> t1),
      (match t2.desc with Tconstr (_, [], _) -> t2' | _ -> t2)
    else (t1, t2)
  in
  if unify_eq !env t1 t1' || not (unify_eq !env t2 t2') then
    unify3 env t1 t1' t2 t2'
  else
    try unify3 env t2 t2' t1 t1' with Unify trace ->
      raise (Unify (List.map (fun (x, y) -> (y, x)) trace))

and unify3 env t1 t1' t2 t2' =
  (* Third step: truly unification *)
  (* Assumes either [t1 == t1'] or [t2 != t2'] *)
  let d1 = t1'.desc and d2 = t2'.desc in
  let create_recursion = (t2 != t2') && (deep_occur t1' t2) in

  begin match (d1, d2) with (* handle vars and univars specially *)
    (Tunivar _, Tunivar _) ->
      unify_univar t1' t2' !univar_pairs;
      link_type t1' t2'
  | (Tvar _, _) ->
      occur !env t1' t2;
      occur_univar !env t2;
      link_type t1' t2;
  | (_, Tvar _) ->
      occur !env t2' t1;
      occur_univar !env t1;
      link_type t2' t1;
  | (Tfield _, Tfield _) -> (* special case for GADTs *)
      unify_fields env t1' t2'
  | _ ->
    begin match !umode with
    | Expression ->
        occur !env t1' t2';
        link_type t1' t2
    | Pattern ->
        add_type_equality t1' t2'
    end;
    try
      begin match (d1, d2) with
        (Tarrow (l1, t1, u1, c1), Tarrow (l2, t2, u2, c2)) when l1 = l2 ||
        !Clflags.classic && not (is_optional l1 || is_optional l2) ->
          unify  env t1 t2; unify env  u1 u2;
          begin match commu_repr c1, commu_repr c2 with
            Clink r, c2 -> set_commu r c2
          | c1, Clink r -> set_commu r c1
          | _ -> ()
          end
      | (Ttuple tl1, Ttuple tl2) ->
          unify_list env tl1 tl2
      | (Tconstr (p1, tl1, _), Tconstr (p2, tl2, _)) when Path.same p1 p2 ->
<<<<<<< HEAD
          if !umode = Expression || not !generate_equations then
            unify_list env tl1 tl2
          else if !assume_injective then
            set_mode_pattern ~generate:true ~injective:false
                             (fun () -> unify_list env tl1 tl2)
          else if in_current_module p1 (* || in_pervasives p1 *)
                  || List.exists (expands_to_datatype !env) [t1'; t1; t2] then
=======
          if !umode = Expression || not !generate_equations
          || in_current_module p1 (* || in_pervasives p1 *)
          || List.exists (expands_to_datatype !env) [t1'; t1; t2]
            (*try is_datatype (Env.find_type p1 !env) with Not_found -> false*)
          then
>>>>>>> 979fe8b8
            unify_list env tl1 tl2
          else
            let inj =
              try List.map Variance.(mem Inj)
                    (Env.find_type p1 !env).type_variance
              with Not_found -> List.map (fun _ -> false) tl1
            in
            List.iter2
              (fun i (t1, t2) ->
                if i then unify env t1 t2 else
                set_mode_pattern ~generate:false ~injective:false
                  begin fun () ->
                    let snap = snapshot () in
                    try unify env t1 t2 with Unify _ ->
                      backtrack snap;
                      reify env t1; reify env t2
                  end)
              inj (List.combine tl1 tl2)
      | (Tconstr ((Path.Pident p) as path,[],_),
         Tconstr ((Path.Pident p') as path',[],_))
        when is_newtype !env path && is_newtype !env path'
        && !generate_equations ->
          let source,destination =
            if find_newtype_level !env path > find_newtype_level !env path'
            then  p,t2'
            else  p',t1'
          in add_gadt_equation env source destination
      | (Tconstr ((Path.Pident p) as path,[],_), _)
        when is_newtype !env path && !generate_equations ->
          reify env t2';
          local_non_recursive_abbrev !env (Path.Pident p) t2';
          add_gadt_equation env p t2'
      | (_, Tconstr ((Path.Pident p) as path,[],_))
        when is_newtype !env path && !generate_equations ->
          reify env t1' ;
          local_non_recursive_abbrev !env (Path.Pident p) t1';
          add_gadt_equation env p t1'
      | (Tconstr (_,_,_), _) | (_, Tconstr (_,_,_)) when !umode = Pattern ->
          reify env t1';
          reify env t2';
          if !generate_equations then mcomp !env t1' t2'
      | (Tobject (fi1, nm1), Tobject (fi2, _)) ->
          unify_fields env fi1 fi2;
          (* Type [t2'] may have been instantiated by [unify_fields] *)
          (* XXX One should do some kind of unification... *)
          begin match (repr t2').desc with
            Tobject (_, {contents = Some (_, va::_)}) when
              (match (repr va).desc with
                Tvar _|Tunivar _|Tnil -> true | _ -> false) -> ()
          | Tobject (_, nm2) -> set_name nm2 !nm1
          | _ -> ()
          end
      | (Tvariant row1, Tvariant row2) ->
          if !umode = Expression then
            unify_row env row1 row2
          else begin
            let snap = snapshot () in
            try unify_row env row1 row2
            with Unify _ ->
              backtrack snap;
              reify env t1';
              reify env t2';
              if !generate_equations then mcomp !env t1' t2'
          end
      | (Tfield(f,kind,_,rem), Tnil) | (Tnil, Tfield(f,kind,_,rem)) ->
          begin match field_kind_repr kind with
            Fvar r when f <> dummy_method ->
              set_kind r Fabsent;
              if d2 = Tnil then unify env rem t2'
              else unify env (newty2 rem.level Tnil) rem
          | _      -> raise (Unify [])
          end
      | (Tnil, Tnil) ->
          ()
      | (Tpoly (t1, []), Tpoly (t2, [])) ->
          unify env t1 t2
      | (Tpoly (t1, tl1), Tpoly (t2, tl2)) ->
          enter_poly !env univar_pairs t1 tl1 t2 tl2 (unify env)
      | (Tpackage (p1, n1, tl1), Tpackage (p2, n2, tl2)) ->
          begin try
            unify_package !env (unify_list env)
              t1.level p1 n1 tl1 t2.level p2 n2 tl2
          with Not_found ->
            if !umode = Expression then raise (Unify []);
            List.iter (reify env) (tl1 @ tl2);
            (* if !generate_equations then List.iter2 (mcomp !env) tl1 tl2 *)
          end
      | (_, _) ->
          raise (Unify [])
      end;
      (* XXX Commentaires + changer "create_recursion" *)
      if create_recursion then
        match t2.desc with
          Tconstr (p, tl, abbrev) ->
            forget_abbrev abbrev p;
            let t2'' = expand_head_unif !env t2 in
            if not (closed_parameterized_type tl t2'') then
              link_type (repr t2) (repr t2')
        | _ ->
            () (* t2 has already been expanded by update_level *)
    with Unify trace ->
      t1'.desc <- d1;
      raise (Unify trace)
  end

and unify_list env tl1 tl2 =
  if List.length tl1 <> List.length tl2 then
    raise (Unify []);
  List.iter2 (unify env) tl1 tl2

(* Build a fresh row variable for unification *)
and make_rowvar level use1 rest1 use2 rest2  =
  let set_name ty name =
    match ty.desc with
      Tvar None -> log_type ty; ty.desc <- Tvar name
    | _ -> ()
  in
  let name =
    match rest1.desc, rest2.desc with
      Tvar (Some _ as name1), Tvar (Some _ as name2) ->
        if rest1.level <= rest2.level then name1 else name2
    | Tvar (Some _ as name), _ ->
        if use2 then set_name rest2 name; name
    | _, Tvar (Some _ as name) ->
        if use1 then set_name rest2 name; name
    | _ -> None
  in
  if use1 then rest1 else
  if use2 then rest2 else newvar2 ?name level

and unify_fields env ty1 ty2 =          (* Optimization *)
  let (fields1, rest1) = flatten_fields ty1
  and (fields2, rest2) = flatten_fields ty2 in
  let (pairs, miss1, miss2) = associate_fields fields1 fields2 in
  let l1 = (repr ty1).level and l2 = (repr ty2).level in
  let va = make_rowvar (min l1 l2) (miss2=[]) rest1 (miss1=[]) rest2 in
  let d1 = rest1.desc and d2 = rest2.desc in
  try
    unify env (build_fields l1 miss1 va) rest2;
    unify env rest1 (build_fields l2 miss2 va);
    List.iter
      (fun (n, k1, t1, k2, t2) ->
        unify_kind k1 k2;
        try
          if !trace_gadt_instances then update_level !env va.level t1;
          unify env t1 t2
        with Unify trace ->
          raise (Unify ((newty (Tfield(n, k1, t1, newty Tnil)),
                         newty (Tfield(n, k2, t2, newty Tnil)))::trace)))
      pairs
  with exn ->
    log_type rest1; rest1.desc <- d1;
    log_type rest2; rest2.desc <- d2;
    raise exn

and unify_kind k1 k2 =
  let k1 = field_kind_repr k1 in
  let k2 = field_kind_repr k2 in
  if k1 == k2 then () else
  match k1, k2 with
    (Fvar r, (Fvar _ | Fpresent)) -> set_kind r k2
  | (Fpresent, Fvar r)            -> set_kind r k1
  | (Fpresent, Fpresent)          -> ()
  | _                             -> assert false

and unify_pairs mode env tpl =
  List.iter (fun (t1, t2) -> unify env t1 t2) tpl

and unify_row env row1 row2 =
  let row1 = row_repr row1 and row2 = row_repr row2 in
  let rm1 = row_more row1 and rm2 = row_more row2 in
  if unify_eq !env rm1 rm2 then () else
  let r1, r2, pairs = merge_row_fields row1.row_fields row2.row_fields in
  if r1 <> [] && r2 <> [] then begin
    let ht = Hashtbl.create (List.length r1) in
    List.iter (fun (l,_) -> Hashtbl.add ht (hash_variant l) l) r1;
    List.iter
      (fun (l,_) ->
        try raise (Tags(l, Hashtbl.find ht (hash_variant l)))
        with Not_found -> ())
      r2
  end;
  let fixed1 = row_fixed row1 and fixed2 = row_fixed row2 in
  let more =
    if fixed1 then rm1 else
    if fixed2 then rm2 else
    newty2 (min rm1.level rm2.level) (Tvar None) in
  let fixed = fixed1 || fixed2
  and closed = row1.row_closed || row2.row_closed in
  let keep switch =
    List.for_all
      (fun (_,f1,f2) ->
        let f1, f2 = switch f1 f2 in
        row_field_repr f1 = Rabsent || row_field_repr f2 <> Rabsent)
      pairs
  in
  let empty fields =
    List.for_all (fun (_,f) -> row_field_repr f = Rabsent) fields in
  (* Check whether we are going to build an empty type *)
  if closed && (empty r1 || row2.row_closed) && (empty r2 || row1.row_closed)
  && List.for_all
      (fun (_,f1,f2) ->
        row_field_repr f1 = Rabsent || row_field_repr f2 = Rabsent)
      pairs
  then raise (Unify [mkvariant [] true, mkvariant [] true]);
  let name =
    if row1.row_name <> None && (row1.row_closed || empty r2) &&
      (not row2.row_closed || keep (fun f1 f2 -> f1, f2) && empty r1)
    then row1.row_name
    else if row2.row_name <> None && (row2.row_closed || empty r1) &&
      (not row1.row_closed || keep (fun f1 f2 -> f2, f1) && empty r2)
    then row2.row_name
    else None
  in
  let row0 = {row_fields = []; row_more = more; row_bound = ();
              row_closed = closed; row_fixed = fixed; row_name = name} in
  let set_more row rest =
    let rest =
      if closed then
        filter_row_fields row.row_closed rest
      else rest in
    if rest <> [] && (row.row_closed || row_fixed row)
    || closed && row_fixed row && not row.row_closed then begin
      let t1 = mkvariant [] true and t2 = mkvariant rest false in
      raise (Unify [if row == row1 then (t1,t2) else (t2,t1)])
    end;
    (* The following test is not principal... should rather use Tnil *)
    let rm = row_more row in
    if !trace_gadt_instances && rm.desc = Tnil then () else
    if !trace_gadt_instances then
      update_level !env rm.level (newgenty (Tvariant row));
    if row_fixed row then
      if more == rm then () else
      if is_Tvar rm then link_type rm more else unify env rm more
    else
      let ty = newgenty (Tvariant {row0 with row_fields = rest}) in
      update_level !env rm.level ty;
      link_type rm ty
  in
  let md1 = rm1.desc and md2 = rm2.desc in
  begin try
    set_more row2 r1;
    set_more row1 r2;
    List.iter
      (fun (l,f1,f2) ->
        try unify_row_field env fixed1 fixed2 more l f1 f2
        with Unify trace ->
          raise (Unify ((mkvariant [l,f1] true,
                         mkvariant [l,f2] true) :: trace)))
      pairs;
  with exn ->
    log_type rm1; rm1.desc <- md1; log_type rm2; rm2.desc <- md2; raise exn
  end

and unify_row_field env fixed1 fixed2 more l f1 f2 =
  let f1 = row_field_repr f1 and f2 = row_field_repr f2 in
  if f1 == f2 then () else
  match f1, f2 with
    Rpresent(Some t1), Rpresent(Some t2) -> unify env t1 t2
  | Rpresent None, Rpresent None -> ()
  | Reither(c1, tl1, m1, e1), Reither(c2, tl2, m2, e2) ->
      if e1 == e2 then () else
      let redo =
        (m1 || m2 || fixed1 || fixed2 ||
         !rigid_variants && (List.length tl1 = 1 || List.length tl2 = 1)) &&
        begin match tl1 @ tl2 with [] -> false
        | t1 :: tl ->
            if c1 || c2 then raise (Unify []);
            List.iter (unify env t1) tl;
            !e1 <> None || !e2 <> None
        end in
      if redo then unify_row_field env fixed1 fixed2 more l f1 f2 else
      let tl1 = List.map repr tl1 and tl2 = List.map repr tl2 in
      let rec remq tl = function [] -> []
        | ty :: tl' ->
            if List.memq ty tl then remq tl tl' else ty :: remq tl tl'
      in
      let tl2' = remq tl2 tl1 and tl1' = remq tl1 tl2 in
      (* Is this handling of levels really principal? *)
      List.iter (update_level !env (repr more).level) (tl1' @ tl2');
      let e = ref None in
      let f1' = Reither(c1 || c2, tl1', m1 || m2, e)
      and f2' = Reither(c1 || c2, tl2', m1 || m2, e) in
      set_row_field e1 f1'; set_row_field e2 f2';
  | Reither(_, _, false, e1), Rabsent when not fixed1 -> set_row_field e1 f2
  | Rabsent, Reither(_, _, false, e2) when not fixed2 -> set_row_field e2 f1
  | Rabsent, Rabsent -> ()
  | Reither(false, tl, _, e1), Rpresent(Some t2) when not fixed1 ->
      set_row_field e1 f2;
      update_level !env (repr more).level t2;
      (try List.iter (fun t1 -> unify env t1 t2) tl
      with exn -> e1 := None; raise exn)
  | Rpresent(Some t1), Reither(false, tl, _, e2) when not fixed2 ->
      set_row_field e2 f1;
      update_level !env (repr more).level t1;
      (try List.iter (unify env t1) tl
      with exn -> e2 := None; raise exn)
  | Reither(true, [], _, e1), Rpresent None when not fixed1 ->
      set_row_field e1 f2
  | Rpresent None, Reither(true, [], _, e2) when not fixed2 ->
      set_row_field e2 f1
  | _ -> raise (Unify [])


let unify env ty1 ty2 =
  try
    unify env ty1 ty2
  with
    Unify trace ->
      raise (Unify (expand_trace !env trace))
  | Recursive_abbrev ->
      raise (Unification_recursive_abbrev (expand_trace !env [(ty1,ty2)]))

let unify_gadt ~newtype_level:lev (env:Env.t ref) ty1 ty2 =
  try
    univar_pairs := [];
    newtype_level := Some lev;
    set_mode_pattern ~generate:true ~injective:true (fun () -> unify env ty1 ty2);
    newtype_level := None;
    TypePairs.clear unify_eq_set;
  with e ->
    TypePairs.clear unify_eq_set;
    match e with
      Unify e -> raise (Unify e)
    | e -> newtype_level := None; raise e

let unify_var env t1 t2 =
  let t1 = repr t1 and t2 = repr t2 in
  if t1 == t2 then () else
  match t1.desc with
    Tvar _ ->
      let reset_tracing = check_trace_gadt_instances env in
      begin try
        occur env t1 t2;
        update_level env t1.level t2;
        link_type t1 t2;
        reset_trace_gadt_instances reset_tracing;
      with Unify trace ->
        reset_trace_gadt_instances reset_tracing;
        let expanded_trace = expand_trace env ((t1,t2)::trace) in
        raise (Unify expanded_trace)
      end
  | _ ->
      unify (ref env) t1 t2

let _ = unify' := unify_var

let unify_pairs env ty1 ty2 pairs =
  univar_pairs := pairs;
  unify env ty1 ty2

let unify env ty1 ty2 =
  unify_pairs (ref env) ty1 ty2 []



(**** Special cases of unification ****)

let expand_head_trace env t =
  let reset_tracing = check_trace_gadt_instances env in
  let t = expand_head_unif env t in
  reset_trace_gadt_instances reset_tracing;
  t

(*
   Unify [t] and [l:'a -> 'b]. Return ['a] and ['b].
   In label mode, label mismatch is accepted when
   (1) the requested label is ""
   (2) the original label is not optional
*)

let filter_arrow env t l =
  let t = expand_head_trace env t in
  match t.desc with
    Tvar _ ->
      let lv = t.level in
      let t1 = newvar2 lv and t2 = newvar2 lv in
      let t' = newty2 lv (Tarrow (l, t1, t2, Cok)) in
      link_type t t';
      (t1, t2)
  | Tarrow(l', t1, t2, _)
    when l = l' || !Clflags.classic && l = "" && not (is_optional l') ->
      (t1, t2)
  | _ ->
      raise (Unify [])

(* Used by [filter_method]. *)
let rec filter_method_field env name priv ty =
  let ty = expand_head_trace env ty in
  match ty.desc with
    Tvar _ ->
      let level = ty.level in
      let ty1 = newvar2 level and ty2 = newvar2 level in
      let ty' = newty2 level (Tfield (name,
                                      begin match priv with
                                        Private -> Fvar (ref None)
                                      | Public  -> Fpresent
                                      end,
                                      ty1, ty2))
      in
      link_type ty ty';
      ty1
  | Tfield(n, kind, ty1, ty2) ->
      let kind = field_kind_repr kind in
      if (n = name) && (kind <> Fabsent) then begin
        if priv = Public then
          unify_kind kind Fpresent;
        ty1
      end else
        filter_method_field env name priv ty2
  | _ ->
      raise (Unify [])

(* Unify [ty] and [< name : 'a; .. >]. Return ['a]. *)
let filter_method env name priv ty =
  let ty = expand_head_trace env ty in
  match ty.desc with
    Tvar _ ->
      let ty1 = newvar () in
      let ty' = newobj ty1 in
      update_level env ty.level ty';
      link_type ty ty';
      filter_method_field env name priv ty1
  | Tobject(f, _) ->
      filter_method_field env name priv f
  | _ ->
      raise (Unify [])

let check_filter_method env name priv ty =
  ignore(filter_method env name priv ty)

let filter_self_method env lab priv meths ty =
  let ty' = filter_method env lab priv ty in
  try
    Meths.find lab !meths
  with Not_found ->
    let pair = (Ident.create lab, ty') in
    meths := Meths.add lab pair !meths;
    pair


                        (***********************************)
                        (*  Matching between type schemes  *)
                        (***********************************)

(*
   Update the level of [ty]. First check that the levels of generic
   variables from the subject are not lowered.
*)
let moregen_occur env level ty =
  let rec occur ty =
    let ty = repr ty in
    if ty.level > level then begin
      if is_Tvar ty && ty.level >= generic_level - 1 then raise Occur;
      ty.level <- pivot_level - ty.level;
      match ty.desc with
        Tvariant row when static_row row ->
          iter_row occur row
      | _ ->
          iter_type_expr occur ty
    end
  in
  begin try
    occur ty; unmark_type ty
  with Occur ->
    unmark_type ty; raise (Unify [])
  end;
  (* also check for free univars *)
  occur_univar env ty;
  update_level env level ty

let may_instantiate inst_nongen t1 =
  if inst_nongen then t1.level <> generic_level - 1
                 else t1.level =  generic_level

let rec moregen inst_nongen type_pairs env t1 t2 =
  if t1 == t2 then () else
  let t1 = repr t1 in
  let t2 = repr t2 in
  if t1 == t2 then () else

  try
    match (t1.desc, t2.desc) with
      (Tvar _, _) when may_instantiate inst_nongen t1 ->
        moregen_occur env t1.level t2;
        occur env t1 t2;
        link_type t1 t2
    | (Tconstr (p1, [], _), Tconstr (p2, [], _)) when Path.same p1 p2 ->
        ()
    | _ ->
        let t1' = expand_head env t1 in
        let t2' = expand_head env t2 in
        (* Expansion may have changed the representative of the types... *)
        let t1' = repr t1' and t2' = repr t2' in
        if t1' == t2' then () else
        begin try
          TypePairs.find type_pairs (t1', t2')
        with Not_found ->
          TypePairs.add type_pairs (t1', t2') ();
          match (t1'.desc, t2'.desc) with
            (Tvar _, _) when may_instantiate inst_nongen t1' ->
              moregen_occur env t1'.level t2;
              link_type t1' t2
          | (Tarrow (l1, t1, u1, _), Tarrow (l2, t2, u2, _)) when l1 = l2
            || !Clflags.classic && not (is_optional l1 || is_optional l2) ->
              moregen inst_nongen type_pairs env t1 t2;
              moregen inst_nongen type_pairs env u1 u2
          | (Ttuple tl1, Ttuple tl2) ->
              moregen_list inst_nongen type_pairs env tl1 tl2
          | (Tconstr (p1, tl1, _), Tconstr (p2, tl2, _))
                when Path.same p1 p2 ->
              moregen_list inst_nongen type_pairs env tl1 tl2
          | (Tpackage (p1, n1, tl1), Tpackage (p2, n2, tl2)) ->
              begin try
                unify_package env (moregen_list inst_nongen type_pairs env)
                  t1'.level p1 n1 tl1 t2'.level p2 n2 tl2
              with Not_found -> raise (Unify [])
              end
          | (Tvariant row1, Tvariant row2) ->
              moregen_row inst_nongen type_pairs env row1 row2
          | (Tobject (fi1, nm1), Tobject (fi2, nm2)) ->
              moregen_fields inst_nongen type_pairs env fi1 fi2
          | (Tfield _, Tfield _) ->           (* Actually unused *)
              moregen_fields inst_nongen type_pairs env t1' t2'
          | (Tnil, Tnil) ->
              ()
          | (Tpoly (t1, []), Tpoly (t2, [])) ->
              moregen inst_nongen type_pairs env t1 t2
          | (Tpoly (t1, tl1), Tpoly (t2, tl2)) ->
              enter_poly env univar_pairs t1 tl1 t2 tl2
                (moregen inst_nongen type_pairs env)
          | (Tunivar _, Tunivar _) ->
              unify_univar t1' t2' !univar_pairs
          | (_, _) ->
              raise (Unify [])
        end
  with Unify trace ->
    raise (Unify ((t1, t2)::trace))

and moregen_list inst_nongen type_pairs env tl1 tl2 =
  if List.length tl1 <> List.length tl2 then
    raise (Unify []);
  List.iter2 (moregen inst_nongen type_pairs env) tl1 tl2

and moregen_fields inst_nongen type_pairs env ty1 ty2 =
  let (fields1, rest1) = flatten_fields ty1
  and (fields2, rest2) = flatten_fields ty2 in
  let (pairs, miss1, miss2) = associate_fields fields1 fields2 in
  if miss1 <> [] then raise (Unify []);
  moregen inst_nongen type_pairs env rest1
    (build_fields (repr ty2).level miss2 rest2);
  List.iter
    (fun (n, k1, t1, k2, t2) ->
       moregen_kind k1 k2;
       try moregen inst_nongen type_pairs env t1 t2 with Unify trace ->
         raise (Unify ((newty (Tfield(n, k1, t1, rest2)),
                        newty (Tfield(n, k2, t2, rest2)))::trace)))
    pairs

and moregen_kind k1 k2 =
  let k1 = field_kind_repr k1 in
  let k2 = field_kind_repr k2 in
  if k1 == k2 then () else
  match k1, k2 with
    (Fvar r, (Fvar _ | Fpresent))  -> set_kind r k2
  | (Fpresent, Fpresent)           -> ()
  | _                              -> raise (Unify [])

and moregen_row inst_nongen type_pairs env row1 row2 =
  let row1 = row_repr row1 and row2 = row_repr row2 in
  let rm1 = repr row1.row_more and rm2 = repr row2.row_more in
  if rm1 == rm2 then () else
  let may_inst =
    is_Tvar rm1 && may_instantiate inst_nongen rm1 || rm1.desc = Tnil in
  let r1, r2, pairs = merge_row_fields row1.row_fields row2.row_fields in
  let r1, r2 =
    if row2.row_closed then
      filter_row_fields may_inst r1, filter_row_fields false r2
    else r1, r2
  in
  if r1 <> [] || row1.row_closed && (not row2.row_closed || r2 <> [])
  then raise (Unify []);
  begin match rm1.desc, rm2.desc with
    Tunivar _, Tunivar _ ->
      unify_univar rm1 rm2 !univar_pairs
  | Tunivar _, _ | _, Tunivar _ ->
      raise (Unify [])
  | _ when static_row row1 -> ()
  | _ when may_inst ->
      let ext = newgenty (Tvariant {row2 with row_fields = r2}) in
      moregen_occur env rm1.level ext;
      link_type rm1 ext
  | Tconstr _, Tconstr _ ->
      moregen inst_nongen type_pairs env rm1 rm2
  | _ -> raise (Unify [])
  end;
  List.iter
    (fun (l,f1,f2) ->
      let f1 = row_field_repr f1 and f2 = row_field_repr f2 in
      if f1 == f2 then () else
      match f1, f2 with
        Rpresent(Some t1), Rpresent(Some t2) ->
          moregen inst_nongen type_pairs env t1 t2
      | Rpresent None, Rpresent None -> ()
      | Reither(false, tl1, _, e1), Rpresent(Some t2) when may_inst ->
          set_row_field e1 f2;
          List.iter (fun t1 -> moregen inst_nongen type_pairs env t1 t2) tl1
      | Reither(c1, tl1, _, e1), Reither(c2, tl2, m2, e2) ->
          if e1 != e2 then begin
            if c1 && not c2 then raise(Unify []);
            set_row_field e1 (Reither (c2, [], m2, e2));
            if List.length tl1 = List.length tl2 then
              List.iter2 (moregen inst_nongen type_pairs env) tl1 tl2
            else match tl2 with
              t2 :: _ ->
                List.iter (fun t1 -> moregen inst_nongen type_pairs env t1 t2)
                  tl1
            | [] ->
                if tl1 <> [] then raise (Unify [])
          end
      | Reither(true, [], _, e1), Rpresent None when may_inst ->
          set_row_field e1 f2
      | Reither(_, _, _, e1), Rabsent when may_inst ->
          set_row_field e1 f2
      | Rabsent, Rabsent -> ()
      | _ -> raise (Unify []))
    pairs

(* Must empty univar_pairs first *)
let moregen inst_nongen type_pairs env patt subj =
  univar_pairs := [];
  moregen inst_nongen type_pairs env patt subj

(*
   Non-generic variable can be instanciated only if [inst_nongen] is
   true. So, [inst_nongen] should be set to false if the subject might
   contain non-generic variables (and we do not want them to be
   instanciated).
   Usually, the subject is given by the user, and the pattern
   is unimportant.  So, no need to propagate abbreviations.
*)
let moregeneral env inst_nongen pat_sch subj_sch =
  let old_level = !current_level in
  current_level := generic_level - 1;
  (*
     Generic variables are first duplicated with [instance].  So,
     their levels are lowered to [generic_level - 1].  The subject is
     then copied with [duplicate_type].  That way, its levels won't be
     changed.
  *)
  let subj = duplicate_type (instance env subj_sch) in
  current_level := generic_level;
  (* Duplicate generic variables *)
  let patt = instance env pat_sch in
  let res =
    try moregen inst_nongen (TypePairs.create 13) env patt subj; true with
      Unify _ -> false
  in
  current_level := old_level;
  res


(* Alternative approach: "rigidify" a type scheme,
   and check validity after unification *)
(* Simpler, no? *)

let rec rigidify_rec vars ty =
  let ty = repr ty in
  if ty.level >= lowest_level then begin
    ty.level <- pivot_level - ty.level;
    match ty.desc with
    | Tvar _ ->
        if not (List.memq ty !vars) then vars := ty :: !vars
    | Tvariant row ->
        let row = row_repr row in
        let more = repr row.row_more in
        if is_Tvar more && not (row_fixed row) then begin
          let more' = newty2 more.level more.desc in
          let row' = {row with row_fixed=true; row_fields=[]; row_more=more'}
          in link_type more (newty2 ty.level (Tvariant row'))
        end;
        iter_row (rigidify_rec vars) row;
        (* only consider the row variable if the variant is not static *)
        if not (static_row row) then rigidify_rec vars (row_more row)
    | _ ->
        iter_type_expr (rigidify_rec vars) ty
  end

let rigidify ty =
  let vars = ref [] in
  rigidify_rec vars ty;
  unmark_type ty;
  !vars

let all_distinct_vars env vars =
  let tyl = ref [] in
  List.for_all
    (fun ty ->
      let ty = expand_head env ty in
      if List.memq ty !tyl then false else
      (tyl := ty :: !tyl; is_Tvar ty))
    vars

let matches env ty ty' =
  let snap = snapshot () in
  let vars = rigidify ty in
  cleanup_abbrev ();
  let ok =
    try unify env ty ty'; all_distinct_vars env vars
    with Unify _ -> false
  in
  backtrack snap;
  ok


                 (*********************************************)
                 (*  Equivalence between parameterized types  *)
                 (*********************************************)

let rec get_object_row ty =
  match repr ty with
  | {desc=Tfield (_, _, _, tl)} -> get_object_row tl
  | ty -> ty

let expand_head_rigid env ty =
  let old = !rigid_variants in
  rigid_variants := true;
  let ty' = expand_head env ty in
  rigid_variants := old; ty'

let normalize_subst subst =
  if List.exists
      (function {desc=Tlink _}, _ | _, {desc=Tlink _} -> true | _ -> false)
      !subst
  then subst := List.map (fun (t1,t2) -> repr t1, repr t2) !subst

let rec eqtype rename type_pairs subst env t1 t2 =
  if t1 == t2 then () else
  let t1 = repr t1 in
  let t2 = repr t2 in
  if t1 == t2 then () else

  try
    match (t1.desc, t2.desc) with
      (Tvar _, Tvar _) when rename ->
        begin try
          normalize_subst subst;
          if List.assq t1 !subst != t2 then raise (Unify [])
        with Not_found ->
          if List.exists (fun (_, t) -> t == t2) !subst then raise (Unify []);
          subst := (t1, t2) :: !subst
        end
    | (Tconstr (p1, [], _), Tconstr (p2, [], _)) when Path.same p1 p2 ->
        ()
    | _ ->
        let t1' = expand_head_rigid env t1 in
        let t2' = expand_head_rigid env t2 in
        (* Expansion may have changed the representative of the types... *)
        let t1' = repr t1' and t2' = repr t2' in
        if t1' == t2' then () else
        begin try
          TypePairs.find type_pairs (t1', t2')
        with Not_found ->
          TypePairs.add type_pairs (t1', t2') ();
          match (t1'.desc, t2'.desc) with
            (Tvar _, Tvar _) when rename ->
              begin try
                normalize_subst subst;
                if List.assq t1' !subst != t2' then raise (Unify [])
              with Not_found ->
                if List.exists (fun (_, t) -> t == t2') !subst
                then raise (Unify []);
                subst := (t1', t2') :: !subst
              end
          | (Tarrow (l1, t1, u1, _), Tarrow (l2, t2, u2, _)) when l1 = l2
            || !Clflags.classic && not (is_optional l1 || is_optional l2) ->
              eqtype rename type_pairs subst env t1 t2;
              eqtype rename type_pairs subst env u1 u2;
          | (Ttuple tl1, Ttuple tl2) ->
              eqtype_list rename type_pairs subst env tl1 tl2
          | (Tconstr (p1, tl1, _), Tconstr (p2, tl2, _))
                when Path.same p1 p2 ->
              eqtype_list rename type_pairs subst env tl1 tl2
          | (Tpackage (p1, n1, tl1), Tpackage (p2, n2, tl2)) ->
              begin try
                unify_package env (eqtype_list rename type_pairs subst env)
                  t1'.level p1 n1 tl1 t2'.level p2 n2 tl2
              with Not_found -> raise (Unify [])
              end
          | (Tvariant row1, Tvariant row2) ->
              eqtype_row rename type_pairs subst env row1 row2
          | (Tobject (fi1, nm1), Tobject (fi2, nm2)) ->
              eqtype_fields rename type_pairs subst env fi1 fi2
          | (Tfield _, Tfield _) ->       (* Actually unused *)
              eqtype_fields rename type_pairs subst env t1' t2'
          | (Tnil, Tnil) ->
              ()
          | (Tpoly (t1, []), Tpoly (t2, [])) ->
              eqtype rename type_pairs subst env t1 t2
          | (Tpoly (t1, tl1), Tpoly (t2, tl2)) ->
              enter_poly env univar_pairs t1 tl1 t2 tl2
                (eqtype rename type_pairs subst env)
          | (Tunivar _, Tunivar _) ->
              unify_univar t1' t2' !univar_pairs
          | (_, _) ->
              raise (Unify [])
        end
  with Unify trace ->
    raise (Unify ((t1, t2)::trace))

and eqtype_list rename type_pairs subst env tl1 tl2 =
  if List.length tl1 <> List.length tl2 then
    raise (Unify []);
  List.iter2 (eqtype rename type_pairs subst env) tl1 tl2

and eqtype_fields rename type_pairs subst env ty1 ty2 =
  let (fields1, rest1) = flatten_fields ty1 in
  let (fields2, rest2) = flatten_fields ty2 in
  (* First check if same row => already equal *)
  let same_row =
    rest1 == rest2 || TypePairs.mem type_pairs (rest1,rest2) ||
    (rename && List.mem (rest1, rest2) !subst)
  in
  if same_row then () else
  (* Try expansion, needed when called from Includecore.type_manifest *)
  match expand_head_rigid env rest2 with
    {desc=Tobject(ty2,_)} -> eqtype_fields rename type_pairs subst env ty1 ty2
  | _ ->
  let (pairs, miss1, miss2) = associate_fields fields1 fields2 in
  eqtype rename type_pairs subst env rest1 rest2;
  if (miss1 <> []) || (miss2 <> []) then raise (Unify []);
  List.iter
    (function (n, k1, t1, k2, t2) ->
       eqtype_kind k1 k2;
       try eqtype rename type_pairs subst env t1 t2 with Unify trace ->
         raise (Unify ((newty (Tfield(n, k1, t1, rest2)),
                        newty (Tfield(n, k2, t2, rest2)))::trace)))
    pairs

and eqtype_kind k1 k2 =
  let k1 = field_kind_repr k1 in
  let k2 = field_kind_repr k2 in
  match k1, k2 with
    (Fvar _, Fvar _)
  | (Fpresent, Fpresent) -> ()
  | _                    -> raise (Unify [])

and eqtype_row rename type_pairs subst env row1 row2 =
  (* Try expansion, needed when called from Includecore.type_manifest *)
  match expand_head_rigid env (row_more row2) with
    {desc=Tvariant row2} -> eqtype_row rename type_pairs subst env row1 row2
  | _ ->
  let row1 = row_repr row1 and row2 = row_repr row2 in
  let r1, r2, pairs = merge_row_fields row1.row_fields row2.row_fields in
  if row1.row_closed <> row2.row_closed
  || not row1.row_closed && (r1 <> [] || r2 <> [])
  || filter_row_fields false (r1 @ r2) <> []
  then raise (Unify []);
  if not (static_row row1) then
    eqtype rename type_pairs subst env row1.row_more row2.row_more;
  List.iter
    (fun (_,f1,f2) ->
      match row_field_repr f1, row_field_repr f2 with
        Rpresent(Some t1), Rpresent(Some t2) ->
          eqtype rename type_pairs subst env t1 t2
      | Reither(true, [], _, _), Reither(true, [], _, _) ->
          ()
      | Reither(false, t1::tl1, _, _), Reither(false, t2::tl2, _, _) ->
          eqtype rename type_pairs subst env t1 t2;
          if List.length tl1 = List.length tl2 then
            (* if same length allow different types (meaning?) *)
            List.iter2 (eqtype rename type_pairs subst env) tl1 tl2
          else begin
            (* otherwise everything must be equal *)
            List.iter (eqtype rename type_pairs subst env t1) tl2;
            List.iter (fun t1 -> eqtype rename type_pairs subst env t1 t2) tl1
          end
      | Rpresent None, Rpresent None -> ()
      | Rabsent, Rabsent -> ()
      | _ -> raise (Unify []))
    pairs

(* Two modes: with or without renaming of variables *)
let equal env rename tyl1 tyl2 =
  try
    univar_pairs := [];
    eqtype_list rename (TypePairs.create 11) (ref []) env tyl1 tyl2; true
  with
    Unify _ -> false

(* Must empty univar_pairs first *)
let eqtype rename type_pairs subst env t1 t2 =
  univar_pairs := [];
  eqtype rename type_pairs subst env t1 t2


                          (*************************)
                          (*  Class type matching  *)
                          (*************************)


type class_match_failure =
    CM_Virtual_class
  | CM_Parameter_arity_mismatch of int * int
  | CM_Type_parameter_mismatch of Env.t * (type_expr * type_expr) list
  | CM_Class_type_mismatch of Env.t * class_type * class_type
  | CM_Parameter_mismatch of Env.t * (type_expr * type_expr) list
  | CM_Val_type_mismatch of string * Env.t * (type_expr * type_expr) list
  | CM_Meth_type_mismatch of string * Env.t * (type_expr * type_expr) list
  | CM_Non_mutable_value of string
  | CM_Non_concrete_value of string
  | CM_Missing_value of string
  | CM_Missing_method of string
  | CM_Hide_public of string
  | CM_Hide_virtual of string * string
  | CM_Public_method of string
  | CM_Private_method of string
  | CM_Virtual_method of string

exception Failure of class_match_failure list

let rec moregen_clty trace type_pairs env cty1 cty2 =
  try
    match cty1, cty2 with
      Cty_constr (_, _, cty1), _ ->
        moregen_clty true type_pairs env cty1 cty2
    | _, Cty_constr (_, _, cty2) ->
        moregen_clty true type_pairs env cty1 cty2
    | Cty_arrow (l1, ty1, cty1'), Cty_arrow (l2, ty2, cty2') when l1 = l2 ->
        begin try moregen true type_pairs env ty1 ty2 with Unify trace ->
          raise (Failure [CM_Parameter_mismatch (env, expand_trace env trace)])
        end;
        moregen_clty false type_pairs env cty1' cty2'
    | Cty_signature sign1, Cty_signature sign2 ->
        let ty1 = object_fields (repr sign1.csig_self) in
        let ty2 = object_fields (repr sign2.csig_self) in
        let (fields1, rest1) = flatten_fields ty1
        and (fields2, rest2) = flatten_fields ty2 in
        let (pairs, miss1, miss2) = associate_fields fields1 fields2 in
        List.iter
          (fun (lab, k1, t1, k2, t2) ->
            begin try moregen true type_pairs env t1 t2 with Unify trace ->
              raise (Failure [CM_Meth_type_mismatch
                                 (lab, env, expand_trace env trace)])
           end)
        pairs;
      Vars.iter
        (fun lab (mut, v, ty) ->
           let (mut', v', ty') = Vars.find lab sign1.csig_vars in
           try moregen true type_pairs env ty' ty with Unify trace ->
             raise (Failure [CM_Val_type_mismatch
                                (lab, env, expand_trace env trace)]))
        sign2.csig_vars
  | _ ->
      raise (Failure [])
  with
    Failure error when trace || error = [] ->
      raise (Failure (CM_Class_type_mismatch (env, cty1, cty2)::error))

let match_class_types ?(trace=true) env pat_sch subj_sch =
  let type_pairs = TypePairs.create 53 in
  let old_level = !current_level in
  current_level := generic_level - 1;
  (*
     Generic variables are first duplicated with [instance].  So,
     their levels are lowered to [generic_level - 1].  The subject is
     then copied with [duplicate_type].  That way, its levels won't be
     changed.
  *)
  let (_, subj_inst) = instance_class [] subj_sch in
  let subj = duplicate_class_type subj_inst in
  current_level := generic_level;
  (* Duplicate generic variables *)
  let (_, patt) = instance_class [] pat_sch in
  let res =
    let sign1 = signature_of_class_type patt in
    let sign2 = signature_of_class_type subj in
    let t1 = repr sign1.csig_self in
    let t2 = repr sign2.csig_self in
    TypePairs.add type_pairs (t1, t2) ();
    let (fields1, rest1) = flatten_fields (object_fields t1)
    and (fields2, rest2) = flatten_fields (object_fields t2) in
    let (pairs, miss1, miss2) = associate_fields fields1 fields2 in
    let error =
      List.fold_right
        (fun (lab, k, _) err ->
           let err =
             let k = field_kind_repr k in
             begin match k with
               Fvar r -> set_kind r Fabsent; err
             | _      -> CM_Hide_public lab::err
             end
           in
           if Concr.mem lab sign1.csig_concr then err
           else CM_Hide_virtual ("method", lab) :: err)
        miss1 []
    in
    let missing_method = List.map (fun (m, _, _) -> m) miss2 in
    let error =
      (List.map (fun m -> CM_Missing_method m) missing_method) @ error
    in
    (* Always succeeds *)
    moregen true type_pairs env rest1 rest2;
    let error =
      List.fold_right
        (fun (lab, k1, t1, k2, t2) err ->
           try moregen_kind k1 k2; err with
             Unify _ -> CM_Public_method lab::err)
        pairs error
    in
    let error =
      Vars.fold
        (fun lab (mut, vr, ty) err ->
          try
            let (mut', vr', ty') = Vars.find lab sign1.csig_vars in
            if mut = Mutable && mut' <> Mutable then
              CM_Non_mutable_value lab::err
            else if vr = Concrete && vr' <> Concrete then
              CM_Non_concrete_value lab::err
            else
              err
          with Not_found ->
            CM_Missing_value lab::err)
        sign2.csig_vars error
    in
    let error =
      Vars.fold
        (fun lab (_,vr,_) err ->
          if vr = Virtual && not (Vars.mem lab sign2.csig_vars) then
            CM_Hide_virtual ("instance variable", lab) :: err
          else err)
        sign1.csig_vars error
    in
    let error =
      List.fold_right
        (fun e l ->
           if List.mem e missing_method then l else CM_Virtual_method e::l)
        (Concr.elements (Concr.diff sign2.csig_concr sign1.csig_concr))
        error
    in
    match error with
      [] ->
        begin try
          moregen_clty trace type_pairs env patt subj;
          []
        with
          Failure r -> r
        end
    | error ->
        CM_Class_type_mismatch (env, patt, subj)::error
  in
  current_level := old_level;
  res

let rec equal_clty trace type_pairs subst env cty1 cty2 =
  try
    match cty1, cty2 with
      Cty_constr (_, _, cty1), Cty_constr (_, _, cty2) ->
        equal_clty true type_pairs subst env cty1 cty2
    | Cty_constr (_, _, cty1), _ ->
        equal_clty true type_pairs subst env cty1 cty2
    | _, Cty_constr (_, _, cty2) ->
        equal_clty true type_pairs subst env cty1 cty2
    | Cty_arrow (l1, ty1, cty1'), Cty_arrow (l2, ty2, cty2') when l1 = l2 ->
        begin try eqtype true type_pairs subst env ty1 ty2 with Unify trace ->
          raise (Failure [CM_Parameter_mismatch (env, expand_trace env trace)])
        end;
        equal_clty false type_pairs subst env cty1' cty2'
    | Cty_signature sign1, Cty_signature sign2 ->
        let ty1 = object_fields (repr sign1.csig_self) in
        let ty2 = object_fields (repr sign2.csig_self) in
        let (fields1, rest1) = flatten_fields ty1
        and (fields2, rest2) = flatten_fields ty2 in
        let (pairs, miss1, miss2) = associate_fields fields1 fields2 in
        List.iter
          (fun (lab, k1, t1, k2, t2) ->
             begin try eqtype true type_pairs subst env t1 t2 with
               Unify trace ->
                 raise (Failure [CM_Meth_type_mismatch
                                    (lab, env, expand_trace env trace)])
             end)
          pairs;
        Vars.iter
          (fun lab (_, _, ty) ->
             let (_, _, ty') = Vars.find lab sign1.csig_vars in
             try eqtype true type_pairs subst env ty' ty with Unify trace ->
               raise (Failure [CM_Val_type_mismatch
                                  (lab, env, expand_trace env trace)]))
          sign2.csig_vars
    | _ ->
        raise
          (Failure (if trace then []
                    else [CM_Class_type_mismatch (env, cty1, cty2)]))
  with
    Failure error when trace ->
      raise (Failure (CM_Class_type_mismatch (env, cty1, cty2)::error))

let match_class_declarations env patt_params patt_type subj_params subj_type =
  let type_pairs = TypePairs.create 53 in
  let subst = ref [] in
  let sign1 = signature_of_class_type patt_type in
  let sign2 = signature_of_class_type subj_type in
  let t1 = repr sign1.csig_self in
  let t2 = repr sign2.csig_self in
  TypePairs.add type_pairs (t1, t2) ();
  let (fields1, rest1) = flatten_fields (object_fields t1)
  and (fields2, rest2) = flatten_fields (object_fields t2) in
  let (pairs, miss1, miss2) = associate_fields fields1 fields2 in
  let error =
    List.fold_right
      (fun (lab, k, _) err ->
        let err =
          let k = field_kind_repr k in
          begin match k with
            Fvar r -> err
          | _      -> CM_Hide_public lab::err
          end
        in
        if Concr.mem lab sign1.csig_concr then err
        else CM_Hide_virtual ("method", lab) :: err)
      miss1 []
  in
  let missing_method = List.map (fun (m, _, _) -> m) miss2 in
  let error =
    (List.map (fun m -> CM_Missing_method m) missing_method) @ error
  in
  (* Always succeeds *)
  eqtype true type_pairs subst env rest1 rest2;
  let error =
    List.fold_right
      (fun (lab, k1, t1, k2, t2) err ->
        let k1 = field_kind_repr k1 in
        let k2 = field_kind_repr k2 in
        match k1, k2 with
          (Fvar _, Fvar _)
        | (Fpresent, Fpresent) -> err
        | (Fvar _, Fpresent)   -> CM_Private_method lab::err
        | (Fpresent, Fvar _)  -> CM_Public_method lab::err
        | _                    -> assert false)
      pairs error
  in
  let error =
    Vars.fold
      (fun lab (mut, vr, ty) err ->
         try
           let (mut', vr', ty') = Vars.find lab sign1.csig_vars in
           if mut = Mutable && mut' <> Mutable then
             CM_Non_mutable_value lab::err
           else if vr = Concrete && vr' <> Concrete then
             CM_Non_concrete_value lab::err
           else
             err
         with Not_found ->
           CM_Missing_value lab::err)
      sign2.csig_vars error
  in
  let error =
    Vars.fold
      (fun lab (_,vr,_) err ->
        if vr = Virtual && not (Vars.mem lab sign2.csig_vars) then
          CM_Hide_virtual ("instance variable", lab) :: err
        else err)
      sign1.csig_vars error
  in
  let error =
    List.fold_right
      (fun e l ->
        if List.mem e missing_method then l else CM_Virtual_method e::l)
      (Concr.elements (Concr.diff sign2.csig_concr sign1.csig_concr))
      error
  in
  match error with
    [] ->
      begin try
        let lp = List.length patt_params in
        let ls = List.length subj_params in
        if lp  <> ls then
          raise (Failure [CM_Parameter_arity_mismatch (lp, ls)]);
        List.iter2 (fun p s ->
          try eqtype true type_pairs subst env p s with Unify trace ->
            raise (Failure [CM_Type_parameter_mismatch
                               (env, expand_trace env trace)]))
          patt_params subj_params;
     (* old code: equal_clty false type_pairs subst env patt_type subj_type; *)
        equal_clty false type_pairs subst env
          (Cty_signature sign1) (Cty_signature sign2);
        (* Use moregeneral for class parameters, need to recheck everything to
           keeps relationships (PR#4824) *)
        let clty_params =
          List.fold_right (fun ty cty -> Cty_arrow ("*",ty,cty)) in
        match_class_types ~trace:false env
          (clty_params patt_params patt_type)
          (clty_params subj_params subj_type)
      with
        Failure r -> r
      end
  | error ->
      error


                              (***************)
                              (*  Subtyping  *)
                              (***************)


(**** Build a subtype of a given type. ****)

(* build_subtype:
   [visited] traces traversed object and variant types
   [loops] is a mapping from variables to variables, to reproduce
     positive loops in a class type
   [posi] true if the current variance is positive
   [level] number of expansions/enlargement allowed on this branch *)

let warn = ref false  (* whether double coercion might do better *)
let pred_expand n = if n mod 2 = 0 && n > 0 then pred n else n
let pred_enlarge n = if n mod 2 = 1 then pred n else n

type change = Unchanged | Equiv | Changed
let collect l = List.fold_left (fun c1 (_, c2) -> max c1 c2) Unchanged l

let rec filter_visited = function
    [] -> []
  | {desc=Tobject _|Tvariant _} :: _ as l -> l
  | _ :: l -> filter_visited l

let memq_warn t visited =
  if List.memq t visited then (warn := true; true) else false

let rec lid_of_path ?(sharp="") = function
    Path.Pident id ->
      Longident.Lident (sharp ^ Ident.name id)
  | Path.Pdot (p1, s, _) ->
      Longident.Ldot (lid_of_path p1, sharp ^ s)
  | Path.Papply (p1, p2) ->
      Longident.Lapply (lid_of_path ~sharp p1, lid_of_path p2)

let find_cltype_for_path env p =
  let path, cl_abbr = Env.lookup_type (lid_of_path ~sharp:"#" p) env in
  match cl_abbr.type_manifest with
    Some ty ->
      begin match (repr ty).desc with
        Tobject(_,{contents=Some(p',_)}) when Path.same p p' -> cl_abbr, ty
      | _ -> raise Not_found
      end
  | None -> assert false

let has_constr_row' env t =
  has_constr_row (expand_abbrev env t)

let rec build_subtype env visited loops posi level t =
  let t = repr t in
  match t.desc with
    Tvar _ ->
      if posi then
        try
          let t' = List.assq t loops in
          warn := true;
          (t', Equiv)
        with Not_found ->
          (t, Unchanged)
      else
        (t, Unchanged)
  | Tarrow(l, t1, t2, _) ->
      if memq_warn t visited then (t, Unchanged) else
      let visited = t :: visited in
      let (t1', c1) = build_subtype env visited loops (not posi) level t1 in
      let (t2', c2) = build_subtype env visited loops posi level t2 in
      let c = max c1 c2 in
      if c > Unchanged then (newty (Tarrow(l, t1', t2', Cok)), c)
      else (t, Unchanged)
  | Ttuple tlist ->
      if memq_warn t visited then (t, Unchanged) else
      let visited = t :: visited in
      let tlist' =
        List.map (build_subtype env visited loops posi level) tlist
      in
      let c = collect tlist' in
      if c > Unchanged then (newty (Ttuple (List.map fst tlist')), c)
      else (t, Unchanged)
  | Tconstr(p, tl, abbrev)
    when level > 0 && generic_abbrev env p && safe_abbrev env t
    && not (has_constr_row' env t) ->
      let t' = repr (expand_abbrev env t) in
      let level' = pred_expand level in
      begin try match t'.desc with
        Tobject _ when posi && not (opened_object t') ->
          let cl_abbr, body = find_cltype_for_path env p in
          let ty =
            subst env !current_level Public abbrev None
              cl_abbr.type_params tl body in
          let ty = repr ty in
          let ty1, tl1 =
            match ty.desc with
              Tobject(ty1,{contents=Some(p',tl1)}) when Path.same p p' ->
                ty1, tl1
            | _ -> raise Not_found
          in
          (* Fix PR4505: do not set ty to Tvar when it appears in tl1,
             as this occurence might break the occur check.
             XXX not clear whether this correct anyway... *)
          if List.exists (deep_occur ty) tl1 then raise Not_found;
          ty.desc <- Tvar None;
          let t'' = newvar () in
          let loops = (ty, t'') :: loops in
          (* May discard [visited] as level is going down *)
          let (ty1', c) =
            build_subtype env [t'] loops posi (pred_enlarge level') ty1 in
          assert (is_Tvar t'');
          let nm =
            if c > Equiv || deep_occur ty ty1' then None else Some(p,tl1) in
          t''.desc <- Tobject (ty1', ref nm);
          (try unify_var env ty t with Unify _ -> assert false);
          (t'', Changed)
      | _ -> raise Not_found
      with Not_found ->
        let (t'',c) = build_subtype env visited loops posi level' t' in
        if c > Unchanged then (t'',c)
        else (t, Unchanged)
      end
  | Tconstr(p, tl, abbrev) ->
      (* Must check recursion on constructors, since we do not always
         expand them *)
      if memq_warn t visited then (t, Unchanged) else
      let visited = t :: visited in
      begin try
        let decl = Env.find_type p env in
        if level = 0 && generic_abbrev env p && safe_abbrev env t
        && not (has_constr_row' env t)
        then warn := true;
        let tl' =
          List.map2
            (fun v t ->
              let (co,cn) = Variance.get_upper v in
              if cn then
                if co then (t, Unchanged)
                else build_subtype env visited loops (not posi) level t
              else
                if co then build_subtype env visited loops posi level t
                else (newvar(), Changed))
            decl.type_variance tl
        in
        let c = collect tl' in
        if c > Unchanged then (newconstr p (List.map fst tl'), c)
        else (t, Unchanged)
      with Not_found ->
        (t, Unchanged)
      end
  | Tvariant row ->
      let row = row_repr row in
      if memq_warn t visited || not (static_row row) then (t, Unchanged) else
      let level' = pred_enlarge level in
      let visited =
        t :: if level' < level then [] else filter_visited visited in
      let fields = filter_row_fields false row.row_fields in
      let fields =
        List.map
          (fun (l,f as orig) -> match row_field_repr f with
            Rpresent None ->
              if posi then
                (l, Reither(true, [], false, ref None)), Unchanged
              else
                orig, Unchanged
          | Rpresent(Some t) ->
              let (t', c) = build_subtype env visited loops posi level' t in
              let f =
                if posi && level > 0
                then Reither(false, [t'], false, ref None)
                else Rpresent(Some t')
              in (l, f), c
          | _ -> assert false)
          fields
      in
      let c = collect fields in
      let row =
        { row_fields = List.map fst fields; row_more = newvar();
          row_bound = (); row_closed = posi; row_fixed = false;
          row_name = if c > Unchanged then None else row.row_name }
      in
      (newty (Tvariant row), Changed)
  | Tobject (t1, _) ->
      if memq_warn t visited || opened_object t1 then (t, Unchanged) else
      let level' = pred_enlarge level in
      let visited =
        t :: if level' < level then [] else filter_visited visited in
      let (t1', c) = build_subtype env visited loops posi level' t1 in
      if c > Unchanged then (newty (Tobject (t1', ref None)), c)
      else (t, Unchanged)
  | Tfield(s, _, t1, t2) (* Always present *) ->
      let (t1', c1) = build_subtype env visited loops posi level t1 in
      let (t2', c2) = build_subtype env visited loops posi level t2 in
      let c = max c1 c2 in
      if c > Unchanged then (newty (Tfield(s, Fpresent, t1', t2')), c)
      else (t, Unchanged)
  | Tnil ->
      if posi then
        let v = newvar () in
        (v, Changed)
      else begin
        warn := true;
        (t, Unchanged)
      end
  | Tsubst _ | Tlink _ ->
      assert false
  | Tpoly(t1, tl) ->
      let (t1', c) = build_subtype env visited loops posi level t1 in
      if c > Unchanged then (newty (Tpoly(t1', tl)), c)
      else (t, Unchanged)
  | Tunivar _ | Tpackage _ ->
      (t, Unchanged)

let enlarge_type env ty =
  warn := false;
  (* [level = 4] allows 2 expansions involving objects/variants *)
  let (ty', _) = build_subtype env [] [] true 4 ty in
  (ty', !warn)

(**** Check whether a type is a subtype of another type. ****)

(*
    During the traversal, a trace of visited types is maintained. It
    is printed in case of error.
    Constraints (pairs of types that must be equals) are accumulated
    rather than being enforced straight. Indeed, the result would
    otherwise depend on the order in which these constraints are
    enforced.
    A function enforcing these constraints is returned. That way, type
    variables can be bound to their actual values before this function
    is called (see Typecore).
    Only well-defined abbreviations are expanded (hence the tests
    [generic_abbrev ...]).
*)

let subtypes = TypePairs.create 17

let subtype_error env trace =
  raise (Subtype (expand_trace env (List.rev trace), []))

(* check list inclusion, assuming lists are ordered *)
let rec included nl1 nl2 =
  match nl1, nl2 with
    (a::nl1', b::nl2') ->
      if a = b then included nl1' nl2' else
      a > b && included nl1 nl2'
  | ([], _) -> true
  | (_, []) -> false

let rec extract_assoc nl1 nl2 tl2 =
  match (nl1, nl2, tl2) with
    (a::nl1', b::nl2, t::tl2) ->
      if a = b then t :: extract_assoc nl1' nl2 tl2
      else extract_assoc nl1 nl2 tl2
  | ([], _, _) -> []
  | _ -> assert false

let rec subtype_rec env trace t1 t2 cstrs =
  let t1 = repr t1 in
  let t2 = repr t2 in
  if t1 == t2 then cstrs else

  begin try
    TypePairs.find subtypes (t1, t2);
    cstrs
  with Not_found ->
    TypePairs.add subtypes (t1, t2) ();
    match (t1.desc, t2.desc) with
      (Tvar _, _) | (_, Tvar _) ->
        (trace, t1, t2, !univar_pairs)::cstrs
    | (Tarrow(l1, t1, u1, _), Tarrow(l2, t2, u2, _)) when l1 = l2
      || !Clflags.classic && not (is_optional l1 || is_optional l2) ->
        let cstrs = subtype_rec env ((t2, t1)::trace) t2 t1 cstrs in
        subtype_rec env ((u1, u2)::trace) u1 u2 cstrs
    | (Ttuple tl1, Ttuple tl2) ->
        subtype_list env trace tl1 tl2 cstrs
    | (Tconstr(p1, [], _), Tconstr(p2, [], _)) when Path.same p1 p2 ->
        cstrs
    | (Tconstr(p1, tl1, abbrev1), _)
      when generic_abbrev env p1 && safe_abbrev env t1 ->
        subtype_rec env trace (expand_abbrev env t1) t2 cstrs
    | (_, Tconstr(p2, tl2, abbrev2))
      when generic_abbrev env p2 && safe_abbrev env t2 ->
        subtype_rec env trace t1 (expand_abbrev env t2) cstrs
    | (Tconstr(p1, tl1, _), Tconstr(p2, tl2, _)) when Path.same p1 p2 ->
        begin try
          let decl = Env.find_type p1 env in
          List.fold_left2
            (fun cstrs v (t1, t2) ->
              let (co, cn) = Variance.get_upper v in
              if co then
                if cn then
                  (trace, newty2 t1.level (Ttuple[t1]),
                   newty2 t2.level (Ttuple[t2]), !univar_pairs) :: cstrs
                else subtype_rec env ((t1, t2)::trace) t1 t2 cstrs
              else
                if cn then subtype_rec env ((t2, t1)::trace) t2 t1 cstrs
                else cstrs)
            cstrs decl.type_variance (List.combine tl1 tl2)
        with Not_found ->
          (trace, t1, t2, !univar_pairs)::cstrs
        end
    | (Tconstr(p1, _, _), _) when generic_private_abbrev env p1 ->
        subtype_rec env trace (expand_abbrev_opt env t1) t2 cstrs
(*  | (_, Tconstr(p2, _, _)) when generic_private_abbrev false env p2 ->
        subtype_rec env trace t1 (expand_abbrev_opt env t2) cstrs *)
    | (Tobject (f1, _), Tobject (f2, _))
      when is_Tvar (object_row f1) && is_Tvar (object_row f2) ->
        (* Same row variable implies same object. *)
        (trace, t1, t2, !univar_pairs)::cstrs
    | (Tobject (f1, _), Tobject (f2, _)) ->
        subtype_fields env trace f1 f2 cstrs
    | (Tvariant row1, Tvariant row2) ->
        begin try
          subtype_row env trace row1 row2 cstrs
        with Exit ->
          (trace, t1, t2, !univar_pairs)::cstrs
        end
    | (Tpoly (u1, []), Tpoly (u2, [])) ->
        subtype_rec env trace u1 u2 cstrs
    | (Tpoly (u1, tl1), Tpoly (u2, [])) ->
        let _, u1' = instance_poly false tl1 u1 in
        subtype_rec env trace u1' u2 cstrs
    | (Tpoly (u1, tl1), Tpoly (u2,tl2)) ->
        begin try
          enter_poly env univar_pairs u1 tl1 u2 tl2
            (fun t1 t2 -> subtype_rec env trace t1 t2 cstrs)
        with Unify _ ->
          (trace, t1, t2, !univar_pairs)::cstrs
        end
(*    | (Tpackage (p1, nl1, tl1), Tpackage (p2, nl2, tl2))
      when eq_package_path env p1 p2 && included nl2 nl1 ->
        List.map2 (fun t1 t2 -> (trace, t1, t2, !univar_pairs))
          (extract_assoc nl2 nl1 tl1) tl2
        @ cstrs *)
    | (Tpackage (p1, nl1, tl1), Tpackage (p2, nl2, tl2)) ->
        begin try
          let ntl1 = complete_type_list env nl2 t1.level (Mty_ident p1) nl1 tl1
          and ntl2 = complete_type_list env nl1 t2.level (Mty_ident p2) nl2 tl2
              ~allow_absent:true in
          let cstrs' =
            List.map
              (fun (n2,t2) -> (trace, List.assoc n2 ntl1, t2, !univar_pairs))
              ntl2
          in
          if eq_package_path env p1 p2 then cstrs' @ cstrs
          else begin
            (* need to check module subtyping *)
            let snap = Btype.snapshot () in
            try
              List.iter (fun (_, t1, t2, _) -> unify env t1 t2) cstrs';
              if !package_subtype env p1 nl1 tl1 p2 nl2 tl2
              then (Btype.backtrack snap; cstrs' @ cstrs)
              else raise (Unify [])
            with Unify _ ->
              Btype.backtrack snap; raise Not_found
          end
        with Not_found ->
          (trace, t1, t2, !univar_pairs)::cstrs
        end
    | (_, _) ->
        (trace, t1, t2, !univar_pairs)::cstrs
  end

and subtype_list env trace tl1 tl2 cstrs =
  if List.length tl1 <> List.length tl2 then
    subtype_error env trace;
  List.fold_left2
    (fun cstrs t1 t2 -> subtype_rec env ((t1, t2)::trace) t1 t2 cstrs)
    cstrs tl1 tl2

and subtype_fields env trace ty1 ty2 cstrs =
  (* Assume that either rest1 or rest2 is not Tvar *)
  let (fields1, rest1) = flatten_fields ty1 in
  let (fields2, rest2) = flatten_fields ty2 in
  let (pairs, miss1, miss2) = associate_fields fields1 fields2 in
  let cstrs =
    if rest2.desc = Tnil then cstrs else
    if miss1 = [] then
      subtype_rec env ((rest1, rest2)::trace) rest1 rest2 cstrs
    else
      (trace, build_fields (repr ty1).level miss1 rest1, rest2,
       !univar_pairs) :: cstrs
  in
  let cstrs =
    if miss2 = [] then cstrs else
    (trace, rest1, build_fields (repr ty2).level miss2 (newvar ()),
     !univar_pairs) :: cstrs
  in
  List.fold_left
    (fun cstrs (_, k1, t1, k2, t2) ->
      (* Theses fields are always present *)
      subtype_rec env ((t1, t2)::trace) t1 t2 cstrs)
    cstrs pairs

and subtype_row env trace row1 row2 cstrs =
  let row1 = row_repr row1 and row2 = row_repr row2 in
  let r1, r2, pairs =
    merge_row_fields row1.row_fields row2.row_fields in
  let more1 = repr row1.row_more
  and more2 = repr row2.row_more in
  match more1.desc, more2.desc with
    Tconstr(p1,_,_), Tconstr(p2,_,_) when Path.same p1 p2 ->
      subtype_rec env ((more1,more2)::trace) more1 more2 cstrs
  | (Tvar _|Tconstr _|Tnil), (Tvar _|Tconstr _|Tnil)
    when row1.row_closed && r1 = [] ->
      List.fold_left
        (fun cstrs (_,f1,f2) ->
          match row_field_repr f1, row_field_repr f2 with
            (Rpresent None|Reither(true,_,_,_)), Rpresent None ->
              cstrs
          | Rpresent(Some t1), Rpresent(Some t2) ->
              subtype_rec env ((t1, t2)::trace) t1 t2 cstrs
          | Reither(false, t1::_, _, _), Rpresent(Some t2) ->
              subtype_rec env ((t1, t2)::trace) t1 t2 cstrs
          | Rabsent, _ -> cstrs
          | _ -> raise Exit)
        cstrs pairs
  | Tunivar _, Tunivar _
    when row1.row_closed = row2.row_closed && r1 = [] && r2 = [] ->
      let cstrs =
        subtype_rec env ((more1,more2)::trace) more1 more2 cstrs in
      List.fold_left
        (fun cstrs (_,f1,f2) ->
          match row_field_repr f1, row_field_repr f2 with
            Rpresent None, Rpresent None
          | Reither(true,[],_,_), Reither(true,[],_,_)
          | Rabsent, Rabsent ->
              cstrs
          | Rpresent(Some t1), Rpresent(Some t2)
          | Reither(false,[t1],_,_), Reither(false,[t2],_,_) ->
              subtype_rec env ((t1, t2)::trace) t1 t2 cstrs
          | _ -> raise Exit)
        cstrs pairs
  | _ ->
      raise Exit

let subtype env ty1 ty2 =
  TypePairs.clear subtypes;
  univar_pairs := [];
  (* Build constraint set. *)
  let cstrs = subtype_rec env [(ty1, ty2)] ty1 ty2 [] in
  TypePairs.clear subtypes;
  (* Enforce constraints. *)
  function () ->
    List.iter
      (function (trace0, t1, t2, pairs) ->
         try unify_pairs (ref env) t1 t2 pairs with Unify trace ->
           raise (Subtype (expand_trace env (List.rev trace0),
                           List.tl (List.tl trace))))
      (List.rev cstrs)

                              (*******************)
                              (*  Miscellaneous  *)
                              (*******************)

(* Utility for printing. The resulting type is not used in computation. *)
let rec unalias_object ty =
  let ty = repr ty in
  match ty.desc with
    Tfield (s, k, t1, t2) ->
      newty2 ty.level (Tfield (s, k, t1, unalias_object t2))
  | Tvar _ | Tnil ->
      newty2 ty.level ty.desc
  | Tunivar _ ->
      ty
  | Tconstr _ ->
      newvar2 ty.level
  | _ ->
      assert false

let unalias ty =
  let ty = repr ty in
  match ty.desc with
    Tvar _ | Tunivar _ ->
      ty
  | Tvariant row ->
      let row = row_repr row in
      let more = row.row_more in
      newty2 ty.level
        (Tvariant {row with row_more = newty2 more.level more.desc})
  | Tobject (ty, nm) ->
      newty2 ty.level (Tobject (unalias_object ty, nm))
  | _ ->
      newty2 ty.level ty.desc

(* Return the arity (as for curried functions) of the given type. *)
let rec arity ty =
  match (repr ty).desc with
    Tarrow(_, t1, t2, _) -> 1 + arity t2
  | _ -> 0

(* Check whether an abbreviation expands to itself. *)
let cyclic_abbrev env id ty =
  let rec check_cycle seen ty =
    let ty = repr ty in
    match ty.desc with
      Tconstr (p, tl, abbrev) ->
        p = Path.Pident id || List.memq ty seen ||
        begin try
          check_cycle (ty :: seen) (expand_abbrev_opt env ty)
        with
          Cannot_expand -> false
        | Unify _ -> true
        end
    | _ ->
        false
  in check_cycle [] ty

(* Normalize a type before printing, saving... *)
(* Cannot use mark_type because deep_occur uses it too *)
let rec normalize_type_rec env visited ty =
  let ty = repr ty in
  if not (TypeSet.mem ty !visited) then begin
    visited := TypeSet.add ty !visited;
    begin match ty.desc with
    | Tvariant row ->
      let row = row_repr row in
      let fields = List.map
          (fun (l,f0) ->
            let f = row_field_repr f0 in l,
            match f with Reither(b, ty::(_::_ as tyl), m, e) ->
              let tyl' =
                List.fold_left
                  (fun tyl ty ->
                    if List.exists (fun ty' -> equal env false [ty] [ty']) tyl
                    then tyl else ty::tyl)
                  [ty] tyl
              in
              if f != f0 || List.length tyl' < List.length tyl then
                Reither(b, List.rev tyl', m, e)
              else f
            | _ -> f)
          row.row_fields in
      let fields =
        List.sort (fun (p,_) (q,_) -> compare p q)
          (List.filter (fun (_,fi) -> fi <> Rabsent) fields) in
      log_type ty;
      ty.desc <- Tvariant {row with row_fields = fields}
    | Tobject (fi, nm) ->
        begin match !nm with
        | None -> ()
        | Some (n, v :: l) ->
            if deep_occur ty (newgenty (Ttuple l)) then
              (* The abbreviation may be hiding something, so remove it *)
              set_name nm None
            else let v' = repr v in
            begin match v'.desc with
            | Tvar _ | Tunivar _ ->
                if v' != v then set_name nm (Some (n, v' :: l))
            | Tnil ->
                log_type ty; ty.desc <- Tconstr (n, l, ref Mnil)
            | _ -> set_name nm None
            end
        | _ ->
            fatal_error "Ctype.normalize_type_rec"
        end;
        let fi = repr fi in
        if fi.level < lowest_level then () else
        let fields, row = flatten_fields fi in
        let fi' = build_fields fi.level fields row in
        log_type ty; fi.desc <- fi'.desc
    | _ -> ()
    end;
    iter_type_expr (normalize_type_rec env visited) ty
  end

let normalize_type env ty =
  normalize_type_rec env (ref TypeSet.empty) ty


                              (*************************)
                              (*  Remove dependencies  *)
                              (*************************)


(*
   Variables are left unchanged. Other type nodes are duplicated, with
   levels set to generic level.
   We cannot use Tsubst here, because unification may be called by
   expand_abbrev.
*)

let nondep_hash     = TypeHash.create 47
let nondep_variants = TypeHash.create 17
let clear_hash ()   =
  TypeHash.clear nondep_hash; TypeHash.clear nondep_variants

let rec nondep_type_rec env id ty =
  match ty.desc with
    Tvar _ | Tunivar _ -> ty
  | Tlink ty -> nondep_type_rec env id ty
  | _ -> try TypeHash.find nondep_hash ty
  with Not_found ->
    let ty' = newgenvar () in        (* Stub *)
    TypeHash.add nondep_hash ty ty';
    ty'.desc <-
      begin match ty.desc with
      | Tconstr(p, tl, abbrev) ->
          if Path.isfree id p then
            begin try
              Tlink (nondep_type_rec env id
                       (expand_abbrev env (newty2 ty.level ty.desc)))
              (*
                 The [Tlink] is important. The expanded type may be a
                 variable, or may not be completely copied yet
                 (recursive type), so one cannot just take its
                 description.
               *)
            with Cannot_expand | Unify _ ->
              raise Not_found
            end
          else
            Tconstr(p, List.map (nondep_type_rec env id) tl, ref Mnil)
      | Tpackage(p, nl, tl) when Path.isfree id p ->
          let p' = normalize_package_path env p in
          if Path.isfree id p' then raise Not_found;
          Tpackage (p', nl, List.map (nondep_type_rec env id) tl)
      | Tobject (t1, name) ->
          Tobject (nondep_type_rec env id t1,
                 ref (match !name with
                        None -> None
                      | Some (p, tl) ->
                          if Path.isfree id p then None
                          else Some (p, List.map (nondep_type_rec env id) tl)))
      | Tvariant row ->
          let row = row_repr row in
          let more = repr row.row_more in
          (* We must keep sharing according to the row variable *)
          begin try
            let ty2 = TypeHash.find nondep_variants more in
            (* This variant type has been already copied *)
            TypeHash.add nondep_hash ty ty2;
            Tlink ty2
          with Not_found ->
            (* Register new type first for recursion *)
            TypeHash.add nondep_variants more ty';
            let static = static_row row in
            let more' = if static then newgenty Tnil else more in
            (* Return a new copy *)
            let row =
              copy_row (nondep_type_rec env id) true row true more' in
            match row.row_name with
              Some (p, tl) when Path.isfree id p ->
                Tvariant {row with row_name = None}
            | _ -> Tvariant row
          end
      | _ -> copy_type_desc (nondep_type_rec env id) ty.desc
      end;
    ty'

let nondep_type env id ty =
  try
    let ty' = nondep_type_rec env id ty in
    clear_hash ();
    ty'
  with Not_found ->
    clear_hash ();
    raise Not_found

let () = nondep_type' := nondep_type

let unroll_abbrev id tl ty =
  let ty = repr ty and path = Path.Pident id in
  if is_Tvar ty || (List.exists (deep_occur ty) tl)
  || is_object_type path then
    ty
  else
    let ty' = newty2 ty.level ty.desc in
    link_type ty (newty2 ty.level (Tconstr (path, tl, ref Mnil)));
    ty'

(* Preserve sharing inside type declarations. *)
let nondep_type_decl env mid id is_covariant decl =
  try
    let params = List.map (nondep_type_rec env mid) decl.type_params in
    let tk =
      try match decl.type_kind with
        Type_abstract ->
          Type_abstract
      | Type_variant cstrs ->
          Type_variant
            (List.map
               (fun c ->
                 {c with
                  cd_args = List.map (nondep_type_rec env mid) c.cd_args;
                  cd_res = may_map (nondep_type_rec env mid) c.cd_res;
                 }
               )
               cstrs)
      | Type_record(lbls, rep) ->
          Type_record
            (List.map
               (fun l ->
                  {l with ld_type = nondep_type_rec env mid l.ld_type}
               )
               lbls,
             rep)
      | Type_open ->
          Type_open
      with Not_found when is_covariant -> Type_abstract
    and tm =
      try match decl.type_manifest with
        None -> None
      | Some ty ->
          Some (unroll_abbrev id params (nondep_type_rec env mid ty))
      with Not_found when is_covariant ->
        None
    in
    clear_hash ();
    let priv =
      match tm with
      | Some ty when Btype.has_constr_row ty -> Private
      | _ -> decl.type_private
    in
    { type_params = params;
      type_arity = decl.type_arity;
      type_kind = tk;
      type_manifest = tm;
      type_private = priv;
      type_variance = decl.type_variance;
      type_newtype_level = None;
      type_loc = decl.type_loc;
      type_attributes = decl.type_attributes;
    }
  with Not_found ->
    clear_hash ();
    raise Not_found

(* Preserve sharing inside extension constructors. *)
let nondep_extension_constructor env mid ext =
  try
    let type_path, type_params =
      if Path.isfree mid ext.ext_type_path then
        begin
          let ty =
            newgenty (Tconstr(ext.ext_type_path, ext.ext_type_params, ref Mnil))
          in
          let ty' = nondep_type_rec env mid ty in
            match (repr ty').desc with
                Tconstr(p, tl, _) -> p, tl
              | _ -> raise Not_found
        end
      else
        let type_params =
          List.map (nondep_type_rec env mid) ext.ext_type_params
        in
          ext.ext_type_path, type_params
    in
    let args = List.map (nondep_type_rec env mid) ext.ext_args in
    let ret_type = may_map (nondep_type_rec env mid) ext.ext_ret_type in
      clear_hash ();
      { ext_type_path = type_path;
        ext_type_params = type_params;
        ext_args = args;
        ext_ret_type = ret_type;
        ext_private = ext.ext_private;
        ext_attributes = ext.ext_attributes;
        ext_loc = ext.ext_loc;
      }
  with Not_found ->
    clear_hash ();
    raise Not_found


(* Preserve sharing inside class types. *)
let nondep_class_signature env id sign =
  { csig_self = nondep_type_rec env id sign.csig_self;
    csig_vars =
      Vars.map (function (m, v, t) -> (m, v, nondep_type_rec env id t))
        sign.csig_vars;
    csig_concr = sign.csig_concr;
    csig_inher =
      List.map (fun (p,tl) -> (p, List.map (nondep_type_rec env id) tl))
        sign.csig_inher }

let rec nondep_class_type env id =
  function
    Cty_constr (p, _, cty) when Path.isfree id p ->
      nondep_class_type env id cty
  | Cty_constr (p, tyl, cty) ->
      Cty_constr (p, List.map (nondep_type_rec env id) tyl,
                   nondep_class_type env id cty)
  | Cty_signature sign ->
      Cty_signature (nondep_class_signature env id sign)
  | Cty_arrow (l, ty, cty) ->
      Cty_arrow (l, nondep_type_rec env id ty, nondep_class_type env id cty)

let nondep_class_declaration env id decl =
  assert (not (Path.isfree id decl.cty_path));
  let decl =
    { cty_params = List.map (nondep_type_rec env id) decl.cty_params;
      cty_variance = decl.cty_variance;
      cty_type = nondep_class_type env id decl.cty_type;
      cty_path = decl.cty_path;
      cty_new =
        begin match decl.cty_new with
          None    -> None
        | Some ty -> Some (nondep_type_rec env id ty)
        end;
      cty_loc = decl.cty_loc;
      cty_attributes = decl.cty_attributes;
    }
  in
  clear_hash ();
  decl

let nondep_cltype_declaration env id decl =
  assert (not (Path.isfree id decl.clty_path));
  let decl =
    { clty_params = List.map (nondep_type_rec env id) decl.clty_params;
      clty_variance = decl.clty_variance;
      clty_type = nondep_class_type env id decl.clty_type;
      clty_path = decl.clty_path;
      clty_loc = decl.clty_loc;
      clty_attributes = decl.clty_attributes;
    }
  in
  clear_hash ();
  decl

(* collapse conjonctive types in class parameters *)
let rec collapse_conj env visited ty =
  let ty = repr ty in
  if List.memq ty visited then () else
  let visited = ty :: visited in
  match ty.desc with
    Tvariant row ->
      let row = row_repr row in
      List.iter
        (fun (l,fi) ->
          match row_field_repr fi with
            Reither (c, t1::(_::_ as tl), m, e) ->
              List.iter (unify env t1) tl;
              set_row_field e (Reither (c, [t1], m, ref None))
          | _ ->
              ())
        row.row_fields;
      iter_row (collapse_conj env visited) row
  | _ ->
      iter_type_expr (collapse_conj env visited) ty

let collapse_conj_params env params =
  List.iter (collapse_conj env []) params<|MERGE_RESOLUTION|>--- conflicted
+++ resolved
@@ -2434,7 +2434,6 @@
       | (Ttuple tl1, Ttuple tl2) ->
           unify_list env tl1 tl2
       | (Tconstr (p1, tl1, _), Tconstr (p2, tl2, _)) when Path.same p1 p2 ->
-<<<<<<< HEAD
           if !umode = Expression || not !generate_equations then
             unify_list env tl1 tl2
           else if !assume_injective then
@@ -2442,13 +2441,6 @@
                              (fun () -> unify_list env tl1 tl2)
           else if in_current_module p1 (* || in_pervasives p1 *)
                   || List.exists (expands_to_datatype !env) [t1'; t1; t2] then
-=======
-          if !umode = Expression || not !generate_equations
-          || in_current_module p1 (* || in_pervasives p1 *)
-          || List.exists (expands_to_datatype !env) [t1'; t1; t2]
-            (*try is_datatype (Env.find_type p1 !env) with Not_found -> false*)
-          then
->>>>>>> 979fe8b8
             unify_list env tl1 tl2
           else
             let inj =
