--- conflicted
+++ resolved
@@ -553,12 +553,8 @@
             | None -> List.iter closed_type cd_args)
           v
     | Type_record(r, rep) ->
-<<<<<<< HEAD
-        List.iter (fun (_, _, ty) -> closed_type ty) r
+        List.iter (fun l -> closed_type l.ld_type) r
     | Type_open -> ()
-=======
-        List.iter (fun l -> closed_type l.ld_type) r
->>>>>>> c9557989
     end;
     begin match decl.type_manifest with
       None    -> ()
@@ -1165,17 +1161,13 @@
                         cd_res=may_map copy c.cd_res})
              cl)
      | Type_record (fl, rr) ->
-<<<<<<< HEAD
-         Type_record (List.map (fun (s,m,ty) -> (s, m, copy ty)) fl, rr)
-     | Type_open -> Type_open}
-=======
          Type_record (
            List.map
              (fun l ->
                 {l with ld_type = copy l.ld_type}
              ) fl, rr)
+     | Type_open -> Type_open
     }
->>>>>>> c9557989
   in
   cleanup_types ();
   decl
