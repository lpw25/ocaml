--- conflicted
+++ resolved
@@ -318,12 +318,8 @@
           List.iter (it.it_type_expr it) cd.cd_args;
           may (it.it_type_expr it) cd.cd_res)
           cl
-<<<<<<< HEAD
     | Type_open -> ()
-  and it_type_expr it ty =
-=======
   and it_do_type_expr it ty =
->>>>>>> 979fe8b8
     iter_type_expr (it.it_type_expr it) ty;
     match ty.desc with
       Tconstr (p, _, _)
@@ -464,27 +460,7 @@
   {type_iterators with it_type_expr}
 
 let unmark_type_decl decl =
-<<<<<<< HEAD
-  List.iter unmark_type decl.type_params;
-  begin match decl.type_kind with
-    Type_abstract -> ()
-  | Type_variant cstrs ->
-      List.iter
-        (fun d ->
-          List.iter unmark_type d.cd_args;
-          Misc.may unmark_type d.cd_res)
-        cstrs
-  | Type_record(lbls, rep) ->
-      List.iter (fun d -> unmark_type d.ld_type) lbls
-  | Type_open -> ()
-  end;
-  begin match decl.type_manifest with
-    None    -> ()
-  | Some ty -> unmark_type ty
-  end
-=======
   unmark_iterators.it_type_declaration unmark_iterators decl
->>>>>>> 979fe8b8
 
 let unmark_extension_constructor ext =
   List.iter unmark_type ext.ext_type_params;
