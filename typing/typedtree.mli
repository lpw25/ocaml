(***********************************************************************)
(*                                                                     *)
(*                                OCaml                                *)
(*                                                                     *)
(*            Xavier Leroy, projet Cristal, INRIA Rocquencourt         *)
(*                                                                     *)
(*  Copyright 1996 Institut National de Recherche en Informatique et   *)
(*  en Automatique.  All rights reserved.  This file is distributed    *)
(*  under the terms of the Q Public License version 1.0.               *)
(*                                                                     *)
(***********************************************************************)

(* Abstract syntax tree after typing *)

open Asttypes
open Types

(* Value expressions for the core language *)

type partial = Partial | Total
type optional = Required | Optional

type attribute = Parsetree.attribute
type attributes = attribute list

type pattern =
  { pat_desc: pattern_desc;
    pat_loc: Location.t;
    pat_extra : (pat_extra * Location.t * attributes) list;
    pat_type: type_expr;
    mutable pat_env: Env.t;
    pat_attributes: attributes;
   }

and pat_extra =
  | Tpat_constraint of core_type
  | Tpat_type of Path.t * Longident.t loc
  | Tpat_unpack

and pattern_desc =
    Tpat_any
  | Tpat_var of Ident.t * string loc
  | Tpat_alias of pattern * Ident.t * string loc
  | Tpat_constant of constant
  | Tpat_tuple of pattern list
  | Tpat_construct of
      Longident.t loc * constructor_description * pattern list
  | Tpat_variant of label * pattern option * row_desc ref
  | Tpat_record of
      (Longident.t loc * label_description * pattern) list *
        closed_flag
  | Tpat_array of pattern list
  | Tpat_or of pattern * pattern * row_desc option
  | Tpat_lazy of pattern

and expression =
  { exp_desc: expression_desc;
    exp_loc: Location.t;
    exp_extra: (exp_extra * Location.t * attributes) list;
    exp_type: type_expr;
    exp_env: Env.t;
    exp_attributes: attributes;
   }

and exp_extra =
  | Texp_constraint of core_type
  | Texp_coerce of core_type option * core_type
  | Texp_open of override_flag * Path.t * Longident.t loc * Env.t
  | Texp_poly of core_type option
  | Texp_newtype of string

and expression_desc =
    Texp_ident of Path.t * Longident.t loc * Types.value_description
  | Texp_constant of constant
  | Texp_let of rec_flag * value_binding list * expression
  | Texp_function of label * case list * partial
  | Texp_apply of expression * (label * expression option * optional) list
  | Texp_match of expression * case list * partial
  | Texp_try of expression * case list
  | Texp_tuple of expression list
  | Texp_construct of
      Longident.t loc * constructor_description * expression list
  | Texp_variant of label * expression option
  | Texp_record of
      (Longident.t loc * label_description * expression) list *
        expression option
  | Texp_field of expression * Longident.t loc * label_description
  | Texp_setfield of
      expression * Longident.t loc * label_description * expression
  | Texp_array of expression list
  | Texp_ifthenelse of expression * expression * expression option
  | Texp_sequence of expression * expression
  | Texp_while of expression * expression
  | Texp_for of
      Ident.t * string loc * expression * expression * direction_flag *
        expression
  | Texp_send of expression * meth * expression option
  | Texp_new of Path.t * Longident.t loc * Types.class_declaration
  | Texp_instvar of Path.t * Path.t * string loc
  | Texp_setinstvar of Path.t * Path.t * string loc * expression
  | Texp_override of Path.t * (Path.t * string loc * expression) list
  | Texp_letmodule of Ident.t * string loc * module_expr * expression
  | Texp_assert of expression
  | Texp_lazy of expression
  | Texp_object of class_structure * string list
  | Texp_pack of module_expr

and meth =
    Tmeth_name of string
  | Tmeth_val of Ident.t

and case =
    {
     c_lhs: pattern;
     c_guard: expression option;
     c_rhs: expression;
    }

(* Value expressions for the class language *)

and class_expr =
    {
     cl_desc: class_expr_desc;
     cl_loc: Location.t;
     cl_type: Types.class_type;
     cl_env: Env.t;
     cl_attributes: attributes;
    }

and class_expr_desc =
    Tcl_ident of Path.t * Longident.t loc * core_type list
  | Tcl_structure of class_structure
  | Tcl_fun of
      label * pattern * (Ident.t * string loc * expression) list * class_expr *
        partial
  | Tcl_apply of class_expr * (label * expression option * optional) list
  | Tcl_let of rec_flag * value_binding list *
                  (Ident.t * string loc * expression) list * class_expr
  | Tcl_constraint of
      class_expr * class_type option * string list * string list * Concr.t
    (* Visible instance variables, methods and concretes methods *)

and class_structure =
  {
   cstr_self: pattern;
   cstr_fields: class_field list;
   cstr_type: Types.class_signature;
   cstr_meths: Ident.t Meths.t;
  }

and class_field =
   {
    cf_desc: class_field_desc;
    cf_loc: Location.t;
    cf_attributes: attributes;
  }

and class_field_kind =
  | Tcfk_virtual of core_type
  | Tcfk_concrete of override_flag * expression

and class_field_desc =
    Tcf_inherit of
      override_flag * class_expr * string option * (string * Ident.t) list *
        (string * Ident.t) list
    (* Inherited instance variables and concrete methods *)
  | Tcf_val of string loc * mutable_flag * Ident.t * class_field_kind * bool
  | Tcf_method of string loc * private_flag * class_field_kind
  | Tcf_constraint of core_type * core_type
  | Tcf_initializer of expression

(* Value expressions for the module language *)

and module_expr =
  { mod_desc: module_expr_desc;
    mod_loc: Location.t;
    mod_type: Types.module_type;
    mod_env: Env.t;
    mod_attributes: attributes;
   }

and module_type_constraint =
  Tmodtype_implicit
| Tmodtype_explicit of module_type

and module_expr_desc =
    Tmod_ident of Path.t * Longident.t loc
  | Tmod_structure of structure
  | Tmod_functor of Ident.t * string loc * module_type * module_expr
  | Tmod_apply of module_expr * module_expr * module_coercion
  | Tmod_constraint of
      module_expr * Types.module_type * module_type_constraint * module_coercion
  | Tmod_unpack of expression * Types.module_type

and structure = {
  str_items : structure_item list;
  str_type : Types.signature;
  str_final_env : Env.t;
}

and structure_item =
  { str_desc : structure_item_desc;
    str_loc : Location.t;
    str_env : Env.t
  }

and structure_item_desc =
<<<<<<< HEAD
    Tstr_eval of expression
  | Tstr_value of rec_flag * (pattern * expression) list
  | Tstr_primitive of Ident.t * string loc * value_description
  | Tstr_type of (Ident.t * string loc * type_declaration) list
  | Tstr_extension of type_extension
  | Tstr_exception of Ident.t * string loc * exception_declaration
  | Tstr_exn_rebind of Ident.t * string loc * Path.t * Longident.t loc
  | Tstr_module of Ident.t * string loc * module_expr
  | Tstr_recmodule of (Ident.t * string loc * module_type * module_expr) list
  | Tstr_modtype of Ident.t * string loc * module_type
  | Tstr_open of override_flag * Path.t * Longident.t loc
=======
    Tstr_eval of expression * attributes
  | Tstr_value of rec_flag * value_binding list
  | Tstr_primitive of value_description
  | Tstr_type of type_declaration list
  | Tstr_exception of constructor_declaration
  | Tstr_exn_rebind of Ident.t * string loc * Path.t * Longident.t loc * attributes
  | Tstr_module of module_binding
  | Tstr_recmodule of module_binding list
  | Tstr_modtype of module_type_declaration
  | Tstr_open of override_flag * Path.t * Longident.t loc * attributes
>>>>>>> b0d5fc28
  | Tstr_class of (class_declaration * string list * virtual_flag) list
  | Tstr_class_type of (Ident.t * string loc * class_type_declaration) list
  | Tstr_include of module_expr * Types.signature * attributes
  | Tstr_attribute of attribute

and module_binding =
    {
     mb_id: Ident.t;
     mb_name: string loc;
     mb_expr: module_expr;
     mb_attributes: attributes;
    }

and value_binding =
  {
    vb_pat: pattern;
    vb_expr: expression;
    vb_attributes: attributes;
  }

and module_coercion =
    Tcoerce_none
  | Tcoerce_structure of (int * module_coercion) list
  | Tcoerce_functor of module_coercion * module_coercion
  | Tcoerce_primitive of Primitive.description

and module_type =
  { mty_desc: module_type_desc;
    mty_type : Types.module_type;
    mty_env : Env.t;
    mty_loc: Location.t;
    mty_attributes: attributes;
   }

and module_type_desc =
    Tmty_ident of Path.t * Longident.t loc
  | Tmty_signature of signature
  | Tmty_functor of Ident.t * string loc * module_type * module_type
  | Tmty_with of module_type * (Path.t * Longident.t loc * with_constraint) list
  | Tmty_typeof of module_expr

and signature = {
  sig_items : signature_item list;
  sig_type : Types.signature;
  sig_final_env : Env.t;
}

and signature_item =
  { sig_desc: signature_item_desc;
    sig_env : Env.t; (* BINANNOT ADDED *)
    sig_loc: Location.t }

and signature_item_desc =
<<<<<<< HEAD
    Tsig_value of Ident.t * string loc * value_description
  | Tsig_type of (Ident.t * string loc * type_declaration) list
  | Tsig_extension of type_extension
  | Tsig_exception of Ident.t * string loc * exception_declaration
  | Tsig_module of Ident.t * string loc * module_type
  | Tsig_recmodule of (Ident.t * string loc * module_type) list
  | Tsig_modtype of Ident.t * string loc * modtype_declaration
  | Tsig_open of override_flag * Path.t * Longident.t loc
  | Tsig_include of module_type * Types.signature
=======
    Tsig_value of value_description
  | Tsig_type of type_declaration list
  | Tsig_exception of constructor_declaration
  | Tsig_module of module_declaration
  | Tsig_recmodule of module_declaration list
  | Tsig_modtype of module_type_declaration
  | Tsig_open of override_flag * Path.t * Longident.t loc * attributes
  | Tsig_include of module_type * Types.signature * attributes
>>>>>>> b0d5fc28
  | Tsig_class of class_description list
  | Tsig_class_type of class_type_declaration list
  | Tsig_attribute of attribute

and module_declaration =
    {
     md_id: Ident.t;
     md_name: string loc;
     md_type: module_type;
     md_attributes: attributes;
    }

and module_type_declaration =
    {
     mtd_id: Ident.t;
     mtd_name: string loc;
     mtd_type: module_type option;
     mtd_attributes: attributes;
    }

and with_constraint =
    Twith_type of type_declaration
  | Twith_module of Path.t * Longident.t loc
  | Twith_typesubst of type_declaration
  | Twith_modsubst of Path.t * Longident.t loc

and core_type =
(* mutable because of [Typeclass.declare_method] *)
  { mutable ctyp_desc : core_type_desc;
    mutable ctyp_type : type_expr;
    ctyp_env : Env.t; (* BINANNOT ADDED *)
    ctyp_loc : Location.t;
    ctyp_attributes: attributes;
   }

and core_type_desc =
    Ttyp_any
  | Ttyp_var of string
  | Ttyp_arrow of label * core_type * core_type
  | Ttyp_tuple of core_type list
  | Ttyp_constr of Path.t * Longident.t loc * core_type list
  | Ttyp_object of (string * core_type) list * closed_flag
  | Ttyp_class of Path.t * Longident.t loc * core_type list
  | Ttyp_alias of core_type * string
  | Ttyp_variant of row_field list * closed_flag * label list option
  | Ttyp_poly of string list * core_type
  | Ttyp_package of package_type

and package_type = {
  pack_name : Path.t;
  pack_fields : (Longident.t loc * core_type) list;
  pack_type : Types.module_type;
  pack_txt : Longident.t loc;
}

and row_field =
    Ttag of label * bool * core_type list
  | Tinherit of core_type

and value_description =
  { val_id: Ident.t;
    val_name: string loc;
    val_desc: core_type;
    val_val: Types.value_description;
    val_prim: string list;
    val_loc: Location.t;
    val_attributes: attributes;
    }

and type_declaration =
<<<<<<< HEAD
  { typ_params: core_type list;
    typ_type : Types.type_declaration;
=======
  {
    typ_id: Ident.t;
    typ_name: string loc;
    typ_params: (string loc option * variance) list;
    typ_type: Types.type_declaration;
>>>>>>> b0d5fc28
    typ_cstrs: (core_type * core_type * Location.t) list;
    typ_kind: type_kind;
    typ_private: private_flag;
    typ_manifest: core_type option;
    typ_loc: Location.t;
    typ_attributes: attributes;
   }

and type_kind =
    Ttype_abstract
<<<<<<< HEAD
  | Ttype_variant of (Ident.t * string loc * core_type list * Location.t) list
  | Ttype_record of
      (Ident.t * string loc * mutable_flag * core_type * Location.t) list
  | Ttype_open

and type_extension =
  { tyext_path: Path.t;
    tyext_path_txt: Longident.t loc;
    tyext_params: core_type list;
    tyext_constructors: extension_constructor list;
    tyext_private: private_flag;
    tyext_variance: (bool * bool) list }

and extension_constructor =
  { ext_name: Ident.t;
    ext_name_txt: string loc;
    ext_type : Types.extension_constructor;
    ext_kind : extension_constructor_kind;
    ext_loc : Location.t }

and extension_constructor_kind =
    Text_decl of core_type list * core_type option
  | Text_rebind of Path.t * Longident.t loc

and exception_declaration =
  { exn_args : core_type list;
    exn_exn : Types.exception_declaration;
    exn_loc : Location.t }
=======
  | Ttype_variant of constructor_declaration list
  | Ttype_record of label_declaration list

and label_declaration =
    {
     ld_id: Ident.t;
     ld_name: string loc;
     ld_mutable: mutable_flag;
     ld_type: core_type;
     ld_loc: Location.t;
     ld_attributes: attributes;
    }

and constructor_declaration =
    {
     cd_id: Ident.t;
     cd_name: string loc;
     cd_args: core_type list;
     cd_res: core_type option;
     cd_loc: Location.t;
     cd_attributes: attributes;
    }
>>>>>>> b0d5fc28

and class_type =
    {
     cltyp_desc: class_type_desc;
     cltyp_type: Types.class_type;
     cltyp_env: Env.t;
     cltyp_loc: Location.t;
     cltyp_attributes: attributes;
    }

and class_type_desc =
    Tcty_constr of Path.t * Longident.t loc * core_type list
  | Tcty_signature of class_signature
  | Tcty_arrow of label * core_type * class_type

and class_signature = {
    csig_self : core_type;
    csig_fields : class_type_field list;
    csig_type : Types.class_signature;
  }

and class_type_field = {
    ctf_desc: class_type_field_desc;
    ctf_loc: Location.t;
    ctf_attributes: attributes;
  }

and class_type_field_desc =
  | Tctf_inherit of class_type
  | Tctf_val of (string * mutable_flag * virtual_flag * core_type)
  | Tctf_method of (string * private_flag * virtual_flag * core_type)
  | Tctf_constraint of (core_type * core_type)

and class_declaration =
  class_expr class_infos

and class_description =
  class_type class_infos

and class_type_declaration =
  class_type class_infos

and 'a class_infos =
  { ci_virt: virtual_flag;
<<<<<<< HEAD
    ci_params: core_type list;
=======
    ci_params: (string loc * variance) list;
>>>>>>> b0d5fc28
    ci_id_name : string loc;
    ci_id_class: Ident.t;
    ci_id_class_type : Ident.t;
    ci_id_object : Ident.t;
    ci_id_typesharp : Ident.t;
    ci_expr: 'a;
    ci_decl: Types.class_declaration;
    ci_type_decl : Types.class_type_declaration;
    ci_loc: Location.t;
    ci_attributes: attributes;
   }

(* Auxiliary functions over the a.s.t. *)

val iter_pattern_desc: (pattern -> unit) -> pattern_desc -> unit
val map_pattern_desc: (pattern -> pattern) -> pattern_desc -> pattern_desc

val let_bound_idents: value_binding list -> Ident.t list
val rev_let_bound_idents: value_binding list -> Ident.t list

val let_bound_idents_with_loc:
    value_binding list -> (Ident.t * string loc) list

(* Alpha conversion of patterns *)
val alpha_pat: (Ident.t * Ident.t) list -> pattern -> pattern

val mknoloc: 'a -> 'a Asttypes.loc
val mkloc: 'a -> Location.t -> 'a Asttypes.loc

val pat_bound_idents: pattern -> (Ident.t * string Asttypes.loc) list<|MERGE_RESOLUTION|>--- conflicted
+++ resolved
@@ -205,30 +205,17 @@
   }
 
 and structure_item_desc =
-<<<<<<< HEAD
-    Tstr_eval of expression
-  | Tstr_value of rec_flag * (pattern * expression) list
-  | Tstr_primitive of Ident.t * string loc * value_description
-  | Tstr_type of (Ident.t * string loc * type_declaration) list
-  | Tstr_extension of type_extension
-  | Tstr_exception of Ident.t * string loc * exception_declaration
-  | Tstr_exn_rebind of Ident.t * string loc * Path.t * Longident.t loc
-  | Tstr_module of Ident.t * string loc * module_expr
-  | Tstr_recmodule of (Ident.t * string loc * module_type * module_expr) list
-  | Tstr_modtype of Ident.t * string loc * module_type
-  | Tstr_open of override_flag * Path.t * Longident.t loc
-=======
     Tstr_eval of expression * attributes
   | Tstr_value of rec_flag * value_binding list
   | Tstr_primitive of value_description
   | Tstr_type of type_declaration list
+  | Tstr_typext of type_extension
   | Tstr_exception of constructor_declaration
   | Tstr_exn_rebind of Ident.t * string loc * Path.t * Longident.t loc * attributes
   | Tstr_module of module_binding
   | Tstr_recmodule of module_binding list
   | Tstr_modtype of module_type_declaration
   | Tstr_open of override_flag * Path.t * Longident.t loc * attributes
->>>>>>> b0d5fc28
   | Tstr_class of (class_declaration * string list * virtual_flag) list
   | Tstr_class_type of (Ident.t * string loc * class_type_declaration) list
   | Tstr_include of module_expr * Types.signature * attributes
@@ -282,26 +269,15 @@
     sig_loc: Location.t }
 
 and signature_item_desc =
-<<<<<<< HEAD
-    Tsig_value of Ident.t * string loc * value_description
-  | Tsig_type of (Ident.t * string loc * type_declaration) list
-  | Tsig_extension of type_extension
-  | Tsig_exception of Ident.t * string loc * exception_declaration
-  | Tsig_module of Ident.t * string loc * module_type
-  | Tsig_recmodule of (Ident.t * string loc * module_type) list
-  | Tsig_modtype of Ident.t * string loc * modtype_declaration
-  | Tsig_open of override_flag * Path.t * Longident.t loc
-  | Tsig_include of module_type * Types.signature
-=======
     Tsig_value of value_description
   | Tsig_type of type_declaration list
+  | Tsig_typext of type_extension
   | Tsig_exception of constructor_declaration
   | Tsig_module of module_declaration
   | Tsig_recmodule of module_declaration list
   | Tsig_modtype of module_type_declaration
   | Tsig_open of override_flag * Path.t * Longident.t loc * attributes
   | Tsig_include of module_type * Types.signature * attributes
->>>>>>> b0d5fc28
   | Tsig_class of class_description list
   | Tsig_class_type of class_type_declaration list
   | Tsig_attribute of attribute
@@ -351,7 +327,7 @@
   | Ttyp_package of package_type
 
 and package_type = {
-  pack_name : Path.t;
+  pack_path : Path.t;
   pack_fields : (Longident.t loc * core_type) list;
   pack_type : Types.module_type;
   pack_txt : Longident.t loc;
@@ -372,16 +348,11 @@
     }
 
 and type_declaration =
-<<<<<<< HEAD
-  { typ_params: core_type list;
-    typ_type : Types.type_declaration;
-=======
   {
     typ_id: Ident.t;
     typ_name: string loc;
-    typ_params: (string loc option * variance) list;
+    typ_params: (core_type * variance) list;
     typ_type: Types.type_declaration;
->>>>>>> b0d5fc28
     typ_cstrs: (core_type * core_type * Location.t) list;
     typ_kind: type_kind;
     typ_private: private_flag;
@@ -392,38 +363,9 @@
 
 and type_kind =
     Ttype_abstract
-<<<<<<< HEAD
-  | Ttype_variant of (Ident.t * string loc * core_type list * Location.t) list
-  | Ttype_record of
-      (Ident.t * string loc * mutable_flag * core_type * Location.t) list
-  | Ttype_open
-
-and type_extension =
-  { tyext_path: Path.t;
-    tyext_path_txt: Longident.t loc;
-    tyext_params: core_type list;
-    tyext_constructors: extension_constructor list;
-    tyext_private: private_flag;
-    tyext_variance: (bool * bool) list }
-
-and extension_constructor =
-  { ext_name: Ident.t;
-    ext_name_txt: string loc;
-    ext_type : Types.extension_constructor;
-    ext_kind : extension_constructor_kind;
-    ext_loc : Location.t }
-
-and extension_constructor_kind =
-    Text_decl of core_type list * core_type option
-  | Text_rebind of Path.t * Longident.t loc
-
-and exception_declaration =
-  { exn_args : core_type list;
-    exn_exn : Types.exception_declaration;
-    exn_loc : Location.t }
-=======
   | Ttype_variant of constructor_declaration list
   | Ttype_record of label_declaration list
+  | Ttype_open
 
 and label_declaration =
     {
@@ -444,7 +386,30 @@
      cd_loc: Location.t;
      cd_attributes: attributes;
     }
->>>>>>> b0d5fc28
+
+and type_extension =
+  {
+    tyext_path: Path.t;
+    tyext_txt: Longident.t loc;
+    tyext_params: (core_type * variance) list;
+    tyext_constructors: extension_constructor list;
+    tyext_private: private_flag;
+    tyext_attributes: attributes;
+  }
+
+and extension_constructor =
+  {
+    ext_id: Ident.t;
+    ext_name: string loc;
+    ext_type : Types.extension_constructor;
+    ext_kind : extension_constructor_kind;
+    ext_loc : Location.t;
+    ext_attributes: attributes;
+  }
+
+and extension_constructor_kind =
+    Text_decl of core_type list * core_type option
+  | Text_rebind of Path.t * Longident.t loc
 
 and class_type =
     {
@@ -489,11 +454,7 @@
 
 and 'a class_infos =
   { ci_virt: virtual_flag;
-<<<<<<< HEAD
-    ci_params: core_type list;
-=======
-    ci_params: (string loc * variance) list;
->>>>>>> b0d5fc28
+    ci_params: (core_type list * variance) list;
     ci_id_name : string loc;
     ci_id_class: Ident.t;
     ci_id_class_type : Ident.t;
