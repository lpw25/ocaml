--- conflicted
+++ resolved
@@ -128,34 +128,21 @@
     let compare (x:t) y = compare x y
   end)
 
-<<<<<<< HEAD
 let make_params env params =
-  let make_param sty =
+  let make_param (sty, v) =
     try
-      transl_type_param env true sty
+      (transl_type_param env sty, v)
     with Already_bound ->
       raise(Error(sty.ptyp_loc, Repeated_parameter))
   in
     List.map make_param params
-=======
-let make_params sdecl =
-  try
-    List.map
-      (fun (x, _) ->
-        match x with
-        | None -> Ctype.new_global_var ~name:"_" ()
-        | Some x -> enter_type_variable x)
-      sdecl.ptype_params
-  with Already_bound loc ->
-    raise(Error(loc, Repeated_parameter))
->>>>>>> b0d5fc28
 
 let transl_declaration env sdecl id =
   (* Bind type parameters *)
   reset_type_variables();
   Ctype.begin_def ();
   let tparams = make_params env sdecl.ptype_params in
-  let params = List.map (fun cty -> cty.ctyp_type) tparams in
+  let params = List.map (fun (cty, _) -> cty.ctyp_type) tparams in
   let cstrs = List.map
     (fun (sty, sty', loc) ->
       transl_simple_type env false sty,
@@ -277,15 +264,10 @@
         if Ctype.cyclic_abbrev env id ty then
           raise(Error(sdecl.ptype_loc, Recursive_abbrev sdecl.ptype_name.txt));
     end;
-<<<<<<< HEAD
-    let tdecl = {
-      typ_params = tparams;
-=======
     {
       typ_id = id;
       typ_name = sdecl.ptype_name;
-      typ_params = sdecl.ptype_params;
->>>>>>> b0d5fc28
+      typ_params = tparams;
       typ_type = decl;
       typ_cstrs = cstrs;
       typ_loc = sdecl.ptype_loc;
@@ -620,15 +602,6 @@
 let make p n i =
   let open Variance in
   set May_pos p (set May_neg n (set May_weak n (set Inj i null)))
-
-let flags (v, i) =
-  let (c, n) =
-    match v with
-    | Covariant -> (true, false)
-    | Contravariant -> (false, true)
-    | Invariant -> (true, true)
-  in
-  (c, n, i)
 
 let compute_variance_type env check (required, loc) decl tyl =
   (* Requirements *)
@@ -889,14 +862,9 @@
                    ("label", cname.txt, name', sdecl.ptype_name.txt))
             with Not_found -> Hashtbl.add labels cname.txt sdecl.ptype_name.txt)
           fl
-<<<<<<< HEAD
     | Ptype_abstract -> ()
     | Ptype_open -> ())
-    name_sdecl_list
-=======
-    | Ptype_abstract -> ())
     sdecl_list
->>>>>>> b0d5fc28
 
 (* Force recursion to go through id for private types*)
 let name_recursion sdecl id decl =
@@ -1036,7 +1004,7 @@
 
 let transl_extension_constructor env check_open type_decl
                                  type_path type_params priv sext =
-  let name = Ident.create sext.pext_name.txt in
+  let id = Ident.create sext.pext_name.txt in
     match sext.pext_kind with
       Pext_decl(args, None) ->
         begin
@@ -1057,11 +1025,12 @@
             ext_private = priv;
             Types.ext_loc = sext.pext_loc }
         in
-          { ext_name = name;
-            ext_name_txt = sext.pext_name;
+          { ext_id = id;
+            ext_name = sext.pext_name;
             ext_type = ext;
             ext_kind = Text_decl(targs, None);
-            Typedtree.ext_loc = sext.pext_loc }
+            Typedtree.ext_loc = sext.pext_loc;
+            ext_attributes = sext.pext_attributes; }
 
     | Pext_decl(args, Some ret_type) ->
         begin
@@ -1094,11 +1063,12 @@
               ext_private = priv;
               Types.ext_loc = sext.pext_loc; }
           in
-            { ext_name = name;
-              ext_name_txt = sext.pext_name;
+            { ext_id = id;
+              ext_name = sext.pext_name;
               ext_type = ext;
               ext_kind = Text_decl(targs, Some tret_type);
-              Typedtree.ext_loc = sext.pext_loc }
+              Typedtree.ext_loc = sext.pext_loc;
+              ext_attributes = sext.pext_attributes; }
 
     | Pext_rebind lid ->
       let cdescr = Typetexp.find_constructor env sext.pext_loc lid.txt in
@@ -1136,11 +1106,12 @@
               ext_private = priv;
               Types.ext_loc = sext.pext_loc; }
           in
-            { ext_name = name;
-              ext_name_txt = sext.pext_name;
+            { ext_id = id;
+              ext_name = sext.pext_name;
               ext_type = ext;
               ext_kind = Text_rebind(path, lid);
-              Typedtree.ext_loc = sext.pext_loc }
+              Typedtree.ext_loc = sext.pext_loc;
+              ext_attributes = sext.pext_attributes; }
 
 let transl_type_extension check_open env loc styext =
   reset_type_variables();
@@ -1164,14 +1135,15 @@
       [Includecore.Arity]
     else
       if List.for_all2
-        (fun (c1, n1) (c2, n2) -> (not c2 || c1) && (not n2 || n1))
-        type_variance styext.ptyext_variance
+           (fun (c1, n1) (c2, n2, _) -> (not c2 || c1) && (not n2 || n1))
+           type_variance
+           (add_injectivity (List.map snd styext.ptyext_params))
       then [] else [Includecore.Variance]
   in
   if err <> [] then
     raise (Error(loc, Extension_mismatch (type_path, err)));
   let ttype_params = make_params env styext.ptyext_params in
-  let type_params = List.map (fun cty -> cty.ctyp_type) ttype_params in
+  let type_params = List.map (fun (cty, _) -> cty.ctyp_type) ttype_params in
   List.iter2 (Ctype.unify_var env)
     (Ctype.instance_list env type_decl.type_params)
     type_params;
@@ -1192,21 +1164,21 @@
   List.iter
     (fun ext->
       ignore (compute_variance_extension env true type_decl
-                ext.ext_name ext.ext_type (add_injectivity type_variance, loc)))
+                ext.ext_id ext.ext_type (add_injectivity type_variance, loc)))
     constructors;
   (* Add extension constructors to the environment *)
   let newenv =
     List.fold_left
-      (fun env ext -> Env.add_extension ext.ext_name ext.ext_type env)
+      (fun env ext -> Env.add_extension ext.ext_id ext.ext_type env)
       env constructors
   in
   let tyext =
     { tyext_path = type_path;
-      tyext_path_txt = styext.ptyext_path;
+      tyext_txt = styext.ptyext_path;
       tyext_params = ttype_params;
       tyext_constructors = constructors;
       tyext_private = styext.ptyext_private;
-      tyext_variance = styext.ptyext_variance }
+      tyext_attributes = styext.ptyext_attributes; }
   in
     (tyext, newenv)
 
@@ -1231,9 +1203,6 @@
   let types = List.map (fun cty -> cty.ctyp_type) ttypes in
   List.iter Ctype.generalize types;
   let exn_decl = { exn_args = types; Types.exn_loc = loc } in
-<<<<<<< HEAD
-  { exn_args = ttypes; exn_exn = exn_decl; Typedtree.exn_loc = loc }
-=======
   let (id, newenv) = Env.enter_exception excdecl.pcd_name.txt exn_decl env in
   let cd =
     { cd_id = id;
@@ -1245,7 +1214,6 @@
      }
   in
   cd, exn_decl, newenv
->>>>>>> b0d5fc28
 
 (* Translate an exception rebinding *)
 let transl_exn_rebind env loc lid =
@@ -1298,7 +1266,7 @@
   reset_type_variables();
   Ctype.begin_def();
   let tparams = make_params env sdecl.ptype_params in
-  let params = List.map (fun cty -> cty.ctyp_type) tparams in
+  let params = List.map (fun (cty, _) -> cty.ctyp_type) tparams in
   let orig_decl = Ctype.instance_declaration orig_decl in
   let arity_ok = List.length params = orig_decl.type_arity in
   if arity_ok then
@@ -1357,13 +1325,9 @@
   Ctype.end_def();
   generalize_decl decl;
   {
-<<<<<<< HEAD
-    typ_params = tparams;
-=======
     typ_id = id;
     typ_name = sdecl.ptype_name;
-    typ_params = sdecl.ptype_params;
->>>>>>> b0d5fc28
+    typ_params = tparams;
     typ_type = decl;
     typ_cstrs = constraints;
     typ_loc = sdecl.ptype_loc;
