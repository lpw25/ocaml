--- conflicted
+++ resolved
@@ -25,15 +25,10 @@
 val transl_type_scheme:
         Env.t -> Parsetree.core_type -> Typedtree.core_type
 val reset_type_variables: unit -> unit
-<<<<<<< HEAD
-val enter_type_variable: bool -> Location.t -> string -> Types.type_expr
-val type_variable: Location.t -> string -> Types.type_expr
+val enter_type_variable: bool -> Location.t -> string -> type_expr
+val type_variable: Location.t -> string -> type_expr
 val transl_type_param: 
   Env.t -> bool -> Parsetree.core_type -> Typedtree.core_type
-=======
-val enter_type_variable: bool -> Location.t -> string -> type_expr
-val type_variable: Location.t -> string -> type_expr
->>>>>>> dc34e6d9
 
 type variable_context
 val narrow: unit -> variable_context
