--- conflicted
+++ resolved
@@ -200,15 +200,11 @@
     ld_attributes = attrs s l.ld_attributes;
   }
 
-<<<<<<< HEAD
 let constructor_arguments s = function
   | Cstr_tuple l ->
       Cstr_tuple (List.map (typexp s) l)
   | Cstr_record l ->
       Cstr_record (List.map (label_declaration s) l)
-=======
-let constructor_arguments s args =
-  List.map (typexp s) args
 
 let constructor_declaration s c =
   {
@@ -218,7 +214,6 @@
     cd_loc = loc s c.cd_loc;
     cd_attributes = attrs s c.cd_attributes;
   }
->>>>>>> 64d17035
 
 let type_declaration s decl =
   let decl =
@@ -228,22 +223,7 @@
         begin match decl.type_kind with
           Type_abstract -> Type_abstract
         | Type_variant cstrs ->
-<<<<<<< HEAD
-            Type_variant
-              (List.map
-                 (fun c ->
-                    {
-                      cd_id = c.cd_id;
-                      cd_args = constructor_arguments s c.cd_args;
-                      cd_res = may_map (typexp s) c.cd_res;
-                      cd_loc = loc s c.cd_loc;
-                      cd_attributes = attrs s c.cd_attributes;
-                    }
-                 )
-                 cstrs)
-=======
             Type_variant (List.map (constructor_declaration s) cstrs)
->>>>>>> 64d17035
         | Type_record(lbls, rep) ->
             Type_record (List.map (label_declaration s) lbls, rep)
         | Type_open -> Type_open
