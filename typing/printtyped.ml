--- conflicted
+++ resolved
@@ -186,7 +186,7 @@
       line i ppf "Ptyp_poly%a\n"
         (fun ppf -> List.iter (fun x -> fprintf ppf " '%s" x)) sl;
       core_type i ppf ct;
-  | Ttyp_package { pack_name = s; pack_fields = l } ->
+  | Ttyp_package { pack_path = s; pack_fields = l } ->
       line i ppf "Ptyp_package %a\n" fmt_path s;
       list i package_with ppf l;
 
@@ -377,26 +377,14 @@
   core_type (i+1) ppf x.val_desc;
   list (i+1) string ppf x.val_prim;
 
-<<<<<<< HEAD
-=======
-and type_parameter i ppf (x, _variance) =
-  match x with
-  | Some x ->
-      string i ppf x.txt
-  | None ->
-      string i ppf "_"
-
->>>>>>> b0d5fc28
+and type_parameter i ppf (x, _variance) = core_type i ppf x
+
 and type_declaration i ppf x =
   line i ppf "type_declaration %a %a\n" fmt_ident x.typ_id fmt_location x.typ_loc;
   attributes i ppf x.typ_attributes;
   let i = i+1 in
   line i ppf "ptype_params =\n";
-<<<<<<< HEAD
-  list (i+1) core_type ppf x.typ_params;
-=======
   list (i+1) type_parameter ppf x.typ_params;
->>>>>>> b0d5fc28
   line i ppf "ptype_cstrs =\n";
   list (i+1) core_type_x_core_type_x_location ppf x.typ_cstrs;
   line i ppf "ptype_kind =\n";
@@ -414,23 +402,24 @@
       list (i+1) constructor_decl ppf l;
   | Ttype_record l ->
       line i ppf "Ptype_record\n";
-<<<<<<< HEAD
-      list (i+1) string_x_mutable_flag_x_core_type_x_location ppf l;
+      list (i+1) label_decl ppf l;
   | Ttype_open ->
       line i ppf "Ptype_open\n"
 
 and type_extension i ppf x =
   line i ppf "type_extension\n";
+  attributes i ppf x.tyext_attributes;
   let i = i+1 in
   line i ppf "ptyext_path = %a\n" fmt_path x.tyext_path;
   line i ppf "ptyext_params =\n";
-  list (i+1) core_type ppf x.tyext_params;
+  list (i+1) type_parameter ppf x.tyext_params;
   line i ppf "ptyext_constructors =\n";
   list (i+1) extension_constructor ppf x.tyext_constructors;
   line i ppf "ptyext_private = %a\n" fmt_private_flag x.tyext_private;
 
 and extension_constructor i ppf x =
   line i ppf "extension_constructor %a\n" fmt_location x.ext_loc;
+  attributes i ppf x.ext_attributes;
   let i = i + 1 in
   line i ppf "pext_name = \"%a\"\n" fmt_ident x.ext_name;
   line i ppf "pext_kind =\n";
@@ -445,11 +434,6 @@
     | Text_rebind(p, _) ->
         line i ppf "Pext_rebind\n";
         line (i+1) ppf "%a\n" fmt_path p;
-
-and exception_declaration i ppf x = list i core_type ppf x
-=======
-      list (i+1) label_decl ppf l;
->>>>>>> b0d5fc28
 
 and class_type i ppf x =
   line i ppf "class_type %a\n" fmt_location x.cltyp_loc;
@@ -498,11 +482,7 @@
   let i = i+1 in
   line i ppf "pci_virt = %a\n" fmt_virtual_flag x.ci_virt;
   line i ppf "pci_params =\n";
-<<<<<<< HEAD
-  list (i+1) core_type ppf x.ci_params;
-=======
-  cl_type_parameters (i+1) ppf x.ci_params;
->>>>>>> b0d5fc28
+  list (i+1) type_parameter ppf x.ci_params;
   line i ppf "pci_name = \"%s\"\n" x.ci_id_name.txt;
   line i ppf "pci_expr =\n";
   class_type (i+1) ppf x.ci_expr;
@@ -512,11 +492,7 @@
   let i = i+1 in
   line i ppf "pci_virt = %a\n" fmt_virtual_flag x.ci_virt;
   line i ppf "pci_params =\n";
-<<<<<<< HEAD
-  list (i+1) core_type ppf x.ci_params;
-=======
-  cl_type_parameters (i+1) ppf x.ci_params;
->>>>>>> b0d5fc28
+  list (i+1) type_parameter ppf x.ci_params;
   line i ppf "pci_name = \"%s\"\n" x.ci_id_name.txt;
   line i ppf "pci_expr =\n";
   class_type (i+1) ppf x.ci_expr;
@@ -596,11 +572,7 @@
   let i = i+1 in
   line i ppf "pci_virt = %a\n" fmt_virtual_flag x.ci_virt;
   line i ppf "pci_params =\n";
-<<<<<<< HEAD
-  list (i+1) core_type ppf x.ci_params;
-=======
-  cl_type_parameters (i+1) ppf x.ci_params;
->>>>>>> b0d5fc28
+  list (i+1) type_parameter ppf x.ci_params;
   line i ppf "pci_name = \"%s\"\n" x.ci_id_name.txt;
   line i ppf "pci_expr =\n";
   class_expr (i+1) ppf x.ci_expr;
@@ -637,19 +609,10 @@
       value_description i ppf vd;
   | Tsig_type l ->
       line i ppf "Psig_type\n";
-<<<<<<< HEAD
-      list i string_x_type_declaration ppf l;
-  | Tsig_extension e ->
-      line i ppf "Psig_extension\n";
+      list i type_declaration ppf l;
+  | Tsig_typext e ->
+      line i ppf "Psig_typext\n";
       type_extension i ppf e;
-  | Tsig_exception (s, _, ed) ->
-      line i ppf "Psig_exception \"%a\"\n" fmt_ident s;
-      exception_declaration i ppf ed.exn_args;
-  | Tsig_module (s, _, mt) ->
-      line i ppf "Psig_module \"%a\"\n" fmt_ident s;
-      module_type i ppf mt;
-=======
-      list i type_declaration ppf l;
   | Tsig_exception cd ->
       line i ppf "Psig_exception\n";
       constructor_decl i ppf cd
@@ -657,7 +620,6 @@
       line i ppf "Psig_module \"%a\"\n" fmt_ident md.md_id;
       attributes i ppf md.md_attributes;
       module_type i ppf md.md_type
->>>>>>> b0d5fc28
   | Tsig_recmodule decls ->
       line i ppf "Psig_recmodule\n";
       list i module_declaration ppf decls;
@@ -754,22 +716,14 @@
       value_description i ppf vd;
   | Tstr_type l ->
       line i ppf "Pstr_type\n";
-<<<<<<< HEAD
-      list i string_x_type_declaration ppf l;
-  | Tstr_extension e ->
-      line i ppf "Pstr_extension\n";
-      type_extension i ppf e
-  | Tstr_exception (s, _, ed) ->
-      line i ppf "Pstr_exception \"%a\"\n" fmt_ident s;
-      exception_declaration i ppf ed.exn_args;
-  | Tstr_exn_rebind (s, _, li, _) ->
-=======
       list i type_declaration ppf l;
+  | Tstr_typext te ->
+      line i ppf "Pstr_typext\n";
+      type_extension i ppf te
   | Tstr_exception cd ->
       line i ppf "Pstr_exception\n";
       constructor_decl i ppf cd;
   | Tstr_exn_rebind (s, _, li, _, attrs) ->
->>>>>>> b0d5fc28
       line i ppf "Pstr_exn_rebind \"%a\" %a\n" fmt_ident s fmt_path li;
       attributes i ppf attrs
   | Tstr_module x ->
@@ -831,16 +785,6 @@
   line (i+1) ppf "%a" fmt_ident ld_id;
   core_type (i+1) ppf ld_type
 
-and cl_type_parameters i ppf l =
-  line i ppf "<params>\n";
-  list (i+1) cl_type_parameter ppf l;
-
-<<<<<<< HEAD
-=======
-and cl_type_parameter i ppf (x, _variance) =
-  string_loc i ppf x
-
->>>>>>> b0d5fc28
 and longident_x_pattern i ppf (li, _, p) =
   line i ppf "%a\n" fmt_longident li;
   pattern (i+1) ppf p;
