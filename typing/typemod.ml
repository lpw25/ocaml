(***********************************************************************)
(*                                                                     *)
(*                                OCaml                                *)
(*                                                                     *)
(*            Xavier Leroy, projet Cristal, INRIA Rocquencourt         *)
(*                                                                     *)
(*  Copyright 1996 Institut National de Recherche en Informatique et   *)
(*  en Automatique.  All rights reserved.  This file is distributed    *)
(*  under the terms of the Q Public License version 1.0.               *)
(*                                                                     *)
(***********************************************************************)

open Misc
open Longident
open Path
open Asttypes
open Parsetree
open Types
open Format

type error =
    Cannot_apply of module_type
  | Not_included of Includemod.error list
  | Cannot_eliminate_dependency of module_type
  | Signature_expected
  | Structure_expected of module_type
  | With_no_component of Longident.t
  | With_mismatch of Longident.t * Includemod.error list
  | Repeated_name of string * string
  | Non_generalizable of type_expr
  | Non_generalizable_class of Ident.t * class_declaration
  | Non_generalizable_module of module_type
  | Implementation_is_required of string
  | Interface_not_compiled of string
  | Not_allowed_in_functor_body
  | With_need_typeconstr
  | Not_a_packed_module of type_expr
  | Incomplete_packed_module of type_expr
  | Scoping_pack of Longident.t * type_expr
  | Extension of string
  | Recursive_module_require_explicit_type

exception Error of Location.t * Env.t * error

open Typedtree

let fst3 (x,_,_) = x

let rec path_concat head p =
  match p with
    Pident tail -> Pdot (Pident head, Ident.name tail, 0)
  | Pdot (pre, s, pos) -> Pdot (path_concat head pre, s, pos)
  | Papply _ -> assert false

(* Extract a signature from a module type *)

let extract_sig env loc mty =
  match Mtype.scrape env mty with
    Mty_signature sg -> sg
  | _ -> raise(Error(loc, env, Signature_expected))

let extract_sig_open env loc mty =
  match Mtype.scrape env mty with
    Mty_signature sg -> sg
  | _ -> raise(Error(loc, env, Structure_expected mty))

(* Compute the environment after opening a module *)

let type_open ?toplevel ovf env loc lid =
  let (path, mty) = Typetexp.find_module env loc lid.txt in
  let sg = extract_sig_open env loc mty in
  path, Env.open_signature ~loc ?toplevel ovf path sg env

(* Record a module type *)
let rm node =
  Stypes.record (Stypes.Ti_mod node);
  node

(* Forward declaration, to be filled in by type_module_type_of *)
let type_module_type_of_fwd :
    (Env.t -> Parsetree.module_expr ->
      Typedtree.module_expr * Types.module_type) ref
  = ref (fun env m -> assert false)

(* Merge one "with" constraint in a signature *)

let rec add_rec_types env = function
    Sig_type(id, decl, Trec_next) :: rem ->
      add_rec_types (Env.add_type id decl env) rem
  | _ -> env

let check_type_decl env loc id row_id newdecl decl rs rem =
  let env = Env.add_type id newdecl env in
  let env =
    match row_id with None -> env | Some id -> Env.add_type id newdecl env in
  let env = if rs = Trec_not then env else add_rec_types env rem in
  Includemod.type_declarations env id newdecl decl;
  Typedecl.check_coherence env loc id newdecl

let rec make_params n = function
    [] -> []
  | _ :: l -> ("a" ^ string_of_int n) :: make_params (n+1) l

let make_next_first rs rem =
  if rs = Trec_first then
    match rem with
      Sig_type (id, decl, Trec_next) :: rem ->
        Sig_type (id, decl, Trec_first) :: rem
    | Sig_module (id, mty, Trec_next) :: rem ->
        Sig_module (id, mty, Trec_first) :: rem
    | _ -> rem
  else rem

let sig_item desc typ env loc = {
  Typedtree.sig_desc = desc; sig_loc = loc; sig_env = env
}

let make p n i =
  let open Variance in
  set May_pos p (set May_neg n (set May_weak n (set Inj i null)))

let merge_constraint initial_env loc sg constr =
  let lid =
    match constr with
    | Pwith_type (lid, _) | Pwith_module (lid, _) -> lid
    | Pwith_typesubst {ptype_name=s} | Pwith_modsubst (s, _) ->
        {loc = s.loc; txt=Lident s.txt}
  in
  let real_id = ref None in
  let rec merge env sg namelist row_id =
    match (sg, namelist, constr) with
      ([], _, _) ->
        raise(Error(loc, env, With_no_component lid.txt))
    | (Sig_type(id, decl, rs) :: rem, [s],
       Pwith_type (_, ({ptype_kind = Ptype_abstract} as sdecl)))
      when Ident.name id = s && Typedecl.is_fixed_type sdecl ->
        let decl_row =
          { type_params =
              List.map (fun _ -> Btype.newgenvar()) sdecl.ptype_params;
            type_arity = List.length sdecl.ptype_params;
            type_kind = Type_abstract;
            type_private = Private;
            type_manifest = None;
            type_variance =
              List.map
                (fun (_, v) ->
                   let (c, n) =  
                     match v with
                     | Covariant -> true, false
                     | Contravariant -> false, true
                     | Invariant -> false, false
                   in
                   make (not n) (not c) false
                )
                sdecl.ptype_params;
            type_loc = sdecl.ptype_loc;
            type_newtype_level = None }
        and id_row = Ident.create (s^"#row") in
        let initial_env = Env.add_type id_row decl_row initial_env in
        let tdecl = Typedecl.transl_with_constraint
                        initial_env id (Some(Pident id_row)) decl sdecl in
        let newdecl = tdecl.typ_type in
        check_type_decl env sdecl.ptype_loc id row_id newdecl decl rs rem;
        let decl_row = {decl_row with type_params = newdecl.type_params} in
        let rs' = if rs = Trec_first then Trec_not else rs in
        (Pident id, lid, Twith_type tdecl),
        Sig_type(id_row, decl_row, rs') :: Sig_type(id, newdecl, rs) :: rem
    | (Sig_type(id, decl, rs) :: rem , [s], Pwith_type (_, sdecl))
      when Ident.name id = s ->
        let tdecl =
          Typedecl.transl_with_constraint initial_env id None decl sdecl in
        let newdecl = tdecl.typ_type in
        check_type_decl env sdecl.ptype_loc id row_id newdecl decl rs rem;
        (Pident id, lid, Twith_type tdecl), Sig_type(id, newdecl, rs) :: rem
    | (Sig_type(id, decl, rs) :: rem, [s], (Pwith_type _ | Pwith_typesubst _))
      when Ident.name id = s ^ "#row" ->
        merge env rem namelist (Some id)
    | (Sig_type(id, decl, rs) :: rem, [s], Pwith_typesubst sdecl)
      when Ident.name id = s ->
        (* Check as for a normal with constraint, but discard definition *)
        let tdecl =
          Typedecl.transl_with_constraint initial_env id None decl sdecl in
        let newdecl = tdecl.typ_type in
        check_type_decl env sdecl.ptype_loc id row_id newdecl decl rs rem;
        real_id := Some id;
        (Pident id, lid, Twith_typesubst tdecl),
        make_next_first rs rem
    | (Sig_module(id, mty, rs) :: rem, [s], Pwith_module (_, lid))
      when Ident.name id = s ->
        let (path, mty') = Typetexp.find_module initial_env loc lid.txt in
        let newmty = Mtype.strengthen env mty' path in
        ignore(Includemod.modtypes env newmty mty);
        (Pident id, lid, Twith_module (path, lid)),
        Sig_module(id, newmty, rs) :: rem
    | (Sig_module(id, mty, rs) :: rem, [s], Pwith_modsubst (_, lid))
      when Ident.name id = s ->
        let (path, mty') = Typetexp.find_module initial_env loc lid.txt in
        let newmty = Mtype.strengthen env mty' path in
        ignore(Includemod.modtypes env newmty mty);
        real_id := Some id;
        (Pident id, lid, Twith_modsubst (path, lid)),
        make_next_first rs rem
    | (Sig_module(id, mty, rs) :: rem, s :: namelist, _)
      when Ident.name id = s ->
        let ((path, path_loc, tcstr), newsg) =
          merge env (extract_sig env loc mty) namelist None in
        (path_concat id path, lid, tcstr),
        Sig_module(id, Mty_signature newsg, rs) :: rem
    | (item :: rem, _, _) ->
        let (cstr, items) = merge (Env.add_item item env) rem namelist row_id
        in
        cstr, item :: items
  in
  try
    let names = Longident.flatten lid.txt in
    let (tcstr, sg) = merge initial_env sg names None in
    let sg =
    match names, constr with
      [s], Pwith_typesubst sdecl ->
        let id =
          match !real_id with None -> assert false | Some id -> id in
        let lid =
          try match sdecl.ptype_manifest with
          | Some {ptyp_desc = Ptyp_constr (lid, stl)}
            when List.length stl = List.length sdecl.ptype_params ->
              List.iter2 (fun x (y, _) ->
                match x, y with
                  {ptyp_desc=Ptyp_var sx}, {ptyp_desc=Ptyp_var sy}
                    when sx = sy -> ()
                | _, _ -> raise Exit)
                stl sdecl.ptype_params;
              lid
          | _ -> raise Exit
          with Exit ->
            raise(Error(sdecl.ptype_loc, initial_env, With_need_typeconstr))
        in
        let (path, _) =
          try Env.lookup_type lid.txt initial_env with Not_found -> assert false
        in
        let sub = Subst.add_type id path Subst.identity in
        Subst.signature sub sg
    | [s], Pwith_modsubst (_, lid) ->
        let id =
          match !real_id with None -> assert false | Some id -> id in
        let (path, _) = Typetexp.find_module initial_env loc lid.txt in
        let sub = Subst.add_module id path Subst.identity in
        Subst.signature sub sg
    | _ ->
          sg
    in
    (tcstr, sg)
  with Includemod.Error explanation ->
    raise(Error(loc, initial_env, With_mismatch(lid.txt, explanation)))

(* Add recursion flags on declarations arising from a mutually recursive
   block. *)

let map_rec fn decls rem =
  match decls with
  | [] -> rem
  | d1 :: dl -> fn Trec_first d1 :: map_end (fn Trec_next) dl rem

let map_rec' = map_rec
(*
let rec map_rec' fn decls rem =
  match decls with
  | (id,_ as d1) :: dl when Btype.is_row_name (Ident.name id) ->
      fn Trec_not d1 :: map_rec' fn dl rem
  | _ -> map_rec fn decls rem
*)

let rec map_rec'' fn decls rem =
  match decls with
  | d1 :: dl when Btype.is_row_name (Ident.name d1.typ_id) ->
      fn Trec_not d1 :: map_rec'' fn dl rem
  | _ -> map_rec fn decls rem

(* Add type extension flags to extension contructors *)
let map_ext fn exts rem =
  match exts with
  | [] -> rem
  | d1 :: dl -> fn Text_first d1 :: map_end (fn Text_next) dl rem

(* Auxiliary for translating recursively-defined module types.
   Return a module type that approximates the shape of the given module
   type AST.  Retain only module, type, and module type
   components of signatures.  For types, retain only their arity,
   making them abstract otherwise. *)

let rec approx_modtype env smty =
  match smty.pmty_desc with
    Pmty_ident lid ->
      let (path, info) = Typetexp.find_modtype env smty.pmty_loc lid.txt in
      Mty_ident path
  | Pmty_signature ssg ->
      Mty_signature(approx_sig env ssg)
  | Pmty_functor(param, sarg, sres) ->
      let arg = approx_modtype env sarg in
      let (id, newenv) = Env.enter_module param.txt arg env in
      let res = approx_modtype newenv sres in
      Mty_functor(id, arg, res)
  | Pmty_with(sbody, constraints) ->
      approx_modtype env sbody
  | Pmty_typeof smod ->
      let (_, mty) = !type_module_type_of_fwd env smod in
      mty
  | Pmty_extension (s, _arg) ->
      raise (Error (s.loc, env, Extension s.txt))

and approx_sig env ssg =
  match ssg with
    [] -> []
  | item :: srem ->
      match item.psig_desc with
      | Psig_type sdecls ->
          let decls = Typedecl.approx_type_decl env sdecls in
          let rem = approx_sig env srem in
          map_rec' (fun rs (id, info) -> Sig_type(id, info, rs)) decls rem
      | Psig_module pmd ->
          let mty = approx_modtype env pmd.pmd_type in
          let (id, newenv) = Env.enter_module pmd.pmd_name.txt mty env in
          Sig_module(id, mty, Trec_not) :: approx_sig newenv srem
      | Psig_recmodule sdecls ->
          let decls =
            List.map
              (fun pmd ->
                (Ident.create pmd.pmd_name.txt, approx_modtype env pmd.pmd_type))
              sdecls in
          let newenv =
            List.fold_left (fun env (id, mty) -> Env.add_module id mty env)
            env decls in
          map_rec (fun rs (id, mty) -> Sig_module(id, mty, rs)) decls
                  (approx_sig newenv srem)
      | Psig_modtype d ->
          let info = approx_modtype_info env d.pmtd_type in
          let (id, newenv) = Env.enter_modtype d.pmtd_name.txt info env in
          Sig_modtype(id, info) :: approx_sig newenv srem
      | Psig_open (ovf, lid, _attrs) ->
          let (path, mty) = type_open ovf env item.psig_loc lid in
          approx_sig mty srem
      | Psig_include (smty, _attrs) ->
          let mty = approx_modtype env smty in
          let sg = Subst.signature Subst.identity
                     (extract_sig env smty.pmty_loc mty) in
          let newenv = Env.add_signature sg env in
          sg @ approx_sig newenv srem
      | Psig_class sdecls | Psig_class_type sdecls ->
          let decls = Typeclass.approx_class_declarations env sdecls in
          let rem = approx_sig env srem in
          List.flatten
            (map_rec
              (fun rs (i1, _, d1, i2, d2, i3, d3, _) ->
                [Sig_class_type(i1, d1, rs);
                 Sig_type(i2, d2, rs);
                 Sig_type(i3, d3, rs)])
              decls [rem])
      | _ ->
          approx_sig env srem

and approx_modtype_info env sinfo =
  match sinfo with
    None ->
      Modtype_abstract
  | Some smty ->
      Modtype_manifest(approx_modtype env smty)

(* Additional validity checks on type definitions arising from
   recursive modules *)

let check_recmod_typedecls env sdecls decls =
  let recmod_ids = List.map fst3 decls in
  List.iter2
    (fun pmd (id, _, mty) ->
       let mty = mty.mty_type in
      List.iter
        (fun path ->
          Typedecl.check_recmod_typedecl env pmd.pmd_type.pmty_loc recmod_ids
                                         path (Env.find_type path env))
        (Mtype.type_paths env (Pident id) mty))
    sdecls decls

(* Auxiliaries for checking uniqueness of names in signatures and structures *)

module StringSet =
  Set.Make(struct type t = string let compare (x:t) y = compare x y end)

let check cl loc set_ref name =
  if StringSet.mem name !set_ref
  then raise(Error(loc, Env.empty, Repeated_name(cl, name)))
  else set_ref := StringSet.add name !set_ref

let check_sig_item type_names module_names modtype_names loc = function
    Sig_type(id, _, _) ->
      check "type" loc type_names (Ident.name id)
  | Sig_module(id, _, _) ->
      check "module" loc module_names (Ident.name id)
  | Sig_modtype(id, _) ->
      check "module type" loc modtype_names (Ident.name id)
  | _ -> ()

let rec remove_duplicates val_ids ext_ids exn_ids = function
    [] -> []
  | Sig_value (id, _) :: rem
    when List.exists (Ident.equal id) val_ids ->
<<<<<<< HEAD
      remove_duplicates val_ids ext_ids exn_ids rem
  | Sig_typext (id, _, _) :: rem
    when List.exists (Ident.equal id) ext_ids ->
      remove_duplicates val_ids ext_ids exn_ids rem
  | Sig_exception (id, _) :: rem
    when List.exists (Ident.equal id) exn_ids ->
      remove_duplicates val_ids ext_ids exn_ids rem
  | f :: rem -> f :: remove_duplicates val_ids ext_ids exn_ids rem
=======
      remove_duplicates val_ids exn_ids rem
  | Sig_exception(id, _) :: rem
    when List.exists (Ident.equal id) exn_ids ->
      remove_duplicates val_ids exn_ids rem
  | f :: rem -> f :: remove_duplicates val_ids exn_ids rem
>>>>>>> 78444956

let rec get_values = function
    [] -> []
  | Sig_value (id, _) :: rem -> id :: get_values rem
  | f :: rem -> get_values rem

let rec get_type_extensions = function
    [] -> []
  | Sig_typext (id, _, _) :: rem -> id :: get_type_extensions rem
  | f :: rem -> get_type_extensions rem

let rec get_exceptions = function
    [] -> []
  | Sig_exception (id, _) :: rem -> id :: get_exceptions rem
  | f :: rem -> get_exceptions rem

(* Check and translate a module type expression *)

let transl_modtype_longident loc env lid =
  let (path, info) = Typetexp.find_modtype env loc lid in
  path

let mkmty desc typ env loc attrs =
  let mty = {
    mty_desc = desc;
    mty_type = typ;
    mty_loc = loc;
    mty_env = env;
    mty_attributes = attrs;
    } in
  Cmt_format.add_saved_type (Cmt_format.Partial_module_type mty);
  mty

let mksig desc env loc =
  let sg = { sig_desc = desc; sig_loc = loc; sig_env = env } in
  Cmt_format.add_saved_type (Cmt_format.Partial_signature_item sg);
  sg

(* let signature sg = List.map (fun item -> item.sig_type) sg *)

let rec transl_modtype env smty =
  let loc = smty.pmty_loc in
  match smty.pmty_desc with
    Pmty_ident lid ->
      let path = transl_modtype_longident loc env lid.txt in
      mkmty (Tmty_ident (path, lid)) (Mty_ident path) env loc
        smty.pmty_attributes
  | Pmty_signature ssg ->
      let sg = transl_signature env ssg in
      mkmty (Tmty_signature sg) (Mty_signature sg.sig_type) env loc
        smty.pmty_attributes
  | Pmty_functor(param, sarg, sres) ->
      let arg = transl_modtype env sarg in
      let (id, newenv) = Env.enter_module param.txt arg.mty_type env in
      let res = transl_modtype newenv sres in
      mkmty (Tmty_functor (id, param, arg, res))
      (Mty_functor(id, arg.mty_type, res.mty_type)) env loc
        smty.pmty_attributes
  | Pmty_with(sbody, constraints) ->
      let body = transl_modtype env sbody in
      let init_sg = extract_sig env sbody.pmty_loc body.mty_type in
      let (tcstrs, final_sg) =
        List.fold_left
          (fun (tcstrs,sg) sdecl ->
            let (tcstr, sg) = merge_constraint env smty.pmty_loc sg sdecl
            in
            (tcstr :: tcstrs, sg)
        )
        ([],init_sg) constraints in
      mkmty (Tmty_with ( body, tcstrs))
        (Mtype.freshen (Mty_signature final_sg)) env loc
        smty.pmty_attributes
  | Pmty_typeof smod ->
      let tmty, mty = !type_module_type_of_fwd env smod in
      mkmty (Tmty_typeof tmty) mty env loc smty.pmty_attributes
  | Pmty_extension (s, _arg) ->
      raise (Error (s.loc, env, Extension s.txt))


and transl_signature env sg =
  let type_names = ref StringSet.empty
  and module_names = ref StringSet.empty
  and modtype_names = ref StringSet.empty in
  let rec transl_sig env sg =
    Ctype.init_def(Ident.current_time());
    match sg with
      [] -> [], [], env
    | item :: srem ->
        let loc = item.psig_loc in
        match item.psig_desc with
        | Psig_value sdesc ->
            let (tdesc, newenv) = Typedecl.transl_value_decl env item.psig_loc sdesc in
            let (trem,rem, final_env) = transl_sig newenv srem in
            mksig (Tsig_value tdesc) env loc :: trem,
            (if List.exists (Ident.equal tdesc.val_id) (get_values rem) then rem
            else Sig_value(tdesc.val_id, tdesc.val_val) :: rem),
              final_env
        | Psig_type sdecls ->
            List.iter
              (fun decl ->
                check "type" item.psig_loc type_names decl.ptype_name.txt)
              sdecls;
            let (decls, newenv) = Typedecl.transl_type_decl env sdecls in
            let (trem, rem, final_env) = transl_sig newenv srem in
            mksig (Tsig_type decls) env loc :: trem,
            map_rec'' (fun rs td ->
                Sig_type(td.typ_id, td.typ_type, rs)) decls rem,
            final_env
        | Psig_typext styext ->
            let (tyext, newenv) =
              Typedecl.transl_type_extension false env item.psig_loc styext
            in
            let (trem, rem, final_env) = transl_sig newenv srem in
            let constructors =
              List.filter
                (fun ext -> not
                  (List.exists (Ident.equal ext.ext_id) (get_type_extensions rem)))
                tyext.tyext_constructors
            in
              mksig (Tsig_typext tyext) env loc :: trem,
              map_ext (fun es ext ->
                Sig_typext(ext.ext_id, ext.ext_type, es)) constructors rem,
              final_env
        | Psig_exception sarg ->
            let (arg, decl, newenv) = Typedecl.transl_exception env sarg in
            let (trem, rem, final_env) = transl_sig newenv srem in
            let id = arg.cd_id in
            mksig (Tsig_exception arg) env loc :: trem,
            (if List.exists (Ident.equal id) (get_exceptions rem) then rem
             else Sig_exception(id, decl) :: rem),
            final_env
        | Psig_module pmd ->
            check "module" item.psig_loc module_names pmd.pmd_name.txt;
            let tmty = transl_modtype env pmd.pmd_type in
            let mty = tmty.mty_type in
            let (id, newenv) = Env.enter_module pmd.pmd_name.txt mty env in
            let (trem, rem, final_env) = transl_sig newenv srem in
            mksig (Tsig_module {md_id=id; md_name=pmd.pmd_name; md_type=tmty; md_attributes=pmd.pmd_attributes}) env loc :: trem,
            Sig_module(id, mty, Trec_not) :: rem,
            final_env
        | Psig_recmodule sdecls ->
            List.iter
              (fun pmd ->
                 check "module" item.psig_loc module_names pmd.pmd_name.txt)
              sdecls;
            let (decls, newenv) =
              transl_recmodule_modtypes item.psig_loc env sdecls in
            let (trem, rem, final_env) = transl_sig newenv srem in
            mksig (Tsig_recmodule decls) env loc :: trem,
            map_rec (fun rs md -> Sig_module(md.md_id, md.md_type.mty_type, rs))
              decls rem,
            final_env
        | Psig_modtype pmtd ->
            let newenv, mtd, sg =
              transl_modtype_decl modtype_names env item.psig_loc pmtd
            in
            let (trem, rem, final_env) = transl_sig newenv srem in
            mksig (Tsig_modtype mtd) env loc :: trem,
            sg :: rem,
            final_env
        | Psig_open (ovf, lid, attrs) ->
            let (path, newenv) = type_open ovf env item.psig_loc lid in
            let (trem, rem, final_env) = transl_sig newenv srem in
            mksig (Tsig_open (ovf, path,lid,attrs)) env loc :: trem,
            rem, final_env
        | Psig_include (smty, attrs) ->
            let tmty = transl_modtype env smty in
            let mty = tmty.mty_type in
            let sg = Subst.signature Subst.identity
                       (extract_sig env smty.pmty_loc mty) in
            List.iter
              (check_sig_item type_names module_names modtype_names
                              item.psig_loc)
              sg;
            let newenv = Env.add_signature sg env in
            let (trem, rem, final_env) = transl_sig newenv srem in
            mksig (Tsig_include (tmty, sg, attrs)) env loc :: trem,
            remove_duplicates (get_values rem) (get_type_extensions rem)
              (get_exceptions rem) sg @ rem,
            final_env
        | Psig_class cl ->
            List.iter
              (fun {pci_name = name} ->
                 check "type" item.psig_loc type_names name.txt )
              cl;
            let (classes, newenv) = Typeclass.class_descriptions env cl in
            let (trem, rem, final_env) = transl_sig newenv srem in
            mksig (Tsig_class
                     (List.map2
                        (fun pcl tcl ->
                          let (_, _, _, _, _, _, _, _, _, _, _, tcl) = tcl in
                          tcl)
                        cl classes)) env loc
            :: trem,
            List.flatten
              (map_rec
                 (fun rs (i, _, d, i', d', i'', d'', i''', d''', _, _, _) ->
                   [Sig_class(i, d, rs);
                    Sig_class_type(i', d', rs);
                    Sig_type(i'', d'', rs);
                    Sig_type(i''', d''', rs)])
                 classes [rem]),
            final_env
        | Psig_class_type cl ->
            List.iter
              (fun {pci_name = name} ->
                 check "type" item.psig_loc type_names name.txt)
              cl;
            let (classes, newenv) = Typeclass.class_type_declarations env cl in
            let (trem,rem, final_env) = transl_sig newenv srem in
            mksig (Tsig_class_type (List.map2 (fun pcl tcl ->
              let (_, _, _, _, _, _, _, tcl) = tcl in
              tcl
            ) cl classes)) env loc :: trem,
            List.flatten
              (map_rec
                 (fun rs (i, _, d, i', d', i'', d'', _) ->
                   [Sig_class_type(i, d, rs);
                    Sig_type(i', d', rs);
                    Sig_type(i'', d'', rs)])
                 classes [rem]),
            final_env
        | Psig_attribute x ->
            let (trem,rem, final_env) = transl_sig env srem in
            mksig (Tsig_attribute x) env loc :: trem, rem, final_env
        | Psig_extension ((s, _), _) ->
            raise (Error (s.loc, env, Extension s.txt))
  in
  let previous_saved_types = Cmt_format.get_saved_types () in
  let (trem, rem, final_env) = transl_sig (Env.in_signature env) sg in
  let sg = { sig_items = trem; sig_type =  rem; sig_final_env = final_env } in
  Cmt_format.set_saved_types
    ((Cmt_format.Partial_signature sg) :: previous_saved_types);
  sg

and transl_modtype_decl modtype_names env loc
    {pmtd_name; pmtd_type; pmtd_attributes} =
  check "module type" loc modtype_names pmtd_name.txt;
  let (tinfo, info) = transl_modtype_info env pmtd_type in
  let (id, newenv) = Env.enter_modtype pmtd_name.txt info env in
  let mtd =
    {
     mtd_id=id;
     mtd_name=pmtd_name;
     mtd_type=tinfo;
     mtd_attributes=pmtd_attributes;
    }
  in
  newenv, mtd, Sig_modtype(id, info)

and transl_modtype_info env sinfo =
  match sinfo with
    None ->
      None, Modtype_abstract
  | Some smty ->
      let tmty = transl_modtype env smty in
      Some tmty, Modtype_manifest tmty.mty_type

and transl_recmodule_modtypes loc env sdecls =
  let make_env curr =
    List.fold_left
      (fun env (id, _, mty) -> Env.add_module id mty env)
      env curr in
  let make_env2 curr =
    List.fold_left
      (fun env (id, _, mty) -> Env.add_module id mty.mty_type env)
      env curr in
  let transition env_c curr =
    List.map2
      (fun pmd (id, id_loc, mty) -> (id, id_loc, transl_modtype env_c pmd.pmd_type))
      sdecls curr in
  let ids = List.map (fun x -> Ident.create x.pmd_name.txt) sdecls in
  let approx_env =
    (*
       cf #5965
       We use a dummy module type in order to detect a reference to one
       of the module being defined during the call to approx_modtype.
       It will be detected in Env.lookup_module.
    *)
    List.fold_left
      (fun env id ->
         let dummy = Mty_ident (Path.Pident (Ident.create "#recmod#")) in
         Env.add_module id dummy env
      )
      env ids
  in
  let init =
    List.map2
      (fun id pmd ->
        (id, pmd.pmd_name, approx_modtype approx_env pmd.pmd_type))
      ids sdecls
  in
  let env0 = make_env init in
  let dcl1 = transition env0 init in
  let env1 = make_env2 dcl1 in
  check_recmod_typedecls env1 sdecls dcl1;
  let dcl2 = transition env1 dcl1 in
(*
  List.iter
    (fun (id, mty) ->
      Format.printf "%a: %a@." Printtyp.ident id Printtyp.modtype mty)
    dcl2;
*)
  let env2 = make_env2 dcl2 in
  check_recmod_typedecls env2 sdecls dcl2;
  let dcl2 =
    List.map2
      (fun pmd (id, id_loc, mty) ->
        {md_id=id; md_name=id_loc; md_type=mty; md_attributes=pmd.pmd_attributes})
      sdecls dcl2
  in
  (dcl2, env2)

(* Try to convert a module expression to a module path. *)

exception Not_a_path

let rec path_of_module mexp =
  match mexp.mod_desc with
    Tmod_ident (p,_) -> p
  | Tmod_apply(funct, arg, coercion) when !Clflags.applicative_functors ->
      Papply(path_of_module funct, path_of_module arg)
  | _ -> raise Not_a_path

(* Check that all core type schemes in a structure are closed *)

let rec closed_modtype = function
    Mty_ident p -> true
  | Mty_signature sg -> List.for_all closed_signature_item sg
  | Mty_functor(id, param, body) -> closed_modtype body

and closed_signature_item = function
    Sig_value(id, desc) -> Ctype.closed_schema desc.val_type
  | Sig_module(id, mty, _) -> closed_modtype mty
  | _ -> true

let check_nongen_scheme env str =
  match str.str_desc with
    Tstr_value(rec_flag, pat_exp_list) ->
      List.iter
        (fun {vb_expr=exp} ->
          if not (Ctype.closed_schema exp.exp_type) then
            raise(Error(exp.exp_loc, env, Non_generalizable exp.exp_type)))
        pat_exp_list
  | Tstr_module {mb_expr=md;_} ->
      if not (closed_modtype md.mod_type) then
        raise(Error(md.mod_loc, env, Non_generalizable_module md.mod_type))
  | _ -> ()

let check_nongen_schemes env str =
  List.iter (check_nongen_scheme env) str

(* Helpers for typing recursive modules *)

let anchor_submodule name anchor =
  match anchor with None -> None | Some p -> Some(Pdot(p, name, nopos))
let anchor_recmodule id anchor =
  Some (Pident id)

let enrich_type_decls anchor decls oldenv newenv =
  match anchor with
    None -> newenv
  | Some p ->
      List.fold_left
        (fun e info ->
          let id = info.typ_id in
          let info' =
            Mtype.enrich_typedecl oldenv (Pdot(p, Ident.name id, nopos))
              info.typ_type
          in
            Env.add_type id info' e)
        oldenv decls

let enrich_module_type anchor name mty env =
  match anchor with
    None -> mty
  | Some p -> Mtype.enrich_modtype env (Pdot(p, name, nopos)) mty

let check_recmodule_inclusion env bindings =
  (* PR#4450, PR#4470: consider
        module rec X : DECL = MOD  where MOD has inferred type ACTUAL
     The "natural" typing condition
        E, X: ACTUAL |- ACTUAL <: DECL
     leads to circularities through manifest types.
     Instead, we "unroll away" the potential circularities a finite number
     of times.  The (weaker) condition we implement is:
        E, X: DECL,
           X1: ACTUAL,
           X2: ACTUAL{X <- X1}/X1
           ...
           Xn: ACTUAL{X <- X(n-1)}/X(n-1)
        |- ACTUAL{X <- Xn}/Xn <: DECL{X <- Xn}
     so that manifest types rooted at X(n+1) are expanded in terms of X(n),
     avoiding circularities.  The strengthenings ensure that
     Xn.t = X(n-1).t = ... = X2.t = X1.t.
     N can be chosen arbitrarily; larger values of N result in more
     recursive definitions being accepted.  A good choice appears to be
     the number of mutually recursive declarations. *)

  let subst_and_strengthen env s id mty =
    Mtype.strengthen env (Subst.modtype s mty)
                         (Subst.module_path s (Pident id)) in

  let rec check_incl first_time n env s =
    if n > 0 then begin
      (* Generate fresh names Y_i for the rec. bound module idents X_i *)
      let bindings1 =
        List.map
          (fun (id, _, mty_decl, modl, mty_actual, _attrs) ->
             (id, Ident.rename id, mty_actual))
          bindings in
      (* Enter the Y_i in the environment with their actual types substituted
         by the input substitution s *)
      let env' =
        List.fold_left
          (fun env (id, id', mty_actual) ->
             let mty_actual' =
               if first_time
               then mty_actual
               else subst_and_strengthen env s id mty_actual in
             Env.add_module id' mty_actual' env)
          env bindings1 in
      (* Build the output substitution Y_i <- X_i *)
      let s' =
        List.fold_left
          (fun s (id, id', mty_actual) ->
             Subst.add_module id (Pident id') s)
          Subst.identity bindings1 in
      (* Recurse with env' and s' *)
      check_incl false (n-1) env' s'
    end else begin
      (* Base case: check inclusion of s(mty_actual) in s(mty_decl)
         and insert coercion if needed *)
      let check_inclusion (id, id_loc, mty_decl, modl, mty_actual, attrs) =
        let mty_decl' = Subst.modtype s mty_decl.mty_type
        and mty_actual' = subst_and_strengthen env s id mty_actual in
        let coercion =
          try
            Includemod.modtypes env mty_actual' mty_decl'
          with Includemod.Error msg ->
            raise(Error(modl.mod_loc, env, Not_included msg)) in
        let modl' =
            { mod_desc = Tmod_constraint(modl, mty_decl.mty_type,
                Tmodtype_explicit mty_decl, coercion);
              mod_type = mty_decl.mty_type;
              mod_env = env;
              mod_loc = modl.mod_loc;
              mod_attributes = [];
             } in
        {
         mb_id = id;
         mb_name = id_loc;
         mb_expr = modl';
         mb_attributes = attrs;
        }
      in
      List.map check_inclusion bindings
    end
  in check_incl true (List.length bindings) env Subst.identity

(* Helper for unpack *)

let rec package_constraints env loc mty constrs =
  if constrs = [] then mty
  else let sg = extract_sig env loc mty in
  let sg' =
    List.map
      (function
        | Sig_type (id, ({type_params=[]} as td), rs)
          when List.mem_assoc [Ident.name id] constrs ->
            let ty = List.assoc [Ident.name id] constrs in
            Sig_type (id, {td with type_manifest = Some ty}, rs)
        | Sig_module (id, mty, rs) ->
            let rec aux = function
              | (m :: ((_ :: _) as l), t) :: rest when m = Ident.name id ->
                  (l, t) :: aux rest
              | _ :: rest -> aux rest
              | [] -> []
            in
            Sig_module (id, package_constraints env loc mty (aux constrs), rs)
        | item -> item
      )
      sg
  in
  Mty_signature sg'

let modtype_of_package env loc p nl tl =
  try match Env.find_modtype p env with
  | Modtype_manifest mty when nl <> [] ->
      package_constraints env loc mty
        (List.combine (List.map Longident.flatten nl) tl)
  | _ ->
      if nl = [] then Mty_ident p
      else raise(Error(loc, env, Signature_expected))
  with Not_found ->
    let error = Typetexp.Unbound_modtype (Ctype.lid_of_path p) in
    raise(Typetexp.Error(loc, env, error))

let wrap_constraint env arg mty explicit =
  let coercion =
    try
      Includemod.modtypes env arg.mod_type mty
    with Includemod.Error msg ->
      raise(Error(arg.mod_loc, env, Not_included msg)) in
  { mod_desc = Tmod_constraint(arg, mty, explicit, coercion);
    mod_type = mty;
    mod_env = env;
    mod_attributes = [];
    mod_loc = arg.mod_loc }

(* Type a module value expression *)

let rec type_module sttn funct_body anchor env smod =
  match smod.pmod_desc with
    Pmod_ident lid ->
      let (path, mty) = Typetexp.find_module env smod.pmod_loc lid.txt in
      rm { mod_desc = Tmod_ident (path, lid);
           mod_type = if sttn then Mtype.strengthen env mty path else mty;
           mod_env = env;
           mod_attributes = smod.pmod_attributes;
           mod_loc = smod.pmod_loc }
  | Pmod_structure sstr ->
      let (str, sg, finalenv) =
        type_structure funct_body anchor env sstr smod.pmod_loc in
      rm { mod_desc = Tmod_structure str;
           mod_type = Mty_signature sg;
           mod_env = env;
           mod_attributes = smod.pmod_attributes;
           mod_loc = smod.pmod_loc }
  | Pmod_functor(name, smty, sbody) ->
      let mty = transl_modtype env smty in
      let (id, newenv) = Env.enter_module name.txt mty.mty_type env in
      let body = type_module sttn true None newenv sbody in
      rm { mod_desc = Tmod_functor(id, name, mty, body);
           mod_type = Mty_functor(id, mty.mty_type, body.mod_type);
           mod_env = env;
           mod_attributes = smod.pmod_attributes;
           mod_loc = smod.pmod_loc }
  | Pmod_apply(sfunct, sarg) ->
      let arg = type_module true funct_body None env sarg in
      let path = try Some (path_of_module arg) with Not_a_path -> None in
      let funct =
        type_module (sttn && path <> None) funct_body None env sfunct in
      begin match Mtype.scrape env funct.mod_type with
        Mty_functor(param, mty_param, mty_res) as mty_functor ->
          let coercion =
            try
              Includemod.modtypes env arg.mod_type mty_param
            with Includemod.Error msg ->
              raise(Error(sarg.pmod_loc, env, Not_included msg)) in
          let mty_appl =
            match path with
              Some path ->
                Subst.modtype (Subst.add_module param path Subst.identity)
                              mty_res
            | None ->
                try
                  Mtype.nondep_supertype
                    (Env.add_module param arg.mod_type env) param mty_res
                with Not_found ->
                  raise(Error(smod.pmod_loc, env,
                              Cannot_eliminate_dependency mty_functor))
          in
          rm { mod_desc = Tmod_apply(funct, arg, coercion);
               mod_type = mty_appl;
               mod_env = env;
               mod_attributes = smod.pmod_attributes;
               mod_loc = smod.pmod_loc }
      | _ ->
          raise(Error(sfunct.pmod_loc, env, Cannot_apply funct.mod_type))
      end
  | Pmod_constraint(sarg, smty) ->
      let arg = type_module true funct_body anchor env sarg in
      let mty = transl_modtype env smty in
      rm {(wrap_constraint env arg mty.mty_type (Tmodtype_explicit mty)) with
          mod_loc = smod.pmod_loc;
          mod_attributes = smod.pmod_attributes;
         }

  | Pmod_unpack sexp ->
      if funct_body then
        raise (Error (smod.pmod_loc, env, Not_allowed_in_functor_body));
      if !Clflags.principal then Ctype.begin_def ();
      let exp = Typecore.type_exp env sexp in
      if !Clflags.principal then begin
        Ctype.end_def ();
        Ctype.generalize_structure exp.exp_type
      end;
      let mty =
        match Ctype.expand_head env exp.exp_type with
          {desc = Tpackage (p, nl, tl)} ->
            if List.exists (fun t -> Ctype.free_variables t <> []) tl then
              raise (Error (smod.pmod_loc, env,
                            Incomplete_packed_module exp.exp_type));
            if !Clflags.principal &&
              not (Typecore.generalizable (Btype.generic_level-1) exp.exp_type)
            then
              Location.prerr_warning smod.pmod_loc
                (Warnings.Not_principal "this module unpacking");
            modtype_of_package env smod.pmod_loc p nl tl
        | {desc = Tvar _} ->
            raise (Typecore.Error
                     (smod.pmod_loc, env, Typecore.Cannot_infer_signature))
        | _ ->
            raise (Error(smod.pmod_loc, env, Not_a_packed_module exp.exp_type))
      in
      rm { mod_desc = Tmod_unpack(exp, mty);
           mod_type = mty;
           mod_env = env;
           mod_attributes = smod.pmod_attributes;
           mod_loc = smod.pmod_loc }
  | Pmod_extension (s, _arg) ->
      raise (Error (s.loc, env, Extension s.txt))

and type_structure ?(toplevel = false) funct_body anchor env sstr scope =
  let type_names = ref StringSet.empty
  and module_names = ref StringSet.empty
  and modtype_names = ref StringSet.empty in
  let rec type_struct env sstr =
    let previous_saved_types = Cmt_format.get_saved_types () in
    Ctype.init_def(Ident.current_time());
    match sstr with
      [] ->
        ([], [], env)
      | pstr :: srem ->
          let loc = pstr.pstr_loc in
          let mk desc =
            let str = { str_desc = desc; str_loc = loc; str_env = env } in
            Cmt_format.set_saved_types (Cmt_format.Partial_structure_item str
                                        :: previous_saved_types);
            str
          in
            match pstr.pstr_desc with
              | Pstr_eval (sexpr, attrs) ->
                  let expr = Typecore.type_expression env sexpr in
                  let item = mk (Tstr_eval (expr, attrs)) in
                  let (str_rem, sig_rem, final_env) = type_struct env srem in
                  (item :: str_rem, sig_rem, final_env)
              | Pstr_value(rec_flag, sdefs) ->
        let scope =
          match rec_flag with
          | Recursive -> Some (Annot.Idef {scope with
                                 Location.loc_start = loc.Location.loc_start})
          | Nonrecursive ->
              let start = match srem with
                | [] -> loc.Location.loc_end
                | {pstr_loc = loc2} :: _ -> loc2.Location.loc_start
              in Some (Annot.Idef {scope with Location.loc_start = start})
        in
        let (defs, newenv) =
          Typecore.type_binding env rec_flag sdefs scope in
        let item = mk (Tstr_value(rec_flag, defs)) in
        let (str_rem, sig_rem, final_env) = type_struct newenv srem in
        let bound_idents = let_bound_idents defs in
        (* Note: Env.find_value does not trigger the value_used event. Values
           will be marked as being used during the signature inclusion test. *)
        let make_sig_value id =
          Sig_value(id, Env.find_value (Pident id) newenv) in
        (item :: str_rem,
         map_end make_sig_value bound_idents sig_rem,
         final_env)
    | Pstr_primitive sdesc ->
        let (desc, newenv) = Typedecl.transl_value_decl env loc sdesc in
        let item = mk (Tstr_primitive desc) in
        let (str_rem, sig_rem, final_env) = type_struct newenv srem in
        (item :: str_rem, Sig_value(desc.val_id, desc.val_val) :: sig_rem, final_env)
    | Pstr_type sdecls ->
        List.iter
          (fun decl -> check "type" loc type_names decl.ptype_name.txt)
          sdecls;
        let (decls, newenv) = Typedecl.transl_type_decl env sdecls in
        let item = mk (Tstr_type decls) in
        let newenv' =
          enrich_type_decls anchor decls env newenv in
        let (str_rem, sig_rem, final_env) = type_struct newenv' srem in
        (item :: str_rem,
         map_rec'' (fun rs info -> Sig_type(info.typ_id, info.typ_type, rs))
           decls sig_rem,
         final_env)
    | Pstr_typext styext ->
        let (tyext, newenv) =
          Typedecl.transl_type_extension true env loc styext
        in
        let item = mk (Tstr_typext tyext) in
        let (str_rem, sig_rem, final_env) = type_struct newenv srem in
        (item :: str_rem,
         map_ext
           (fun es ext -> Sig_typext(ext.ext_id, ext.ext_type, es))
           tyext.tyext_constructors sig_rem,
         final_env)
    | Pstr_exception sarg ->
        let (arg, decl, newenv) = Typedecl.transl_exception env sarg in
        let item = mk (Tstr_exception arg) in
        let (str_rem, sig_rem, final_env) = type_struct newenv srem in
        (item :: str_rem,
         Sig_exception(arg.cd_id, decl) :: sig_rem,
         final_env)
    | Pstr_exn_rebind(name, longid, attrs) ->
        let (path, arg) = Typedecl.transl_exn_rebind env loc longid.txt in
        let (id, newenv) = Env.enter_exception name.txt arg env in
        let item = mk (Tstr_exn_rebind(id, name, path, longid, attrs)) in
        let (str_rem, sig_rem, final_env) = type_struct newenv srem in
        (item :: str_rem,
         Sig_exception(id, arg) :: sig_rem,
         final_env)
    | Pstr_module {pmb_name = name; pmb_expr = smodl; pmb_attributes = attrs} ->
        check "module" loc module_names name.txt;
        let modl =
          type_module true funct_body (anchor_submodule name.txt anchor) env
            smodl in
        let mty = enrich_module_type anchor name.txt modl.mod_type env in
        let (id, newenv) = Env.enter_module name.txt mty env in
        let item = mk
            (Tstr_module
               {
                mb_id=id;
                mb_name=name;
                mb_expr=modl;
                mb_attributes=attrs;
               }
            )
        in
        let (str_rem, sig_rem, final_env) = type_struct newenv srem in
        (item :: str_rem,
         Sig_module(id, modl.mod_type, Trec_not) :: sig_rem,
         final_env)
    | Pstr_recmodule sbind ->
        let sbind =
          List.map
            (function
              | {pmb_name = name; pmb_expr = {pmod_desc=Pmod_constraint(expr, typ)}; pmb_attributes = attrs} ->
                  name, typ, expr, attrs
              | mb ->
                  raise (Error (mb.pmb_expr.pmod_loc, env, Recursive_module_require_explicit_type))
            )
            sbind
        in
        List.iter
          (fun (name, _, _, _) -> check "module" loc module_names name.txt)
          sbind;
        let (decls, newenv) =
          transl_recmodule_modtypes loc env
            (List.map (fun (name, smty, smodl, attrs) -> {pmd_name=name; pmd_type=smty; pmd_attributes=attrs}) sbind) in
        let bindings1 =
          List.map2
            (fun {md_id=id; md_type=mty} (name, _, smodl, attrs) ->
              let modl =
                type_module true funct_body (anchor_recmodule id anchor) newenv
                  smodl in
              let mty' =
                enrich_module_type anchor (Ident.name id) modl.mod_type newenv
              in
              (id, name, mty, modl, mty', attrs))
           decls sbind in
        let bindings2 =
          check_recmodule_inclusion newenv bindings1 in
        let item = mk (Tstr_recmodule bindings2) in
        let (str_rem, sig_rem, final_env) = type_struct newenv srem in
        (item :: str_rem,
         map_rec (fun rs mb -> Sig_module(mb.mb_id, mb.mb_expr.mod_type, rs))
                 bindings2 sig_rem,
         final_env)
    | Pstr_modtype pmtd ->
        (* check that it is non-abstract *)
        let newenv, mtd, sg =
          transl_modtype_decl modtype_names env loc pmtd
        in
        let (str_rem, sig_rem, final_env) = type_struct newenv srem in
        mk (Tstr_modtype mtd) :: str_rem,
        sg :: sig_rem,
        final_env
    | Pstr_open (ovf, lid, attrs) ->
        let (path, newenv) = type_open ovf ~toplevel env loc lid in
        let item = mk (Tstr_open (ovf, path, lid, attrs)) in
        let (str_rem, sig_rem, final_env) = type_struct newenv srem in
        (item :: str_rem, sig_rem, final_env)
    | Pstr_class cl ->
         List.iter
           (fun {pci_name = name} -> check "type" loc type_names name.txt)
           cl;
        let (classes, new_env) = Typeclass.class_declarations env cl in
        let item =
          mk
            (Tstr_class
               (List.map (fun (i, _, d, _,_,_,_,_,_, s, m, c) ->
                 let vf = if d.cty_new = None then Virtual else Concrete in
                 (* (i, s, m, c, vf) *) (c, m, vf)) classes))
(* TODO: check with Jacques why this is here
           Tstr_class_type
           (List.map (fun (_,_, i, d, _,_,_,_,_,_,c) -> (i, c)) classes) ::
         Tstr_type
           (List.map (fun (_,_,_,_, i, d, _,_,_,_,_) -> (i, d)) classes) ::
         Tstr_type
           (List.map (fun (_,_,_,_,_,_, i, d, _,_,_) -> (i, d)) classes) ::
*)
        in
        let (str_rem, sig_rem, final_env) = type_struct new_env srem in
        (item :: str_rem,
         List.flatten
           (map_rec
              (fun rs (i, _, d, i', d', i'', d'', i''', d''', _, _, _) ->
                [Sig_class(i, d, rs);
                 Sig_class_type(i', d', rs);
                 Sig_type(i'', d'', rs);
                 Sig_type(i''', d''', rs)])
              classes [sig_rem]),
         final_env)
    | Pstr_class_type cl ->
        List.iter
          (fun {pci_name = name} -> check "type" loc type_names name.txt)
          cl;
        let (classes, new_env) = Typeclass.class_type_declarations env cl in
        let item =
          mk
            (Tstr_class_type
               (List.map (fun (i, i_loc, d, _, _, _, _, c) ->
                 (i, i_loc, c)) classes))
(*  TODO: check with Jacques why this is here
       Tstr_type
           (List.map (fun (_, _, i, d, _, _) -> (i, d)) classes) ::
         Tstr_type
           (List.map (fun (_, _, _, _, i, d) -> (i, d)) classes) :: *)
        in
        let (str_rem, sig_rem, final_env) = type_struct new_env srem in
        (item :: str_rem,
         List.flatten
           (map_rec
              (fun rs (i, _, d, i', d', i'', d'', _) ->
                 [Sig_class_type(i, d, rs);
                  Sig_type(i', d', rs);
                  Sig_type(i'', d'', rs)])
              classes [sig_rem]),
         final_env)
    | Pstr_include (smodl, attrs) ->
        let modl = type_module true funct_body None env smodl in
        (* Rename all identifiers bound by this signature to avoid clashes *)
        let sg = Subst.signature Subst.identity
                   (extract_sig_open env smodl.pmod_loc modl.mod_type) in
        List.iter
          (check_sig_item type_names module_names modtype_names loc) sg;
        let new_env = Env.add_signature sg env in
        let item = mk (Tstr_include (modl, sg, attrs)) in
        let (str_rem, sig_rem, final_env) = type_struct new_env srem in
        (item :: str_rem,
         sg @ sig_rem,
         final_env)
    | Pstr_extension ((s, _), _) ->
        raise (Error (s.loc, env, Extension s.txt))
    | Pstr_attribute x ->
        let (str_rem, sig_rem, final_env) = type_struct env srem in
        mk (Tstr_attribute x) :: str_rem, sig_rem, final_env
  in
  if !Clflags.annotations then
    (* moved to genannot *)
    List.iter (function {pstr_loc = l} -> Stypes.record_phrase l) sstr;
  let previous_saved_types = Cmt_format.get_saved_types () in
  let (items, sg, final_env) = type_struct env sstr in
  let str = { str_items = items; str_type = sg; str_final_env = final_env } in
  Cmt_format.set_saved_types
    (Cmt_format.Partial_structure str :: previous_saved_types);
  str, sg, final_env

let type_toplevel_phrase env s =
  type_structure ~toplevel:true false None env s Location.none
let type_module = type_module true false None
let type_structure = type_structure false None

(* Normalize types in a signature *)

let rec normalize_modtype env = function
    Mty_ident p -> ()
  | Mty_signature sg -> normalize_signature env sg
  | Mty_functor(id, param, body) -> normalize_modtype env body

and normalize_signature env = List.iter (normalize_signature_item env)

and normalize_signature_item env = function
    Sig_value(id, desc) -> Ctype.normalize_type env desc.val_type
  | Sig_module(id, mty, _) -> normalize_modtype env mty
  | _ -> ()

(* Simplify multiple specifications of a value or an exception in a signature.
   (Other signature components, e.g. types, modules, etc, are checked for
   name uniqueness.)  If multiple specifications with the same name,
   keep only the last (rightmost) one. *)

let rec simplify_modtype mty =
  match mty with
    Mty_ident path -> mty
  | Mty_functor(id, arg, res) -> Mty_functor(id, arg, simplify_modtype res)
  | Mty_signature sg -> Mty_signature(simplify_signature sg)

and simplify_signature sg =
  let rec simplif val_names ext_names exn_names res = function
    [] -> res
  | (Sig_value(id, descr) as component) :: sg ->
      let name = Ident.name id in
      simplif (StringSet.add name val_names) ext_names exn_names
              (if StringSet.mem name val_names then res else component :: res)
              sg
  | (Sig_typext(id, ext, es) as component) :: sg ->
      let name = Ident.name id in
      simplif val_names (StringSet.add name ext_names) exn_names
              (if StringSet.mem name ext_names then res else component :: res)
              sg
  | (Sig_exception(id, decl) as component) :: sg ->
      let name = Ident.name id in
      simplif val_names ext_names (StringSet.add name exn_names)
              (if StringSet.mem name exn_names then res else component :: res)
              sg
  | Sig_module(id, mty, rs) :: sg ->
      simplif val_names ext_names exn_names
              (Sig_module(id, simplify_modtype mty, rs) :: res) sg
  | component :: sg ->
      simplif val_names ext_names exn_names (component :: res) sg
  in
    simplif StringSet.empty StringSet.empty StringSet.empty [] (List.rev sg)

(* Extract the module type of a module expression *)

let type_module_type_of env smod =
  let tmty =
    match smod.pmod_desc with
    | Pmod_ident lid -> (* turn off strengthening in this case *)
        let (path, mty) = Typetexp.find_module env smod.pmod_loc lid.txt in
        rm { mod_desc = Tmod_ident (path, lid);
             mod_type = mty;
             mod_env = env;
             mod_attributes = smod.pmod_attributes;
             mod_loc = smod.pmod_loc }
    | _ -> type_module env smod in
  let mty = tmty.mod_type in
  (* PR#5037: clean up inferred signature to remove duplicate specs *)
  let mty = simplify_modtype mty in
  (* PR#5036: must not contain non-generalized type variables *)
  if not (closed_modtype mty) then
    raise(Error(smod.pmod_loc, env, Non_generalizable_module mty));
  tmty, mty

(* For Typecore *)

let rec get_manifest_types = function
    [] -> []
  | Sig_type (id, {type_params=[]; type_manifest=Some ty}, _) :: rem ->
      (Ident.name id, ty) :: get_manifest_types rem
  | _ :: rem -> get_manifest_types rem

let type_package env m p nl tl =
  (* Same as Pexp_letmodule *)
  (* remember original level *)
  let lv = Ctype.get_current_level () in
  Ctype.begin_def ();
  Ident.set_current_time lv;
  let context = Typetexp.narrow () in
  let modl = type_module env m in
  Ctype.init_def(Ident.current_time());
  Typetexp.widen context;
  let (mp, env) =
    match modl.mod_desc with
      Tmod_ident (mp,_) -> (mp, env)
    | _ ->
      let (id, new_env) = Env.enter_module "%M" modl.mod_type env in
      (Pident id, new_env)
  in
  let rec mkpath mp = function
    | Lident name -> Pdot(mp, name, nopos)
    | Ldot (m, name) -> Pdot(mkpath mp m, name, nopos)
    | _ -> assert false
  in
  let tl' =
    List.map (fun name -> Ctype.newconstr (mkpath mp name) []) nl in
  (* go back to original level *)
  Ctype.end_def ();
  if nl = [] then
    (wrap_constraint env modl (Mty_ident p) Tmodtype_implicit, [])
  else let mty = modtype_of_package env modl.mod_loc p nl tl' in
  List.iter2
    (fun n ty ->
      try Ctype.unify env ty (Ctype.newvar ())
      with Ctype.Unify _ ->
        raise (Error(m.pmod_loc, env, Scoping_pack (n,ty))))
    nl tl';
  (wrap_constraint env modl mty Tmodtype_implicit, tl')

(* Fill in the forward declarations *)
let () =
  Typecore.type_module := type_module;
  Typetexp.transl_modtype_longident := transl_modtype_longident;
  Typetexp.transl_modtype := transl_modtype;
  Typecore.type_open := type_open;
  Typecore.type_package := type_package;
  type_module_type_of_fwd := type_module_type_of

(* Typecheck an implementation file *)

let type_implementation sourcefile outputprefix modulename initial_env ast =
  Cmt_format.set_saved_types [];
  try
  Typecore.reset_delayed_checks ();
  let (str, sg, finalenv) =
    type_structure initial_env ast (Location.in_file sourcefile) in
  let simple_sg = simplify_signature sg in
  if !Clflags.print_types then begin
    Printtyp.wrap_printing_env initial_env
      (fun () -> fprintf std_formatter "%a@." Printtyp.signature simple_sg);
    (str, Tcoerce_none)   (* result is ignored by Compile.implementation *)
  end else begin
    let sourceintf =
      Misc.chop_extension_if_any sourcefile ^ !Config.interface_suffix in
    if Sys.file_exists sourceintf then begin
      let intf_file =
        try
          find_in_path_uncap !Config.load_path (modulename ^ ".cmi")
        with Not_found ->
          raise(Error(Location.in_file sourcefile, Env.empty,
                      Interface_not_compiled sourceintf)) in
      let dclsig = Env.read_signature modulename intf_file in
      let coercion = Includemod.compunit sourcefile sg intf_file dclsig in
      Typecore.force_delayed_checks ();
      (* It is important to run these checks after the inclusion test above,
         so that value declarations which are not used internally but exported
         are not reported as being unused. *)
      Cmt_format.save_cmt (outputprefix ^ ".cmt") modulename
        (Cmt_format.Implementation str) (Some sourcefile) initial_env None;
      (str, coercion)
    end else begin
      check_nongen_schemes finalenv str.str_items;
      normalize_signature finalenv simple_sg;
      let coercion =
        Includemod.compunit sourcefile sg
                            "(inferred signature)" simple_sg in
      Typecore.force_delayed_checks ();
      (* See comment above. Here the target signature contains all
         the value being exported. We can still capture unused
         declarations like "let x = true;; let x = 1;;", because in this
         case, the inferred signature contains only the last declaration. *)
      if not !Clflags.dont_write_files then begin
        let sg =
          Env.save_signature simple_sg modulename (outputprefix ^ ".cmi") in
        Cmt_format.save_cmt  (outputprefix ^ ".cmt") modulename
          (Cmt_format.Implementation str)
          (Some sourcefile) initial_env (Some sg);
      end;
      (str, coercion)
    end
    end
  with e ->
    Cmt_format.save_cmt  (outputprefix ^ ".cmt") modulename
      (Cmt_format.Partial_implementation
         (Array.of_list (Cmt_format.get_saved_types ())))
      (Some sourcefile) initial_env None;
    raise e


let save_signature modname tsg outputprefix source_file initial_env cmi =
  Cmt_format.save_cmt  (outputprefix ^ ".cmti") modname
    (Cmt_format.Interface tsg) (Some source_file) initial_env (Some cmi)

(* "Packaging" of several compilation units into one unit
   having them as sub-modules.  *)

let rec package_signatures subst = function
    [] -> []
  | (name, sg) :: rem ->
      let sg' = Subst.signature subst sg in
      let oldid = Ident.create_persistent name
      and newid = Ident.create name in
      Sig_module(newid, Mty_signature sg', Trec_not) ::
      package_signatures (Subst.add_module oldid (Pident newid) subst) rem

let package_units objfiles cmifile modulename =
  (* Read the signatures of the units *)
  let units =
    List.map
      (fun f ->
         let pref = chop_extensions f in
         let modname = String.capitalize(Filename.basename pref) in
         let sg = Env.read_signature modname (pref ^ ".cmi") in
         if Filename.check_suffix f ".cmi" &&
            not(Mtype.no_code_needed_sig Env.initial sg)
         then raise(Error(Location.none, Env.empty,
                          Implementation_is_required f));
         (modname, Env.read_signature modname (pref ^ ".cmi")))
      objfiles in
  (* Compute signature of packaged unit *)
  Ident.reinit();
  let sg = package_signatures Subst.identity units in
  (* See if explicit interface is provided *)
  let prefix = chop_extension_if_any cmifile in
  let mlifile = prefix ^ !Config.interface_suffix in
  if Sys.file_exists mlifile then begin
    if not (Sys.file_exists cmifile) then begin
      raise(Error(Location.in_file mlifile, Env.empty,
                  Interface_not_compiled mlifile))
    end;
    let dclsig = Env.read_signature modulename cmifile in
    Cmt_format.save_cmt  (prefix ^ ".cmt") modulename
      (Cmt_format.Packed (sg, objfiles)) None Env.initial None ;
    Includemod.compunit "(obtained by packing)" sg mlifile dclsig
  end else begin
    (* Determine imports *)
    let unit_names = List.map fst units in
    let imports =
      List.filter
        (fun (name, crc) -> not (List.mem name unit_names))
        (Env.imported_units()) in
    (* Write packaged signature *)
    if not !Clflags.dont_write_files then begin
      let sg =
        Env.save_signature_with_imports sg modulename
          (prefix ^ ".cmi") imports in
      Cmt_format.save_cmt (prefix ^ ".cmt")  modulename
        (Cmt_format.Packed (sg, objfiles)) None Env.initial (Some sg)
    end;
    Tcoerce_none
  end

(* Error report *)

open Printtyp

let report_error ppf = function
    Cannot_apply mty ->
      fprintf ppf
        "@[This module is not a functor; it has type@ %a@]" modtype mty
  | Not_included errs ->
      fprintf ppf
        "@[<v>Signature mismatch:@ %a@]" Includemod.report_error errs
  | Cannot_eliminate_dependency mty ->
      fprintf ppf
        "@[This functor has type@ %a@ \
           The parameter cannot be eliminated in the result type.@  \
           Please bind the argument to a module identifier.@]" modtype mty
  | Signature_expected -> fprintf ppf "This module type is not a signature"
  | Structure_expected mty ->
      fprintf ppf
        "@[This module is not a structure; it has type@ %a" modtype mty
  | With_no_component lid ->
      fprintf ppf
        "@[The signature constrained by `with' has no component named %a@]"
        longident lid
  | With_mismatch(lid, explanation) ->
      fprintf ppf
        "@[<v>\
           @[In this `with' constraint, the new definition of %a@ \
             does not match its original definition@ \
             in the constrained signature:@]@ \
           %a@]"
        longident lid Includemod.report_error explanation
  | Repeated_name(kind, name) ->
      fprintf ppf
        "@[Multiple definition of the %s name %s.@ \
           Names must be unique in a given structure or signature.@]" kind name
  | Non_generalizable typ ->
      fprintf ppf
        "@[The type of this expression,@ %a,@ \
           contains type variables that cannot be generalized@]" type_scheme typ
  | Non_generalizable_class (id, desc) ->
      fprintf ppf
        "@[The type of this class,@ %a,@ \
           contains type variables that cannot be generalized@]"
        (class_declaration id) desc
  | Non_generalizable_module mty ->
      fprintf ppf
        "@[The type of this module,@ %a,@ \
           contains type variables that cannot be generalized@]" modtype mty
  | Implementation_is_required intf_name ->
      fprintf ppf
        "@[The interface %a@ declares values, not just types.@ \
           An implementation must be provided.@]"
        Location.print_filename intf_name
  | Interface_not_compiled intf_name ->
      fprintf ppf
        "@[Could not find the .cmi file for interface@ %a.@]"
        Location.print_filename intf_name
  | Not_allowed_in_functor_body ->
      fprintf ppf
        "This kind of expression is not allowed within the body of a functor."
  | With_need_typeconstr ->
      fprintf ppf
        "Only type constructors with identical parameters can be substituted."
  | Not_a_packed_module ty ->
      fprintf ppf
        "This expression is not a packed module. It has type@ %a"
        type_expr ty
  | Incomplete_packed_module ty ->
      fprintf ppf
        "The type of this packed module contains variables:@ %a"
        type_expr ty
  | Scoping_pack (lid, ty) ->
      fprintf ppf
        "The type %a in this module cannot be exported.@ " longident lid;
      fprintf ppf
        "Its type contains local dependencies:@ %a" type_expr ty
  | Extension s ->
      fprintf ppf "Uninterpreted extension '%s'." s
  | Recursive_module_require_explicit_type ->
      fprintf ppf "Recursive modules require an explicit module type."

let report_error env ppf err =
  Printtyp.wrap_printing_env env (fun () -> report_error ppf err)<|MERGE_RESOLUTION|>--- conflicted
+++ resolved
@@ -402,22 +402,14 @@
     [] -> []
   | Sig_value (id, _) :: rem
     when List.exists (Ident.equal id) val_ids ->
-<<<<<<< HEAD
-      remove_duplicates val_ids ext_ids exn_ids rem
+      remove_duplicates val_ids exn_ids rem
   | Sig_typext (id, _, _) :: rem
     when List.exists (Ident.equal id) ext_ids ->
       remove_duplicates val_ids ext_ids exn_ids rem
-  | Sig_exception (id, _) :: rem
-    when List.exists (Ident.equal id) exn_ids ->
-      remove_duplicates val_ids ext_ids exn_ids rem
-  | f :: rem -> f :: remove_duplicates val_ids ext_ids exn_ids rem
-=======
-      remove_duplicates val_ids exn_ids rem
   | Sig_exception(id, _) :: rem
     when List.exists (Ident.equal id) exn_ids ->
       remove_duplicates val_ids exn_ids rem
   | f :: rem -> f :: remove_duplicates val_ids exn_ids rem
->>>>>>> 78444956
 
 let rec get_values = function
     [] -> []
