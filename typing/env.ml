(***********************************************************************)
(*                                                                     *)
(*                                OCaml                                *)
(*                                                                     *)
(*            Xavier Leroy, projet Cristal, INRIA Rocquencourt         *)
(*                                                                     *)
(*  Copyright 1996 Institut National de Recherche en Informatique et   *)
(*  en Automatique.  All rights reserved.  This file is distributed    *)
(*  under the terms of the Q Public License version 1.0.               *)
(*                                                                     *)
(***********************************************************************)

(* Environment handling *)

open Cmi_format
open Config
open Misc
open Asttypes
open Longident
open Path
open Types
open Btype

let add_delayed_check_forward = ref (fun _ -> assert false)

let value_declarations : ((string * Location.t), (unit -> unit)) Hashtbl.t =
  Hashtbl.create 16
    (* This table is used to usage of value declarations.  A declaration is
       identified with its name and location.  The callback attached to a
       declaration is called whenever the value is used explicitly
       (lookup_value) or implicitly (inclusion test between signatures,
       cf Includemod.value_descriptions). *)

let type_declarations = Hashtbl.create 16

type constructor_usage = Positive | Pattern | Privatize
type constructor_usages =
    {
     mutable cu_positive: bool;
     mutable cu_pattern: bool;
     mutable cu_privatize: bool;
    }
let add_constructor_usage cu = function
  | Positive -> cu.cu_positive <- true
  | Pattern -> cu.cu_pattern <- true
  | Privatize -> cu.cu_privatize <- true
let constructor_usages () =
  {cu_positive = false; cu_pattern = false; cu_privatize = false}

let used_constructors :
    (string * Location.t * string, (constructor_usage -> unit)) Hashtbl.t
  = Hashtbl.create 16

let prefixed_sg = Hashtbl.create 113

type error =
  | Illegal_renaming of string * string * string
  | Inconsistent_import of string * string * string
  | Need_recursive_types of string * string
  | Missing_module of Location.t * Path.t * Path.t

exception Error of error

let error err = raise (Error err)

module EnvLazy : sig
  type ('a,'b) t

  val force : ('a -> 'b) -> ('a,'b) t -> 'b
  val create : 'a -> ('a,'b) t
  val is_val : ('a,'b) t -> bool

end  = struct

  type ('a,'b) t = ('a,'b) eval ref

  and ('a,'b) eval =
      Done of 'b
    | Raise of exn
    | Thunk of 'a

  let force f x =
    match !x with
        Done x -> x
      | Raise e -> raise e
      | Thunk e ->
          try
            let y = f e in
            x := Done y;
            y
          with e ->
            x := Raise e;
            raise e

  let is_val x =
    match !x with Done _ -> true | _ -> false

  let create x =
    let x = ref (Thunk x) in
    x

end


type summary =
    Env_empty
  | Env_value of summary * Ident.t * value_description
  | Env_type of summary * Ident.t * type_declaration
  | Env_extension of summary * Ident.t * extension_constructor
  | Env_module of summary * Ident.t * module_declaration
  | Env_modtype of summary * Ident.t * modtype_declaration
  | Env_class of summary * Ident.t * class_declaration
  | Env_cltype of summary * Ident.t * class_type_declaration
  | Env_open of summary * Path.t
  | Env_functor_arg of summary * Ident.t

module EnvTbl =
  struct
    (* A table indexed by identifier, with an extra slot to record usage. *)
    type 'a t = ('a * (unit -> unit)) Ident.tbl

    let empty = Ident.empty
    let nothing = fun () -> ()

    let already_defined s tbl =
      try ignore (Ident.find_name s tbl); true
      with Not_found -> false

    let add kind slot id x tbl ref_tbl =
      let slot =
        match slot with
        | None -> nothing
        | Some f ->
          (fun () ->
             let s = Ident.name id in
             f kind s (already_defined s ref_tbl)
          )
      in
      Ident.add id (x, slot) tbl

    let add_dont_track id x tbl =
      Ident.add id (x, nothing) tbl

    let find_same_not_using id tbl =
      fst (Ident.find_same id tbl)

    let find_same id tbl =
      let (x, slot) = Ident.find_same id tbl in
      slot ();
      x

    let find_name s tbl =
      let (x, slot) = Ident.find_name s tbl in
      slot ();
      x

    let find_all s tbl =
      Ident.find_all s tbl

    let fold_name f = Ident.fold_name (fun k (d,_) -> f k d)
    let keys tbl = Ident.fold_all (fun k _ accu -> k::accu) tbl []
  end

type type_descriptions =
    constructor_description list * label_description list

type t = {
  values: (Path.t * value_description) EnvTbl.t;
  constrs: constructor_description EnvTbl.t;
  labels: label_description EnvTbl.t;
  types: (Path.t * (type_declaration * type_descriptions)) EnvTbl.t;
  modules: (Path.t * module_declaration) EnvTbl.t;
  modtypes: (Path.t * modtype_declaration) EnvTbl.t;
  components: (Path.t * module_components) EnvTbl.t;
  classes: (Path.t * class_declaration) EnvTbl.t;
  cltypes: (Path.t * class_type_declaration) EnvTbl.t;
  functor_args: unit Ident.tbl;
  summary: summary;
  local_constraints: bool;
  gadt_instances: (int * TypeSet.t ref) list;
  in_signature: bool;
}

and module_components =
  (t * Subst.t * Path.t * Types.module_type, module_components_repr) EnvLazy.t

and module_components_repr =
    Structure_comps of structure_components
  | Functor_comps of functor_components

and structure_components = {
  mutable comp_values: (string, (value_description * int)) Tbl.t;
  mutable comp_constrs: (string, (constructor_description * int) list) Tbl.t;
  mutable comp_labels: (string, (label_description * int) list) Tbl.t;
  mutable comp_types:
   (string, ((type_declaration * type_descriptions) * int)) Tbl.t;
  mutable comp_modules:
   (string, ((Subst.t * Types.module_type,module_type) EnvLazy.t * int)) Tbl.t;
  mutable comp_modtypes: (string, (modtype_declaration * int)) Tbl.t;
  mutable comp_components: (string, (module_components * int)) Tbl.t;
  mutable comp_classes: (string, (class_declaration * int)) Tbl.t;
  mutable comp_cltypes: (string, (class_type_declaration * int)) Tbl.t
}

and functor_components = {
  fcomp_param: Ident.t;                 (* Formal parameter *)
  fcomp_arg: module_type option;        (* Argument signature *)
  fcomp_res: module_type;               (* Result signature *)
  fcomp_env: t;     (* Environment in which the result signature makes sense *)
  fcomp_subst: Subst.t;  (* Prefixing substitution for the result signature *)
  fcomp_cache: (Path.t, module_components) Hashtbl.t;  (* For memoization *)
  fcomp_subst_cache: (Path.t, module_type) Hashtbl.t
}

let subst_modtype_maker (subst, mty) = Subst.modtype subst mty

let empty = {
  values = EnvTbl.empty; constrs = EnvTbl.empty;
  labels = EnvTbl.empty; types = EnvTbl.empty;
  modules = EnvTbl.empty; modtypes = EnvTbl.empty;
  components = EnvTbl.empty; classes = EnvTbl.empty;
  cltypes = EnvTbl.empty;
  summary = Env_empty; local_constraints = false; gadt_instances = [];
  in_signature = false;
  functor_args = Ident.empty;
 }

let in_signature env = {env with in_signature = true}

let diff_keys is_local tbl1 tbl2 =
  let keys2 = EnvTbl.keys tbl2 in
  List.filter
    (fun id ->
      is_local (EnvTbl.find_same_not_using id tbl2) &&
      try ignore (EnvTbl.find_same_not_using id tbl1); false
      with Not_found -> true)
    keys2

let is_ident = function
    Pident _ -> true
  | Pdot _ | Papply _ -> false

let is_local (p, _) = is_ident p

let is_local_ext = function
  | {cstr_tag = Cstr_extension(p, _)} -> is_ident p
  | _ -> false

let diff env1 env2 =
  diff_keys is_local env1.values env2.values @
  diff_keys is_local_ext env1.constrs env2.constrs @
  diff_keys is_local env1.modules env2.modules @
  diff_keys is_local env1.classes env2.classes

(* Forward declarations *)

let components_of_module' =
  ref ((fun env sub path mty -> assert false) :
          t -> Subst.t -> Path.t -> module_type -> module_components)
let components_of_module_maker' =
  ref ((fun (env, sub, path, mty) -> assert false) :
          t * Subst.t * Path.t * module_type -> module_components_repr)
let components_of_functor_appl' =
  ref ((fun f p1 p2 -> assert false) :
          functor_components -> Path.t -> Path.t -> module_components)
let check_modtype_inclusion =
  (* to be filled with Includemod.check_modtype_inclusion *)
  ref ((fun env mty1 path1 mty2 -> assert false) :
          t -> module_type -> Path.t -> module_type -> unit)
let strengthen =
  (* to be filled with Mtype.strengthen *)
  ref ((fun env mty path -> assert false) :
         t -> module_type -> Path.t -> module_type)

let md md_type =
  {md_type; md_attributes=[]; md_loc=Location.none}

(* The name of the compilation unit currently compiled.
   "" if outside a compilation unit. *)

let current_unit = ref ""

(* Persistent structure descriptions *)

type pers_struct =
  { ps_name: string;
    ps_sig: signature;
    ps_comps: module_components;
    ps_crcs: (string * Digest.t) list;
    ps_filename: string;
    ps_flags: pers_flags list;
    mutable ps_crcs_checked: bool }

let persistent_structures =
  (Hashtbl.create 17 : (string, pers_struct option) Hashtbl.t)

(* Consistency between persistent structures *)

let crc_units = Consistbl.create()

let check_consistency ps =
  if ps.ps_crcs_checked then () else
  try
    List.iter
      (fun (name, crc) -> Consistbl.check crc_units name crc ps.ps_filename)
      ps.ps_crcs;
    ps.ps_crcs_checked <- true
  with Consistbl.Inconsistency(name, source, auth) ->
    error (Inconsistent_import(name, auth, source))

(* Reading persistent structures from .cmi files *)

let read_pers_struct modname filename =
  let cmi = read_cmi filename in
  let name = cmi.cmi_name in
  let sign = cmi.cmi_sign in
  let crcs = cmi.cmi_crcs in
  let flags = cmi.cmi_flags in
  let comps =
      !components_of_module' empty Subst.identity
                             (Pident(Ident.create_persistent name))
                             (Mty_signature sign)
  in
  let ps = { ps_name = name;
             ps_sig = sign;
             ps_comps = comps;
             ps_crcs = crcs;
             ps_crcs_checked = false;
             ps_filename = filename;
             ps_flags = flags } in
  if ps.ps_name <> modname then
    error (Illegal_renaming(modname, ps.ps_name, filename));
  if not !Clflags.transparent_modules then check_consistency ps;
  List.iter
    (function Rectypes ->
      if not !Clflags.recursive_types then
        error (Need_recursive_types(ps.ps_name, !current_unit)))
    ps.ps_flags;
  Hashtbl.add persistent_structures modname (Some ps);
  ps

let find_pers_struct ?(check=true) name =
  if name = "*predef*" then raise Not_found;
  let r =
    try Some (Hashtbl.find persistent_structures name)
    with Not_found -> None
  in
  let ps =
    match r with
    | Some None -> raise Not_found
    | Some (Some sg) -> sg
    | None ->
      let filename =
        try find_in_path_uncap !load_path (name ^ ".cmi")
        with Not_found ->
          Hashtbl.add persistent_structures name None;
          raise Not_found
      in
      read_pers_struct name filename
  in
  if check then check_consistency ps;
  ps

let reset_cache () =
  current_unit := "";
  Hashtbl.clear persistent_structures;
  Consistbl.clear crc_units;
  Hashtbl.clear value_declarations;
  Hashtbl.clear type_declarations;
  Hashtbl.clear used_constructors;
  Hashtbl.clear prefixed_sg

let reset_cache_toplevel () =
  (* Delete 'missing cmi' entries from the cache. *)
  let l =
    Hashtbl.fold
      (fun name r acc -> if r = None then name :: acc else acc)
      persistent_structures []
  in
  List.iter (Hashtbl.remove persistent_structures) l;
  Hashtbl.clear value_declarations;
  Hashtbl.clear type_declarations;
  Hashtbl.clear used_constructors;
  Hashtbl.clear prefixed_sg


let set_unit_name name =
  current_unit := name

(* Lookup by identifier *)

let rec find_module_descr path env =
  match path with
    Pident id ->
      begin try
        let (p, desc) = EnvTbl.find_same id env.components
        in desc
      with Not_found ->
        if Ident.persistent id
        then (find_pers_struct (Ident.name id)).ps_comps
        else raise Not_found
      end
  | Pdot(p, s, pos) ->
      begin match
        EnvLazy.force !components_of_module_maker' (find_module_descr p env)
      with
        Structure_comps c ->
          let (descr, pos) = Tbl.find s c.comp_components in
          descr
      | Functor_comps f ->
         raise Not_found
      end
  | Papply(p1, p2) ->
      begin match
        EnvLazy.force !components_of_module_maker' (find_module_descr p1 env)
      with
        Functor_comps f ->
          !components_of_functor_appl' f p1 p2
      | Structure_comps c ->
          raise Not_found
      end

let find proj1 proj2 path env =
  match path with
    Pident id ->
      let (p, data) = EnvTbl.find_same id (proj1 env)
      in data
  | Pdot(p, s, pos) ->
      begin match
        EnvLazy.force !components_of_module_maker' (find_module_descr p env)
      with
        Structure_comps c ->
          let (data, pos) = Tbl.find s (proj2 c) in data
      | Functor_comps f ->
          raise Not_found
      end
  | Papply(p1, p2) ->
      raise Not_found

let find_value =
  find (fun env -> env.values) (fun sc -> sc.comp_values)
and find_type_full =
  find (fun env -> env.types) (fun sc -> sc.comp_types)
and find_modtype =
  find (fun env -> env.modtypes) (fun sc -> sc.comp_modtypes)
and find_class =
  find (fun env -> env.classes) (fun sc -> sc.comp_classes)
and find_cltype =
  find (fun env -> env.cltypes) (fun sc -> sc.comp_cltypes)

let find_type p env =
  fst (find_type_full p env)
let find_type_descrs p env =
  snd (find_type_full p env)

let find_module ~alias path env =
  match path with
    Pident id ->
      begin try
        let (p, data) = EnvTbl.find_same id env.modules
        in data
      with Not_found ->
        if Ident.persistent id then
          let ps = find_pers_struct (Ident.name id) in
          md (Mty_signature(ps.ps_sig))
        else raise Not_found
      end
  | Pdot(p, s, pos) ->
      begin match
        EnvLazy.force !components_of_module_maker' (find_module_descr p env)
      with
        Structure_comps c ->
          let (data, pos) = Tbl.find s c.comp_modules in
          md (EnvLazy.force subst_modtype_maker data)
      | Functor_comps f ->
          raise Not_found
      end
  | Papply(p1, p2) ->
      let desc1 = find_module_descr p1 env in
      begin match EnvLazy.force !components_of_module_maker' desc1 with
        Functor_comps f ->
          md begin match f.fcomp_res with
          | Mty_alias p ->
              Mty_alias (Subst.module_path f.fcomp_subst p)
          | mty ->
              if alias then mty else
              try
                Hashtbl.find f.fcomp_subst_cache p2
              with Not_found ->
                let mty =
                  Subst.modtype
                    (Subst.add_module f.fcomp_param p2 f.fcomp_subst)
                    f.fcomp_res in
                Hashtbl.add f.fcomp_subst_cache p2 mty;
                mty
          end
      | Structure_comps c ->
          raise Not_found
      end

let required_globals = ref []
let reset_required_globals () = required_globals := []
let get_required_globals () = !required_globals
let add_required_global id =
  if Ident.global id && not !Clflags.transparent_modules
  && not (List.exists (Ident.same id) !required_globals)
  then required_globals := id :: !required_globals

let rec normalize_path lax env path =
  let path =
    match path with
      Pdot(p, s, pos) ->
        Pdot(normalize_path lax env p, s, pos)
    | Papply(p1, p2) ->
        Papply(normalize_path lax env p1, normalize_path true env p2)
    | _ -> path
  in
  try match find_module ~alias:true path env with
    {md_type=Mty_alias path1} ->
      let path' = normalize_path lax env path1 in
      if lax || !Clflags.transparent_modules then path' else
      let id = Path.head path in
      if Ident.global id && not (Ident.same id (Path.head path'))
      then add_required_global id;
      path'
  | _ -> path
  with Not_found when lax
  || (match path with Pident id -> not (Ident.persistent id) | _ -> true) ->
      path

let normalize_path oloc env path =
  try normalize_path (oloc = None) env path
  with Not_found ->
    match oloc with None -> assert false
    | Some loc ->
        raise (Error(Missing_module(loc, path, normalize_path true env path)))

let find_module = find_module ~alias:false

(* Find the manifest type associated to a type when appropriate:
   - the type should be public or should have a private row,
   - the type should have an associated manifest type. *)
let find_type_expansion path env =
  let decl = find_type path env in
  match decl.type_manifest with
  | Some body when decl.type_private = Public
              || decl.type_kind <> Type_abstract
              || Btype.has_constr_row body ->
                  (decl.type_params, body, may_map snd decl.type_newtype_level)
  (* The manifest type of Private abstract data types without
     private row are still considered unknown to the type system.
     Hence, this case is caught by the following clause that also handles
     purely abstract data types without manifest type definition. *)
  | _ ->
      (* another way to expand is to normalize the path itself *)
      let path' = normalize_path None env path in
      if Path.same path path' then raise Not_found else
      (decl.type_params,
       newgenty (Tconstr (path', decl.type_params, ref Mnil)),
       may_map snd decl.type_newtype_level)

(* Find the manifest type information associated to a type, i.e.
   the necessary information for the compiler's type-based optimisations.
   In particular, the manifest type associated to a private abstract type
   is revealed for the sake of compiler's type-based optimisations. *)
let find_type_expansion_opt path env =
  let decl = find_type path env in
  match decl.type_manifest with
  (* The manifest type of Private abstract data types can still get
     an approximation using their manifest type. *)
  | Some body -> (decl.type_params, body, may_map snd decl.type_newtype_level)
  | _ ->
      let path' = normalize_path None env path in
      if Path.same path path' then raise Not_found else
      (decl.type_params,
       newgenty (Tconstr (path', decl.type_params, ref Mnil)),
       may_map snd decl.type_newtype_level)

let find_modtype_expansion path env =
  match (find_modtype path env).mtd_type with
  | None -> raise Not_found
  | Some mty -> mty

let rec is_functor_arg path env =
  match path with
    Pident id ->
      begin try Ident.find_same id env.functor_args; true
      with Not_found -> false
      end
  | Pdot (p, s, _) -> is_functor_arg p env
  | Papply _ -> true

(* Lookup by name *)

exception Recmodule

let rec lookup_module_descr lid env =
  match lid with
    Lident s ->
      begin try
        EnvTbl.find_name s env.components
      with Not_found ->
        if s = !current_unit then raise Not_found;
        let ps = find_pers_struct s in
        (Pident(Ident.create_persistent s), ps.ps_comps)
      end
  | Ldot(l, s) ->
      let (p, descr) = lookup_module_descr l env in
      begin match EnvLazy.force !components_of_module_maker' descr with
        Structure_comps c ->
          let (descr, pos) = Tbl.find s c.comp_components in
          (Pdot(p, s, pos), descr)
      | Functor_comps f ->
          raise Not_found
      end
  | Lapply(l1, l2) ->
      let (p1, desc1) = lookup_module_descr l1 env in
      let p2 = lookup_module l2 env in
      let {md_type=mty2} = find_module p2 env in
      begin match EnvLazy.force !components_of_module_maker' desc1 with
        Functor_comps f ->
          Misc.may (!check_modtype_inclusion env mty2 p2) f.fcomp_arg;
          (Papply(p1, p2), !components_of_functor_appl' f p1 p2)
      | Structure_comps c ->
          raise Not_found
      end

and lookup_module lid env : Path.t =
  match lid with
    Lident s ->
      begin try
        let (p, {md_type}) as r = EnvTbl.find_name s env.modules in
        begin match md_type with
        | Mty_ident (Path.Pident id) when Ident.name id = "#recmod#" ->
          (* see #5965 *)
          raise Recmodule
        | _ -> ()
        end;
        p
      with Not_found ->
        if s = !current_unit then raise Not_found;
	if !Clflags.transparent_modules then
	  try ignore (find_in_path_uncap !load_path (s ^ ".cmi"))
          with Not_found ->
	    Location.prerr_warning Location.none (Warnings.No_cmi_file s)
	else ignore (find_pers_struct ~check:false s);
        Pident(Ident.create_persistent s)
      end
  | Ldot(l, s) ->
      let (p, descr) = lookup_module_descr l env in
      begin match EnvLazy.force !components_of_module_maker' descr with
        Structure_comps c ->
          let (data, pos) = Tbl.find s c.comp_modules in
          Pdot(p, s, pos)
      | Functor_comps f ->
          raise Not_found
      end
  | Lapply(l1, l2) ->
      let (p1, desc1) = lookup_module_descr l1 env in
      let p2 = lookup_module l2 env in
      let {md_type=mty2} = find_module p2 env in
      let p = Papply(p1, p2) in
      begin match EnvLazy.force !components_of_module_maker' desc1 with
        Functor_comps f ->
          Misc.may (!check_modtype_inclusion env mty2 p2) f.fcomp_arg;
          p
      | Structure_comps c ->
          raise Not_found
      end

let lookup proj1 proj2 lid env =
  match lid with
    Lident s ->
      EnvTbl.find_name s (proj1 env)
  | Ldot(l, s) ->
      let (p, desc) = lookup_module_descr l env in
      begin match EnvLazy.force !components_of_module_maker' desc with
        Structure_comps c ->
          let (data, pos) = Tbl.find s (proj2 c) in
          (Pdot(p, s, pos), data)
      | Functor_comps f ->
          raise Not_found
      end
  | Lapply(l1, l2) ->
      raise Not_found

let lookup_simple proj1 proj2 lid env =
  match lid with
    Lident s ->
      EnvTbl.find_name s (proj1 env)
  | Ldot(l, s) ->
      let (p, desc) = lookup_module_descr l env in
      begin match EnvLazy.force !components_of_module_maker' desc with
        Structure_comps c ->
          let (data, pos) = Tbl.find s (proj2 c) in
          data
      | Functor_comps f ->
          raise Not_found
      end
  | Lapply(l1, l2) ->
      raise Not_found

let lookup_all_simple proj1 proj2 shadow lid env =
  match lid with
    Lident s ->
      let xl = EnvTbl.find_all s (proj1 env) in
      let rec do_shadow =
        function
        | [] -> []
        | ((x, f) :: xs) ->
            (x, f) ::
              (do_shadow (List.filter (fun (y, g) -> not (shadow x y)) xs))
      in
        do_shadow xl
  | Ldot(l, s) ->
      let (p, desc) = lookup_module_descr l env in
      begin match EnvLazy.force !components_of_module_maker' desc with
        Structure_comps c ->
          let comps =
            try Tbl.find s (proj2 c) with Not_found -> []
          in
          List.map
            (fun (data, pos) -> (data, (fun () -> ())))
            comps
      | Functor_comps f ->
          raise Not_found
      end
  | Lapply(l1, l2) ->
      raise Not_found

let has_local_constraints env = env.local_constraints

let cstr_shadow cstr1 cstr2 =
  match cstr1.cstr_tag, cstr2.cstr_tag with
  | Cstr_extension _, Cstr_extension _ -> true
  | _ -> false

let lbl_shadow lbl1 lbl2 = false

let lookup_value =
  lookup (fun env -> env.values) (fun sc -> sc.comp_values)
and lookup_all_constructors =
  lookup_all_simple (fun env -> env.constrs) (fun sc -> sc.comp_constrs)
    cstr_shadow
and lookup_all_labels =
  lookup_all_simple (fun env -> env.labels) (fun sc -> sc.comp_labels)
    lbl_shadow
and lookup_type =
  lookup (fun env -> env.types) (fun sc -> sc.comp_types)
and lookup_modtype =
  lookup (fun env -> env.modtypes) (fun sc -> sc.comp_modtypes)
and lookup_class =
  lookup (fun env -> env.classes) (fun sc -> sc.comp_classes)
and lookup_cltype =
  lookup (fun env -> env.cltypes) (fun sc -> sc.comp_cltypes)

let mark_value_used name vd =
  try Hashtbl.find value_declarations (name, vd.val_loc) ()
  with Not_found -> ()

let mark_type_used name vd =
  try Hashtbl.find type_declarations (name, vd.type_loc) ()
  with Not_found -> ()

let mark_constructor_used usage name vd constr =
  try Hashtbl.find used_constructors (name, vd.type_loc, constr) usage
  with Not_found -> ()

let mark_extension_used usage ext name =
  let ty_name = Path.last ext.ext_type_path in
  try Hashtbl.find used_constructors (ty_name, ext.ext_loc, name) usage
  with Not_found -> ()

let set_value_used_callback name vd callback =
  let key = (name, vd.val_loc) in
  try
    let old = Hashtbl.find value_declarations key in
    Hashtbl.replace value_declarations key (fun () -> old (); callback ())
      (* this is to support cases like:
               let x = let x = 1 in x in x
         where the two declarations have the same location
         (e.g. resulting from Camlp4 expansion of grammar entries) *)
  with Not_found ->
    Hashtbl.add value_declarations key callback

let set_type_used_callback name td callback =
  let loc = td.type_loc in
  if loc.Location.loc_ghost then ()
  else let key = (name, loc) in
  let old =
    try Hashtbl.find type_declarations key
    with Not_found -> assert false
  in
  Hashtbl.replace type_declarations key (fun () -> callback old)

let lookup_value lid env =
  let (_, desc) as r = lookup_value lid env in
  mark_value_used (Longident.last lid) desc;
  r

let lookup_type lid env =
  let (path, (decl, _)) = lookup_type lid env in
  mark_type_used (Longident.last lid) decl;
  (path, decl)

(* [path] must be the path to a type, not to a module ! *)
let path_subst_last path id =
  match path with
    Pident _ -> Pident id
  | Pdot (p, name, pos) -> Pdot(p, Ident.name id, pos)
  | Papply (p1, p2) -> assert false

let mark_type_path env path =
  try
    let decl = find_type path env in
    mark_type_used (Path.last path) decl
  with Not_found -> ()

let ty_path t =
  match repr t with
  | {desc=Tconstr(path, _, _)} -> path
  | _ -> assert false

let lookup_constructor lid env =
  match lookup_all_constructors lid env with
    [] -> raise Not_found
  | (desc, use) :: _ ->
      mark_type_path env (ty_path desc.cstr_res);
      use ();
      desc

let is_lident = function
    Lident _ -> true
  | _ -> false

let lookup_all_constructors lid env =
  try
    let cstrs = lookup_all_constructors lid env in
    let wrap_use desc use () =
      mark_type_path env (ty_path desc.cstr_res);
      use ()
    in
    List.map (fun (cstr, use) -> (cstr, wrap_use cstr use)) cstrs
  with
    Not_found when is_lident lid -> []

let mark_constructor usage env name desc =
  match desc.cstr_tag with
  | Cstr_extension _ ->
      begin
        let ty_path = ty_path desc.cstr_res in
        let ty_name = Path.last ty_path in
        try Hashtbl.find used_constructors (ty_name, desc.cstr_loc, name) usage
        with Not_found -> ()
      end
  | _ ->
      let ty_path = ty_path desc.cstr_res in
      let ty_decl = try find_type ty_path env with Not_found -> assert false in
      let ty_name = Path.last ty_path in
      mark_constructor_used usage ty_name ty_decl name

let lookup_label lid env =
  match lookup_all_labels lid env with
    [] -> raise Not_found
  | (desc, use) :: _ ->
      mark_type_path env (ty_path desc.lbl_res);
      use ();
      desc

let lookup_all_labels lid env =
  try
    let lbls = lookup_all_labels lid env in
    let wrap_use desc use () =
      mark_type_path env (ty_path desc.lbl_res);
      use ()
    in
    List.map (fun (lbl, use) -> (lbl, wrap_use lbl use)) lbls
  with
    Not_found when is_lident lid -> []

let lookup_class lid env =
  let (_, desc) as r = lookup_class lid env in
  (* special support for Typeclass.unbound_class *)
  if Path.name desc.cty_path = "" then ignore (lookup_type lid env)
  else mark_type_path env desc.cty_path;
  r

let lookup_cltype lid env =
  let (_, desc) as r = lookup_cltype lid env in
  if Path.name desc.clty_path = "" then ignore (lookup_type lid env)
  else mark_type_path env desc.clty_path;
  mark_type_path env desc.clty_path;
  r

(* Iter on an environment (ignoring the body of functors and
   not yet evaluated structures) *)

let iter_env proj1 proj2 f env =
  Ident.iter (fun id (x,_) -> f (Pident id) x) (proj1 env);
  let rec iter_components path path' mcomps =
    (* if EnvLazy.is_val mcomps then *)
    match EnvLazy.force !components_of_module_maker' mcomps with
      Structure_comps comps ->
        Tbl.iter
          (fun s (d, n) -> f (Pdot (path, s, n)) (Pdot (path', s, n), d))
          (proj2 comps);
        Tbl.iter
          (fun s (c, n) ->
            iter_components (Pdot (path, s, n)) (Pdot (path', s, n)) c)
          comps.comp_components
    | Functor_comps _ -> ()
  in
  Hashtbl.iter
    (fun s pso ->
      match pso with None -> ()
      | Some ps ->
          let id = Pident (Ident.create_persistent s) in
          iter_components id id ps.ps_comps)
    persistent_structures;
  Ident.iter
    (fun id ((path, comps), _) -> iter_components (Pident id) path comps)
    env.components

let iter_types f = iter_env (fun env -> env.types) (fun sc -> sc.comp_types) f

let same_types env1 env2 =
  env1.types == env2.types && env1.components == env2.components

let used_persistent () =
  let r = ref Concr.empty in
  Hashtbl.iter (fun s pso -> if pso != None then r := Concr.add s !r)
    persistent_structures;
  !r

let find_all_comps proj s (p,mcomps) =
  match EnvLazy.force !components_of_module_maker' mcomps with
    Functor_comps _ -> []
  | Structure_comps comps ->
      try let (c,n) = Tbl.find s (proj comps) in [Pdot(p,s,n), c]
      with Not_found -> []

let rec find_shadowed_comps path env =
  match path with
    Pident id ->
      List.map fst (Ident.find_all (Ident.name id) env.components)
  | Pdot (p, s, _) ->
      let l = find_shadowed_comps p env in
      let l' =
        List.map (find_all_comps (fun comps -> comps.comp_components) s) l in
      List.flatten l'
  | Papply _ -> []

let find_shadowed proj1 proj2 path env =
  match path with
    Pident id ->
      List.map fst (Ident.find_all (Ident.name id) (proj1 env))
  | Pdot (p, s, _) ->
      let l = find_shadowed_comps p env in
      let l' = List.map (find_all_comps proj2 s) l in
      List.flatten l'
  | Papply _ -> []

let find_shadowed_types path env =
  let l =
    find_shadowed
      (fun env -> env.types) (fun comps -> comps.comp_types) path env
  in
  List.map fst l


(* GADT instance tracking *)

let add_gadt_instance_level lv env =
  {env with
   gadt_instances = (lv, ref TypeSet.empty) :: env.gadt_instances}

let is_Tlink = function {desc = Tlink _} -> true | _ -> false

let gadt_instance_level env t =
  let rec find_instance = function
      [] -> None
    | (lv, r) :: rem ->
        if TypeSet.exists is_Tlink !r then
          (* Should we use set_typeset ? *)
          r := TypeSet.fold (fun ty -> TypeSet.add (repr ty)) !r TypeSet.empty;
        if TypeSet.mem t !r then Some lv else find_instance rem
  in find_instance env.gadt_instances

let add_gadt_instances env lv tl =
  let r =
    try List.assoc lv env.gadt_instances with Not_found -> assert false in
  (* Format.eprintf "Added";
  List.iter (fun ty -> Format.eprintf "@ %a" !Btype.print_raw ty) tl;
  Format.eprintf "@."; *)
  set_typeset r (List.fold_right TypeSet.add tl !r)

(* Only use this after expand_head! *)
let add_gadt_instance_chain env lv t =
  let r =
    try List.assoc lv env.gadt_instances with Not_found -> assert false in
  let rec add_instance t =
    let t = repr t in
    if not (TypeSet.mem t !r) then begin
      (* Format.eprintf "@ %a" !Btype.print_raw t; *)
      set_typeset r (TypeSet.add t !r);
      match t.desc with
        Tconstr (p, _, memo) ->
          may add_instance (find_expans Private p !memo)
      | _ -> ()
    end
  in
  (* Format.eprintf "Added chain"; *)
  add_instance t
  (* Format.eprintf "@." *)

(* Expand manifest module type names at the top of the given module type *)

let rec scrape_alias env ?path mty =
  match mty, path with
    Mty_ident p, _ ->
      begin try
        scrape_alias env (find_modtype_expansion p env) ?path
      with Not_found ->
        mty
      end
  | Mty_alias path, _ ->
      begin try
        scrape_alias env (find_module path env).md_type ~path
      with Not_found ->
        Location.prerr_warning Location.none
	  (Warnings.No_cmi_file (Path.name path));
        mty
      end
  | mty, Some path ->
      !strengthen env mty path
  | _ -> mty

let scrape_alias env mty = scrape_alias env mty

(* Compute constructor descriptions *)

let constructors_of_type ty_path decl =
  let handle_variants cstrs =
    Datarepr.constructor_descrs
      (newgenty (Tconstr(ty_path, decl.type_params, ref Mnil)))
      cstrs decl.type_private
  in
  match decl.type_kind with
  | Type_variant cstrs -> handle_variants cstrs
  | Type_record _ | Type_abstract | Type_open -> []

(* Compute label descriptions *)

let labels_of_type ty_path decl =
  match decl.type_kind with
    Type_record(labels, rep) ->
      Datarepr.label_descrs
        (newgenty (Tconstr(ty_path, decl.type_params, ref Mnil)))
        labels rep decl.type_private
  | Type_variant _ | Type_abstract | Type_open -> []

(* Given a signature and a root path, prefix all idents in the signature
   by the root path and build the corresponding substitution. *)

let rec prefix_idents root pos sub = function
    [] -> ([], sub)
  | Sig_value(id, decl) :: rem ->
      let p = Pdot(root, Ident.name id, pos) in
      let nextpos = match decl.val_kind with Val_prim _ -> pos | _ -> pos+1 in
      let (pl, final_sub) = prefix_idents root nextpos sub rem in
      (p::pl, final_sub)
  | Sig_type(id, decl, _) :: rem ->
      let p = Pdot(root, Ident.name id, nopos) in
      let (pl, final_sub) =
        prefix_idents root pos (Subst.add_type id p sub) rem in
      (p::pl, final_sub)
  | Sig_typext(id, ext, _) :: rem ->
      let p = Pdot(root, Ident.name id, pos) in
      let (pl, final_sub) = prefix_idents root (pos+1) sub rem in
      (p::pl, final_sub)
  | Sig_module(id, mty, _) :: rem ->
      let p = Pdot(root, Ident.name id, pos) in
      let (pl, final_sub) =
        prefix_idents root (pos+1) (Subst.add_module id p sub) rem in
      (p::pl, final_sub)
  | Sig_modtype(id, decl) :: rem ->
      let p = Pdot(root, Ident.name id, nopos) in
      let (pl, final_sub) =
        prefix_idents root pos
                      (Subst.add_modtype id (Mty_ident p) sub) rem in
      (p::pl, final_sub)
  | Sig_class(id, decl, _) :: rem ->
      let p = Pdot(root, Ident.name id, pos) in
      let (pl, final_sub) = prefix_idents root (pos + 1) sub rem in
      (p::pl, final_sub)
  | Sig_class_type(id, decl, _) :: rem ->
      let p = Pdot(root, Ident.name id, nopos) in
      let (pl, final_sub) = prefix_idents root pos sub rem in
      (p::pl, final_sub)

let subst_signature sub sg =
  List.map
    (fun item ->
      match item with
      | Sig_value(id, decl) ->
          Sig_value (id, Subst.value_description sub decl)
      | Sig_type(id, decl, x) ->
          Sig_type(id, Subst.type_declaration sub decl, x)
      | Sig_typext(id, ext, es) ->
          Sig_typext (id, Subst.extension_constructor sub ext, es)
      | Sig_module(id, mty, x) ->
          Sig_module(id, Subst.module_declaration sub mty,x)
      | Sig_modtype(id, decl) ->
          Sig_modtype(id, Subst.modtype_declaration sub decl)
      | Sig_class(id, decl, x) ->
          Sig_class(id, Subst.class_declaration sub decl, x)
      | Sig_class_type(id, decl, x) ->
          Sig_class_type(id, Subst.cltype_declaration sub decl, x)
    )
    sg


let prefix_idents_and_subst root sub sg =
  let (pl, sub) = prefix_idents root 0 sub sg in
  pl, sub, lazy (subst_signature sub sg)

let prefix_idents_and_subst root sub sg =
  if sub = Subst.identity then
    let sgs =
      try
        Hashtbl.find prefixed_sg root
      with Not_found ->
        let sgs = ref [] in
        Hashtbl.add prefixed_sg root sgs;
        sgs
    in
    try
      List.assq sg !sgs
    with Not_found ->
      let r = prefix_idents_and_subst root sub sg in
      sgs := (sg, r) :: !sgs;
      r
  else
    prefix_idents_and_subst root sub sg

(* Compute structure descriptions *)

let add_to_tbl id decl tbl =
  let decls =
    try Tbl.find id tbl with Not_found -> [] in
  Tbl.add id (decl :: decls) tbl

let rec components_of_module env sub path mty =
  EnvLazy.create (env, sub, path, mty)

and components_of_module_maker (env, sub, path, mty) =
  (match scrape_alias env mty with
    Mty_signature sg ->
      let c =
        { comp_values = Tbl.empty;
          comp_constrs = Tbl.empty;
          comp_labels = Tbl.empty; comp_types = Tbl.empty;
          comp_modules = Tbl.empty; comp_modtypes = Tbl.empty;
          comp_components = Tbl.empty; comp_classes = Tbl.empty;
          comp_cltypes = Tbl.empty } in
      let pl, sub, _ = prefix_idents_and_subst path sub sg in
      let env = ref env in
      let pos = ref 0 in
      List.iter2 (fun item path ->
        match item with
          Sig_value(id, decl) ->
            let decl' = Subst.value_description sub decl in
            c.comp_values <-
              Tbl.add (Ident.name id) (decl', !pos) c.comp_values;
            begin match decl.val_kind with
              Val_prim _ -> () | _ -> incr pos
            end
        | Sig_type(id, decl, _) ->
            let decl' = Subst.type_declaration sub decl in
            let constructors = List.map snd (constructors_of_type path decl') in
            let labels = List.map snd (labels_of_type path decl') in
            c.comp_types <-
              Tbl.add (Ident.name id)
                ((decl', (constructors, labels)), nopos)
                  c.comp_types;
            List.iter
              (fun descr ->
                c.comp_constrs <-
                  add_to_tbl descr.cstr_name (descr, nopos) c.comp_constrs)
              constructors;
            List.iter
              (fun descr ->
                c.comp_labels <-
                  add_to_tbl descr.lbl_name (descr, nopos) c.comp_labels)
              labels;
            env := store_type_infos None id (Pident id) decl !env !env
        | Sig_typext(id, ext, _) ->
            let ext' = Subst.extension_constructor sub ext in
            let descr = Datarepr.extension_descr path ext' in
            c.comp_constrs <-
              add_to_tbl (Ident.name id) (descr, !pos) c.comp_constrs;
            incr pos
        | Sig_module(id, md, _) ->
            let mty = md.md_type in
            let mty' = EnvLazy.create (sub, mty) in
            c.comp_modules <-
              Tbl.add (Ident.name id) (mty', !pos) c.comp_modules;
            let comps = components_of_module !env sub path mty in
            c.comp_components <-
              Tbl.add (Ident.name id) (comps, !pos) c.comp_components;
            env := store_module None id (Pident id) md !env !env;
            incr pos
        | Sig_modtype(id, decl) ->
            let decl' = Subst.modtype_declaration sub decl in
            c.comp_modtypes <-
              Tbl.add (Ident.name id) (decl', nopos) c.comp_modtypes;
            env := store_modtype None id (Pident id) decl !env !env
        | Sig_class(id, decl, _) ->
            let decl' = Subst.class_declaration sub decl in
            c.comp_classes <-
              Tbl.add (Ident.name id) (decl', !pos) c.comp_classes;
            incr pos
        | Sig_class_type(id, decl, _) ->
            let decl' = Subst.cltype_declaration sub decl in
            c.comp_cltypes <-
              Tbl.add (Ident.name id) (decl', !pos) c.comp_cltypes)
        sg pl;
        Structure_comps c
  | Mty_functor(param, ty_arg, ty_res) ->
        Functor_comps {
          fcomp_param = param;
          (* fcomp_arg must be prefixed eagerly, because it is interpreted
             in the outer environment, not in env *)
          fcomp_arg = may_map (Subst.modtype sub) ty_arg;
          (* fcomp_res is prefixed lazily, because it is interpreted in env *)
          fcomp_res = ty_res;
          fcomp_env = env;
          fcomp_subst = sub;
          fcomp_cache = Hashtbl.create 17;
          fcomp_subst_cache = Hashtbl.create 17 }
  | Mty_ident _
  | Mty_alias _ ->
        Structure_comps {
          comp_values = Tbl.empty;
          comp_constrs = Tbl.empty;
          comp_labels = Tbl.empty;
          comp_types = Tbl.empty;
          comp_modules = Tbl.empty; comp_modtypes = Tbl.empty;
          comp_components = Tbl.empty; comp_classes = Tbl.empty;
          comp_cltypes = Tbl.empty })

(* Insertion of bindings by identifier + path *)

and check_usage loc id warn tbl =
  if not loc.Location.loc_ghost && Warnings.is_active (warn "") then begin
    let name = Ident.name id in
    let key = (name, loc) in
    if Hashtbl.mem tbl key then ()
    else let used = ref false in
    Hashtbl.add tbl key (fun () -> used := true);
    if not (name = "" || name.[0] = '_' || name.[0] = '#')
    then
      !add_delayed_check_forward
        (fun () -> if not !used then Location.prerr_warning loc (warn name))
  end;

and store_value ?check slot id path decl env renv =
  may (fun f -> check_usage decl.val_loc id f value_declarations) check;
  { env with
    values = EnvTbl.add "value" slot id (path, decl) env.values renv.values;
    summary = Env_value(env.summary, id, decl) }

and store_type ~check slot id path info env renv =
  let loc = info.type_loc in
  if check then
    check_usage loc id (fun s -> Warnings.Unused_type_declaration s)
      type_declarations;
  let constructors = constructors_of_type path info in
  let labels = labels_of_type path info in
  let descrs = (List.map snd constructors, List.map snd labels) in

  if check && not loc.Location.loc_ghost &&
    Warnings.is_active (Warnings.Unused_constructor ("", false, false))
  then begin
    let ty = Ident.name id in
    List.iter
      begin fun (_, {cstr_name = c; _}) ->
        let k = (ty, loc, c) in
        if not (Hashtbl.mem used_constructors k) then
          let used = constructor_usages () in
          Hashtbl.add used_constructors k (add_constructor_usage used);
          if not (ty = "" || ty.[0] = '_')
          then !add_delayed_check_forward
              (fun () ->
                if not env.in_signature && not used.cu_positive then
                  Location.prerr_warning loc
                    (Warnings.Unused_constructor
                       (c, used.cu_pattern, used.cu_privatize)))
      end
      constructors
  end;
  { env with
    constrs =
      List.fold_right
        (fun (id, descr) constrs ->
          EnvTbl.add "constructor" slot id descr constrs renv.constrs)
        constructors
        env.constrs;
    labels =
      List.fold_right
        (fun (id, descr) labels ->
          EnvTbl.add "label" slot id descr labels renv.labels)
        labels
        env.labels;
    types = EnvTbl.add "type" slot id (path, (info, descrs)) env.types
                       renv.types;
    summary = Env_type(env.summary, id, info) }

and store_type_infos slot id path info env renv =
  (* Simplified version of store_type that doesn't compute and store
     constructor and label infos, but simply record the arity and
     manifest-ness of the type.  Used in components_of_module to
     keep track of type abbreviations (e.g. type t = float) in the
     computation of label representations. *)
  { env with
    types = EnvTbl.add "type" slot id (path, (info,([],[]))) env.types
                       renv.types;
    summary = Env_type(env.summary, id, info) }

and store_extension ~check slot id path ext env renv =
  let loc = ext.ext_loc in
  if check && not loc.Location.loc_ghost &&
    Warnings.is_active (Warnings.Unused_extension ("", false, false))
  then begin
    let ty = Path.last ext.ext_type_path in
    let n = Ident.name id in
    let k = (ty, loc, n) in
    if not (Hashtbl.mem used_constructors k) then begin
      let used = constructor_usages () in
      Hashtbl.add used_constructors k (add_constructor_usage used);
      !add_delayed_check_forward
        (fun () ->
          if not env.in_signature && not used.cu_positive then
            Location.prerr_warning loc
<<<<<<< HEAD
              (Warnings.Unused_extension
                 (n, used.cu_pattern, used.cu_privatize)
              )
=======
              (Warnings.Unused_exception (c, used.cu_pattern))
>>>>>>> f0b74bd7
        )
    end;
  end;
  { env with
    constrs = EnvTbl.add "constructor" slot id
                (Datarepr.extension_descr path ext)
                env.constrs renv.constrs;
    summary = Env_extension(env.summary, id, ext) }

and store_module slot id path md env renv =
  { env with
    modules = EnvTbl.add "module" slot id (path, md) env.modules renv.modules;
    components =
      EnvTbl.add "module" slot id
                 (path, components_of_module env Subst.identity path md.md_type)
                   env.components renv.components;
    summary = Env_module(env.summary, id, md) }

and store_modtype slot id path info env renv =
  { env with
    modtypes = EnvTbl.add "module type" slot id (path, info) env.modtypes
                          renv.modtypes;
    summary = Env_modtype(env.summary, id, info) }

and store_class slot id path desc env renv =
  { env with
    classes = EnvTbl.add "class" slot id (path, desc) env.classes renv.classes;
    summary = Env_class(env.summary, id, desc) }

and store_cltype slot id path desc env renv =
  { env with
    cltypes = EnvTbl.add "class type" slot id (path, desc) env.cltypes
                         renv.cltypes;
    summary = Env_cltype(env.summary, id, desc) }

(* Compute the components of a functor application in a path. *)

let components_of_functor_appl f p1 p2 =
  try
    Hashtbl.find f.fcomp_cache p2
  with Not_found ->
    let p = Papply(p1, p2) in
    let mty =
      Subst.modtype (Subst.add_module f.fcomp_param p2 Subst.identity)
                    f.fcomp_res in
    let comps = components_of_module f.fcomp_env f.fcomp_subst p mty in
    Hashtbl.add f.fcomp_cache p2 comps;
    comps

(* Define forward functions *)

let _ =
  components_of_module' := components_of_module;
  components_of_functor_appl' := components_of_functor_appl;
  components_of_module_maker' := components_of_module_maker

(* Insertion of bindings by identifier *)

let add_functor_arg ?(arg=false) id env =
  if not arg then env else
  {env with
   functor_args = Ident.add id () env.functor_args;
   summary = Env_functor_arg (env.summary, id)}

let add_value ?check id desc env =
  store_value None ?check id (Pident id) desc env env

let add_type ~check id info env =
  store_type ~check None id (Pident id) info env env

and add_extension ~check id ext env =
  store_extension ~check None id (Pident id) ext env env

and add_module_declaration ?arg id md env =
  let path =
    (*match md.md_type with
      Mty_alias path -> normalize_path env path
    | _ ->*) Pident id
  in
  let env = store_module None id path md env env in
  add_functor_arg ?arg id env

and add_modtype id info env =
  store_modtype None id (Pident id) info env env

and add_class id ty env =
  store_class None id (Pident id) ty env env

and add_cltype id ty env =
  store_cltype None id (Pident id) ty env env

let add_module ?arg id mty env =
  add_module_declaration ?arg id (md mty) env

let add_local_constraint id info elv env =
  match info with
    {type_manifest = Some ty; type_newtype_level = Some (lv, _)} ->
      (* elv is the expansion level, lv is the definition level *)
      let env =
        add_type ~check:false
          id {info with type_newtype_level = Some (lv, elv)} env in
      { env with local_constraints = true }
  | _ -> assert false

(* Insertion of bindings by name *)

let enter store_fun name data env =
  let id = Ident.create name in (id, store_fun None id (Pident id) data env env)

let enter_value ?check = enter (store_value ?check)
and enter_type = enter (store_type ~check:true)
and enter_extension = enter (store_extension ~check:true)
and enter_module_declaration ?arg name md env =
  let id = Ident.create name in
  (id, add_module_declaration ?arg id md env)
  (* let (id, env) = enter store_module name md env in
  (id, add_functor_arg ?arg id env) *)
and enter_modtype = enter store_modtype
and enter_class = enter store_class
and enter_cltype = enter store_cltype

let enter_module ?arg s mty env =
  enter_module_declaration ?arg s (md mty) env

(* Insertion of all components of a signature *)

let add_item comp env =
  match comp with
    Sig_value(id, decl)     -> add_value id decl env
  | Sig_type(id, decl, _)   -> add_type ~check:false id decl env
  | Sig_typext(id, ext, _)  -> add_extension ~check:false id ext env
  | Sig_module(id, md, _)  -> add_module_declaration id md env
  | Sig_modtype(id, decl)   -> add_modtype id decl env
  | Sig_class(id, decl, _)  -> add_class id decl env
  | Sig_class_type(id, decl, _) -> add_cltype id decl env

let rec add_signature sg env =
  match sg with
    [] -> env
  | comp :: rem -> add_signature rem (add_item comp env)

(* Open a signature path *)

let open_signature slot root sg env0 =
  (* First build the paths and substitution *)
  let (pl, sub, sg) = prefix_idents_and_subst root Subst.identity sg in
  let sg = Lazy.force sg in

  (* Then enter the components in the environment after substitution *)

  let newenv =
    List.fold_left2
      (fun env item p ->
        match item with
          Sig_value(id, decl) ->
            store_value slot (Ident.hide id) p decl env env0
        | Sig_type(id, decl, _) ->
            store_type ~check:false slot (Ident.hide id) p decl env env0
        | Sig_typext(id, ext, _) ->
            store_extension ~check:false slot (Ident.hide id) p ext env env0
        | Sig_module(id, mty, _) ->
            store_module slot (Ident.hide id) p mty env env0
        | Sig_modtype(id, decl) ->
            store_modtype slot (Ident.hide id) p decl env env0
        | Sig_class(id, decl, _) ->
            store_class slot (Ident.hide id) p decl env env0
        | Sig_class_type(id, decl, _) ->
            store_cltype slot (Ident.hide id) p decl env env0
      )
      env0 sg pl in
  { newenv with summary = Env_open(env0.summary, root) }

(* Open a signature from a file *)

let open_pers_signature name env =
  let ps = find_pers_struct name in
  open_signature None (Pident(Ident.create_persistent name)) ps.ps_sig env

let open_signature ?(loc = Location.none) ?(toplevel = false) ovf root sg env =
  if not toplevel && ovf = Asttypes.Fresh && not loc.Location.loc_ghost
     && (Warnings.is_active (Warnings.Unused_open "")
         || Warnings.is_active (Warnings.Open_shadow_identifier ("", ""))
         || Warnings.is_active (Warnings.Open_shadow_label_constructor ("","")))
  then begin
    let used = ref false in
    !add_delayed_check_forward
      (fun () ->
        if not !used then
          Location.prerr_warning loc (Warnings.Unused_open (Path.name root))
      );
    let shadowed = ref [] in
    let slot kind s b =
      if b && not (List.mem (kind, s) !shadowed) then begin
        shadowed := (kind, s) :: !shadowed;
        let w =
          match kind with
          | "label" | "constructor" ->
              Warnings.Open_shadow_label_constructor (kind, s)
          | _ -> Warnings.Open_shadow_identifier (kind, s)
        in
        Location.prerr_warning loc w
      end;
      used := true
    in
    open_signature (Some slot) root sg env
  end
  else open_signature None root sg env

(* Read a signature from a file *)

let read_signature modname filename =
  let ps = read_pers_struct modname filename in
  check_consistency ps;
  ps.ps_sig

(* Return the CRC of the interface of the given compilation unit *)

let crc_of_unit name =
  let ps = find_pers_struct ~check:false name in
  try
    List.assoc name ps.ps_crcs
  with Not_found ->
    assert false

(* Return the list of imported interfaces with their CRCs *)

let imported_units() =
  Consistbl.extract crc_units

(* Save a signature to a file *)

let save_signature_with_imports sg modname filename imports =
  (*prerr_endline filename;
  List.iter (fun (name, crc) -> prerr_endline name) imports;*)
  Btype.cleanup_abbrev ();
  Subst.reset_for_saving ();
  let sg = Subst.signature (Subst.for_saving Subst.identity) sg in
  let oc = open_out_bin filename in
  try
    let cmi = {
      cmi_name = modname;
      cmi_sign = sg;
      cmi_crcs = imports;
      cmi_flags = if !Clflags.recursive_types then [Rectypes] else [];
    } in
    let crc = output_cmi filename oc cmi in
    close_out oc;
    (* Enter signature in persistent table so that imported_unit()
       will also return its crc *)
    let comps =
      components_of_module empty Subst.identity
        (Pident(Ident.create_persistent modname)) (Mty_signature sg) in
    let ps =
      { ps_name = modname;
        ps_sig = sg;
        ps_comps = comps;
        ps_crcs = (cmi.cmi_name, crc) :: imports;
        ps_filename = filename;
        ps_flags = cmi.cmi_flags;
        ps_crcs_checked = true } in
    Hashtbl.add persistent_structures modname (Some ps);
    Consistbl.set crc_units modname crc filename;
    sg
  with exn ->
    close_out oc;
    remove_file filename;
    raise exn

let save_signature sg modname filename =
  save_signature_with_imports sg modname filename (imported_units())

(* Folding on environments *)

let find_all proj1 proj2 f lid env acc =
  match lid with
    | None ->
      EnvTbl.fold_name
        (fun id (p, data) acc -> f (Ident.name id) p data acc)
        (proj1 env) acc
    | Some l ->
      let p, desc = lookup_module_descr l env in
      begin match EnvLazy.force components_of_module_maker desc with
          Structure_comps c ->
            Tbl.fold
              (fun s (data, pos) acc -> f s (Pdot (p, s, pos)) data acc)
              (proj2 c) acc
        | Functor_comps _ ->
            acc
      end

let find_all_simple_list proj1 proj2 f lid env acc =
  match lid with
    | None ->
      EnvTbl.fold_name
        (fun id data acc -> f data acc)
        (proj1 env) acc
    | Some l ->
      let p, desc = lookup_module_descr l env in
      begin match EnvLazy.force components_of_module_maker desc with
          Structure_comps c ->
            Tbl.fold
              (fun s comps acc ->
                match comps with
                  [] -> acc
                | (data, pos) :: _ ->
                  f data acc)
              (proj2 c) acc
        | Functor_comps _ ->
            acc
      end

let fold_modules f lid env acc =
  match lid with
    | None ->
      let acc =
        EnvTbl.fold_name
          (fun id (p, data) acc -> f (Ident.name id) p data acc)
          env.modules
          acc
      in
      Hashtbl.fold
        (fun name ps acc ->
          match ps with
              None -> acc
            | Some ps ->
              f name (Pident(Ident.create_persistent name))
                     (md (Mty_signature ps.ps_sig)) acc)
        persistent_structures
        acc
    | Some l ->
      let p, desc = lookup_module_descr l env in
      begin match EnvLazy.force components_of_module_maker desc with
          Structure_comps c ->
            Tbl.fold
              (fun s (data, pos) acc ->
                f s (Pdot (p, s, pos))
                    (md (EnvLazy.force subst_modtype_maker data)) acc)
              c.comp_modules
              acc
        | Functor_comps _ ->
            acc
      end

let fold_values f =
  find_all (fun env -> env.values) (fun sc -> sc.comp_values) f
and fold_constructors f =
  find_all_simple_list (fun env -> env.constrs) (fun sc -> sc.comp_constrs) f
and fold_labels f =
  find_all_simple_list (fun env -> env.labels) (fun sc -> sc.comp_labels) f
and fold_types f =
  find_all (fun env -> env.types) (fun sc -> sc.comp_types) f
and fold_modtypes f =
  find_all (fun env -> env.modtypes) (fun sc -> sc.comp_modtypes) f
and fold_classs f =
  find_all (fun env -> env.classes) (fun sc -> sc.comp_classes) f
and fold_cltypes f =
  find_all (fun env -> env.cltypes) (fun sc -> sc.comp_cltypes) f


(* Make the initial environment *)
let (initial_safe_string, initial_unsafe_string) =
  Predef.build_initial_env
    (add_type ~check:false)
    (add_extension ~check:false)
    empty

(* Return the environment summary *)

let summary env = env.summary

let last_env = ref empty
let last_reduced_env = ref empty

let keep_only_summary env =
  if !last_env == env then !last_reduced_env
  else begin
    let new_env =
      {
       empty with
       summary = env.summary;
       local_constraints = env.local_constraints;
       in_signature = env.in_signature;
      }
    in
    last_env := env;
    last_reduced_env := new_env;
    new_env
  end


let env_of_only_summary env_from_summary env =
  let new_env = env_from_summary env.summary Subst.identity in
  { new_env with
    local_constraints = env.local_constraints;
    in_signature = env.in_signature;
  }

(* Error report *)

open Format

let report_error ppf = function
  | Illegal_renaming(name, modname, filename) -> fprintf ppf
      "Wrong file naming: %a@ contains the compiled interface for @ \
       %s when %s was expected"
      Location.print_filename filename name modname
  | Inconsistent_import(name, source1, source2) -> fprintf ppf
      "@[<hov>The files %a@ and %a@ \
              make inconsistent assumptions@ over interface %s@]"
      Location.print_filename source1 Location.print_filename source2 name
  | Need_recursive_types(import, export) ->
      fprintf ppf
        "@[<hov>Unit %s imports from %s, which uses recursive types.@ %s@]"
        export import "The compilation flag -rectypes is required"
  | Missing_module(_, path1, path2) ->
      fprintf ppf "@[@[<hov>";
      if Path.same path1 path2 then
        fprintf ppf "Internal path@ %s@ is dangling." (Path.name path1)
      else
        fprintf ppf "Internal path@ %s@ expands to@ %s@ which is dangling."
          (Path.name path1) (Path.name path2);
      fprintf ppf "@]@ @[%s@ %s@ %s.@]@]"
        "The compiled interface for module" (Ident.name (Path.head path2))
        "was not found"

let () =
  Location.register_error_of_exn
    (function
      | Error (Missing_module (loc, _, _) as err) when loc <> Location.none ->
          Some (Location.error_of_printer loc report_error err)
      | Error err -> Some (Location.error_of_printer_file report_error err)
      | _ -> None
    )<|MERGE_RESOLUTION|>--- conflicted
+++ resolved
@@ -1342,13 +1342,9 @@
         (fun () ->
           if not env.in_signature && not used.cu_positive then
             Location.prerr_warning loc
-<<<<<<< HEAD
               (Warnings.Unused_extension
                  (n, used.cu_pattern, used.cu_privatize)
               )
-=======
-              (Warnings.Unused_exception (c, used.cu_pattern))
->>>>>>> f0b74bd7
         )
     end;
   end;
