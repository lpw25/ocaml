(***********************************************************************)
(*                                                                     *)
(*                                OCaml                                *)
(*                                                                     *)
(*            Xavier Leroy, projet Cristal, INRIA Rocquencourt         *)
(*                                                                     *)
(*  Copyright 1996 Institut National de Recherche en Informatique et   *)
(*  en Automatique.  All rights reserved.  This file is distributed    *)
(*  under the terms of the Q Public License version 1.0.               *)
(*                                                                     *)
(***********************************************************************)

(* Environment handling *)

open Cmi_format
open Config
open Misc
open Asttypes
open Longident
open Path
open Types
open Btype

let add_delayed_check_forward = ref (fun _ -> assert false)

let value_declarations : ((string * Location.t), (unit -> unit)) Hashtbl.t =
  Hashtbl.create 16
    (* This table is used to usage of value declarations.  A declaration is
       identified with its name and location.  The callback attached to a
       declaration is called whenever the value is used explicitly
       (lookup_value) or implicitly (inclusion test between signatures,
       cf Includemod.value_descriptions). *)

let type_declarations = Hashtbl.create 16

type constructor_usage = Positive | Pattern | Privatize
type constructor_usages =
    {
     mutable cu_positive: bool;
     mutable cu_pattern: bool;
     mutable cu_privatize: bool;
    }
let add_constructor_usage cu = function
  | Positive -> cu.cu_positive <- true
  | Pattern -> cu.cu_pattern <- true
  | Privatize -> cu.cu_privatize <- true
let constructor_usages () =
  {cu_positive = false; cu_pattern = false; cu_privatize = false}

let used_constructors :
    (string * Location.t * string, (constructor_usage -> unit)) Hashtbl.t
  = Hashtbl.create 16

let prefixed_sg = Hashtbl.create 113

type error =
  | Illegal_renaming of string * string
  | Inconsistent_import of string * string * string
  | Need_recursive_types of string * string

exception Error of error

module EnvLazy : sig
  type ('a,'b) t

  val force : ('a -> 'b) -> ('a,'b) t -> 'b
  val create : 'a -> ('a,'b) t

end  = struct

  type ('a,'b) t = ('a,'b) eval ref

  and ('a,'b) eval =
      Done of 'b
    | Raise of exn
    | Thunk of 'a

  let force f x =
    match !x with
        Done x -> x
      | Raise e -> raise e
      | Thunk e ->
          try
            let y = f e in
            x := Done y;
            y
          with e ->
            x := Raise e;
            raise e

  let create x =
    let x = ref (Thunk x) in
    x

end


type summary =
    Env_empty
  | Env_value of summary * Ident.t * value_description
  | Env_type of summary * Ident.t * type_declaration
  | Env_extension of summary * Ident.t * extension_constructor
  | Env_exception of summary * Ident.t * exception_declaration
  | Env_module of summary * Ident.t * module_type
  | Env_modtype of summary * Ident.t * modtype_declaration
  | Env_class of summary * Ident.t * class_declaration
  | Env_cltype of summary * Ident.t * class_type_declaration
  | Env_open of summary * Path.t

module EnvTbl =
  struct
    (* A table indexed by identifier, with an extra slot to record usage. *)
    type 'a t = ('a * bool ref) Ident.tbl

    let empty = Ident.empty
    let dummy_slot = ref true
    let current_slot = ref dummy_slot

    let add id x tbl =
      Ident.add id (x, !current_slot) tbl

    let add_dont_track id x tbl =
      Ident.add id (x, dummy_slot) tbl

    let find_same_not_using id tbl =
      fst (Ident.find_same id tbl)

    let find_same id tbl =
      let (x, slot) = Ident.find_same id tbl in
      slot := true;
      x

    let find_name s tbl =
      let (x, slot) = Ident.find_name s tbl in
      slot := true;
      x

    let find_all s tbl =
      let xs = Ident.find_all s tbl in
        List.map (fun (x, slot) -> (x, (fun () -> slot := true))) xs

    let with_slot slot f x =
      let old_slot = !current_slot in
      current_slot := slot;
      try_finally
        (fun () -> f x)
        (fun () -> current_slot := old_slot)

    let fold_name f = Ident.fold_name (fun k (d,_) -> f k d)
    let keys tbl = Ident.fold_all (fun k _ accu -> k::accu) tbl []
  end

type type_descriptions =
    constructor_description list * label_description list

type t = {
  values: (Path.t * value_description) EnvTbl.t;
  constrs: constructor_description EnvTbl.t;
  labels: label_description EnvTbl.t;
  types: (Path.t * (type_declaration * type_descriptions)) EnvTbl.t;
  modules: (Path.t * module_type) EnvTbl.t;
  modtypes: (Path.t * modtype_declaration) EnvTbl.t;
  components: (Path.t * module_components) EnvTbl.t;
  classes: (Path.t * class_declaration) EnvTbl.t;
  cltypes: (Path.t * class_type_declaration) EnvTbl.t;
  summary: summary;
  local_constraints: bool;
  gadt_instances: (int * TypeSet.t ref) list;
  in_signature: bool;
}

and module_components =
  (t * Subst.t * Path.t * Types.module_type, module_components_repr) EnvLazy.t

and module_components_repr =
    Structure_comps of structure_components
  | Functor_comps of functor_components

and structure_components = {
  mutable comp_values: (string, (value_description * int)) Tbl.t;
  mutable comp_constrs: (string, (constructor_description * int) list) Tbl.t;
  mutable comp_labels: (string, (label_description * int) list) Tbl.t;
  mutable comp_types:
   (string, ((type_declaration * type_descriptions) * int)) Tbl.t;
  mutable comp_modules:
   (string, ((Subst.t * Types.module_type,module_type) EnvLazy.t * int)) Tbl.t;
  mutable comp_modtypes: (string, (modtype_declaration * int)) Tbl.t;
  mutable comp_components: (string, (module_components * int)) Tbl.t;
  mutable comp_classes: (string, (class_declaration * int)) Tbl.t;
  mutable comp_cltypes: (string, (class_type_declaration * int)) Tbl.t
}

and functor_components = {
  fcomp_param: Ident.t;                 (* Formal parameter *)
  fcomp_arg: module_type;               (* Argument signature *)
  fcomp_res: module_type;               (* Result signature *)
  fcomp_env: t;     (* Environment in which the result signature makes sense *)
  fcomp_subst: Subst.t;  (* Prefixing substitution for the result signature *)
  fcomp_cache: (Path.t, module_components) Hashtbl.t  (* For memoization *)
}

let subst_modtype_maker (subst, mty) = Subst.modtype subst mty

let empty = {
  values = EnvTbl.empty; constrs = EnvTbl.empty;
  labels = EnvTbl.empty; types = EnvTbl.empty;
  modules = EnvTbl.empty; modtypes = EnvTbl.empty;
  components = EnvTbl.empty; classes = EnvTbl.empty;
  cltypes = EnvTbl.empty;
  summary = Env_empty; local_constraints = false; gadt_instances = [];
  in_signature = false;
 }

let in_signature env = {env with in_signature = true}

let diff_keys is_local tbl1 tbl2 =
  let keys2 = EnvTbl.keys tbl2 in
  List.filter
    (fun id ->
      is_local (EnvTbl.find_same_not_using id tbl2) &&
      try ignore (EnvTbl.find_same_not_using id tbl1); false
      with Not_found -> true)
    keys2

let is_ident = function
    Pident _ -> true
  | Pdot _ | Papply _ -> false

let is_local (p, _) = is_ident p

let is_local_exn = function
  | {cstr_tag = Cstr_exception (p, _)} -> is_ident p
  | _ -> false

let diff env1 env2 =
  diff_keys is_local env1.values env2.values @
  diff_keys is_local_exn env1.constrs env2.constrs @
  diff_keys is_local env1.modules env2.modules @
  diff_keys is_local env1.classes env2.classes

(* Forward declarations *)

let components_of_module' =
  ref ((fun env sub path mty -> assert false) :
          t -> Subst.t -> Path.t -> module_type -> module_components)
let components_of_module_maker' =
  ref ((fun (env, sub, path, mty) -> assert false) :
          t * Subst.t * Path.t * module_type -> module_components_repr)
let components_of_functor_appl' =
  ref ((fun f p1 p2 -> assert false) :
          functor_components -> Path.t -> Path.t -> module_components)
let check_modtype_inclusion =
  (* to be filled with Includemod.check_modtype_inclusion *)
  ref ((fun env mty1 path1 mty2 -> assert false) :
          t -> module_type -> Path.t -> module_type -> unit)

(* The name of the compilation unit currently compiled.
   "" if outside a compilation unit. *)

let current_unit = ref ""

(* Persistent structure descriptions *)

type pers_struct =
  { ps_name: string;
    ps_sig: signature;
    ps_comps: module_components;
    ps_crcs: (string * Digest.t) list;
    ps_filename: string;
    ps_flags: pers_flags list }

let persistent_structures =
  (Hashtbl.create 17 : (string, pers_struct option) Hashtbl.t)

(* Consistency between persistent structures *)

let crc_units = Consistbl.create()

let check_consistency filename crcs =
  try
    List.iter
      (fun (name, crc) -> Consistbl.check crc_units name crc filename)
      crcs
  with Consistbl.Inconsistency(name, source, auth) ->
    raise(Error(Inconsistent_import(name, auth, source)))

(* Reading persistent structures from .cmi files *)

let read_pers_struct modname filename =
  let cmi = read_cmi filename in
  let name = cmi.cmi_name in
  let sign = cmi.cmi_sign in
  let crcs = cmi.cmi_crcs in
  let flags = cmi.cmi_flags in
  let comps =
      !components_of_module' empty Subst.identity
                             (Pident(Ident.create_persistent name))
                             (Mty_signature sign) in
    let ps = { ps_name = name;
               ps_sig = sign;
               ps_comps = comps;
               ps_crcs = crcs;
               ps_filename = filename;
               ps_flags = flags } in
    if ps.ps_name <> modname then
      raise(Error(Illegal_renaming(ps.ps_name, filename)));
    check_consistency filename ps.ps_crcs;
    List.iter
      (function Rectypes ->
        if not !Clflags.recursive_types then
          raise(Error(Need_recursive_types(ps.ps_name, !current_unit))))
      ps.ps_flags;
    Hashtbl.add persistent_structures modname (Some ps);
    ps

let find_pers_struct name =
  if name = "*predef*" then raise Not_found;
  let r =
    try Some (Hashtbl.find persistent_structures name)
    with Not_found -> None
  in
  match r with
  | Some None -> raise Not_found
  | Some (Some sg) -> sg
  | None ->
      let filename =
        try find_in_path_uncap !load_path (name ^ ".cmi")
        with Not_found ->
          Hashtbl.add persistent_structures name None;
          raise Not_found
      in
      read_pers_struct name filename

let reset_cache () =
  current_unit := "";
  Hashtbl.clear persistent_structures;
  Consistbl.clear crc_units;
  Hashtbl.clear value_declarations;
  Hashtbl.clear type_declarations;
  Hashtbl.clear used_constructors;
  Hashtbl.clear prefixed_sg

let reset_cache_toplevel () =
  (* Delete 'missing cmi' entries from the cache. *)
  let l =
    Hashtbl.fold
      (fun name r acc -> if r = None then name :: acc else acc)
      persistent_structures []
  in
  List.iter (Hashtbl.remove persistent_structures) l;
  Hashtbl.clear value_declarations;
  Hashtbl.clear type_declarations;
  Hashtbl.clear used_constructors;
  Hashtbl.clear prefixed_sg


let set_unit_name name =
  current_unit := name

(* Lookup by identifier *)

let rec find_module_descr path env =
  match path with
    Pident id ->
      begin try
        let (p, desc) = EnvTbl.find_same id env.components
        in desc
      with Not_found ->
        if Ident.persistent id
        then (find_pers_struct (Ident.name id)).ps_comps
        else raise Not_found
      end
  | Pdot(p, s, pos) ->
      begin match
        EnvLazy.force !components_of_module_maker' (find_module_descr p env)
      with
        Structure_comps c ->
          let (descr, pos) = Tbl.find s c.comp_components in
          descr
      | Functor_comps f ->
         raise Not_found
      end
  | Papply(p1, p2) ->
      begin match
        EnvLazy.force !components_of_module_maker' (find_module_descr p1 env)
      with
        Functor_comps f ->
          !components_of_functor_appl' f p1 p2
      | Structure_comps c ->
          raise Not_found
      end

let find proj1 proj2 path env =
  match path with
    Pident id ->
      let (p, data) = EnvTbl.find_same id (proj1 env)
      in data
  | Pdot(p, s, pos) ->
      begin match
        EnvLazy.force !components_of_module_maker' (find_module_descr p env)
      with
        Structure_comps c ->
          let (data, pos) = Tbl.find s (proj2 c) in data
      | Functor_comps f ->
          raise Not_found
      end
  | Papply(p1, p2) ->
      raise Not_found

let find_value =
  find (fun env -> env.values) (fun sc -> sc.comp_values)
and find_type_full =
  find (fun env -> env.types) (fun sc -> sc.comp_types)
and find_modtype =
  find (fun env -> env.modtypes) (fun sc -> sc.comp_modtypes)
and find_class =
  find (fun env -> env.classes) (fun sc -> sc.comp_classes)
and find_cltype =
  find (fun env -> env.cltypes) (fun sc -> sc.comp_cltypes)

let find_type p env =
  fst (find_type_full p env)
let find_type_descrs p env =
  snd (find_type_full p env)

(* Find the manifest type associated to a type when appropriate:
   - the type should be public or should have a private row,
   - the type should have an associated manifest type. *)
let find_type_expansion ?level path env =
  let decl = find_type path env in
  match decl.type_manifest with
  | Some body when decl.type_private = Public
              || decl.type_kind <> Type_abstract
              || Btype.has_constr_row body ->
                  (decl.type_params, body, may_map snd decl.type_newtype_level)
  (* The manifest type of Private abstract data types without
     private row are still considered unknown to the type system.
     Hence, this case is caught by the following clause that also handles
     purely abstract data types without manifest type definition. *)
  | _ -> raise Not_found

(* Find the manifest type information associated to a type, i.e.
   the necessary information for the compiler's type-based optimisations.
   In particular, the manifest type associated to a private abstract type
   is revealed for the sake of compiler's type-based optimisations. *)
let find_type_expansion_opt path env =
  let decl = find_type path env in
  match decl.type_manifest with
  (* The manifest type of Private abstract data types can still get
     an approximation using their manifest type. *)
  | Some body -> (decl.type_params, body, may_map snd decl.type_newtype_level)
  | _ -> raise Not_found

let find_modtype_expansion path env =
  match find_modtype path env with
    Modtype_abstract     -> raise Not_found
  | Modtype_manifest mty -> mty

let find_module path env =
  match path with
    Pident id ->
      begin try
        let (p, data) = EnvTbl.find_same id env.modules
        in data
      with Not_found ->
        if Ident.persistent id then
          let ps = find_pers_struct (Ident.name id) in
          Mty_signature(ps.ps_sig)
        else raise Not_found
      end
  | Pdot(p, s, pos) ->
      begin match
        EnvLazy.force !components_of_module_maker' (find_module_descr p env)
      with
        Structure_comps c ->
          let (data, pos) = Tbl.find s c.comp_modules in
          EnvLazy.force subst_modtype_maker data
      | Functor_comps f ->
          raise Not_found
      end
  | Papply(p1, p2) ->
      raise Not_found (* not right *)

(* Lookup by name *)

let rec lookup_module_descr lid env =
  match lid with
    Lident s ->
      begin try
        EnvTbl.find_name s env.components
      with Not_found ->
        if s = !current_unit then raise Not_found;
        let ps = find_pers_struct s in
        (Pident(Ident.create_persistent s), ps.ps_comps)
      end
  | Ldot(l, s) ->
      let (p, descr) = lookup_module_descr l env in
      begin match EnvLazy.force !components_of_module_maker' descr with
        Structure_comps c ->
          let (descr, pos) = Tbl.find s c.comp_components in
          (Pdot(p, s, pos), descr)
      | Functor_comps f ->
          raise Not_found
      end
  | Lapply(l1, l2) ->
      let (p1, desc1) = lookup_module_descr l1 env in
      let (p2, mty2) = lookup_module l2 env in
      begin match EnvLazy.force !components_of_module_maker' desc1 with
        Functor_comps f ->
          !check_modtype_inclusion env mty2 p2 f.fcomp_arg;
          (Papply(p1, p2), !components_of_functor_appl' f p1 p2)
      | Structure_comps c ->
          raise Not_found
      end

and lookup_module lid env =
  match lid with
    Lident s ->
      begin try
        EnvTbl.find_name s env.modules
      with Not_found ->
        if s = !current_unit then raise Not_found;
        let ps = find_pers_struct s in
        (Pident(Ident.create_persistent s), Mty_signature ps.ps_sig)
      end
  | Ldot(l, s) ->
      let (p, descr) = lookup_module_descr l env in
      begin match EnvLazy.force !components_of_module_maker' descr with
        Structure_comps c ->
          let (data, pos) = Tbl.find s c.comp_modules in
          (Pdot(p, s, pos), EnvLazy.force subst_modtype_maker data)
      | Functor_comps f ->
          raise Not_found
      end
  | Lapply(l1, l2) ->
      let (p1, desc1) = lookup_module_descr l1 env in
      let (p2, mty2) = lookup_module l2 env in
      let p = Papply(p1, p2) in
      begin match EnvLazy.force !components_of_module_maker' desc1 with
        Functor_comps f ->
          !check_modtype_inclusion env mty2 p2 f.fcomp_arg;
          (p, Subst.modtype (Subst.add_module f.fcomp_param p2 f.fcomp_subst)
                            f.fcomp_res)
      | Structure_comps c ->
          raise Not_found
      end

let lookup proj1 proj2 lid env =
  match lid with
    Lident s ->
      EnvTbl.find_name s (proj1 env)
  | Ldot(l, s) ->
      let (p, desc) = lookup_module_descr l env in
      begin match EnvLazy.force !components_of_module_maker' desc with
        Structure_comps c ->
          let (data, pos) = Tbl.find s (proj2 c) in
          (Pdot(p, s, pos), data)
      | Functor_comps f ->
          raise Not_found
      end
  | Lapply(l1, l2) ->
      raise Not_found

let lookup_simple proj1 proj2 lid env =
  match lid with
    Lident s ->
      EnvTbl.find_name s (proj1 env)
  | Ldot(l, s) ->
      let (p, desc) = lookup_module_descr l env in
      begin match EnvLazy.force !components_of_module_maker' desc with
        Structure_comps c ->
          let (data, pos) = Tbl.find s (proj2 c) in
          data
      | Functor_comps f ->
          raise Not_found
      end
  | Lapply(l1, l2) ->
      raise Not_found

let lookup_all_simple proj1 proj2 shadow lid env =
  match lid with
    Lident s ->
      let xl = EnvTbl.find_all s (proj1 env) in
      let rec do_shadow =
        function
        | [] -> []
        | ((x, f) :: xs) ->
            (x, f) ::
              (do_shadow (List.filter (fun (y, g) -> not (shadow x y)) xs))
      in
        do_shadow xl
  | Ldot(l, s) ->
      let (p, desc) = lookup_module_descr l env in
      begin match EnvLazy.force !components_of_module_maker' desc with
        Structure_comps c ->
          let comps =
            try Tbl.find s (proj2 c) with Not_found -> []
          in
          List.map
            (fun (data, pos) -> (data, (fun () -> ())))
            comps
      | Functor_comps f ->
          raise Not_found
      end
  | Lapply(l1, l2) ->
      raise Not_found

let has_local_constraints env = env.local_constraints

let cstr_shadow cstr1 cstr2 =
  match cstr1.cstr_tag, cstr2.cstr_tag with
    Cstr_exception _, Cstr_exception _ -> true
  | Cstr_ext_constant _, Cstr_ext_constant _ -> true
  | Cstr_ext_constant _, Cstr_ext_block _ -> true 
  | Cstr_ext_block _, Cstr_ext_constant _ -> true
  | Cstr_ext_block _, Cstr_ext_block _ -> true
  | _ -> false

let lbl_shadow lbl1 lbl2 = false

let lookup_value =
  lookup (fun env -> env.values) (fun sc -> sc.comp_values)
and lookup_all_constructors =
  lookup_all_simple (fun env -> env.constrs) (fun sc -> sc.comp_constrs)
    cstr_shadow
and lookup_all_labels =
  lookup_all_simple (fun env -> env.labels) (fun sc -> sc.comp_labels)
    lbl_shadow
and lookup_type =
  lookup (fun env -> env.types) (fun sc -> sc.comp_types)
and lookup_modtype =
  lookup (fun env -> env.modtypes) (fun sc -> sc.comp_modtypes)
and lookup_class =
  lookup (fun env -> env.classes) (fun sc -> sc.comp_classes)
and lookup_cltype =
  lookup (fun env -> env.cltypes) (fun sc -> sc.comp_cltypes)

let mark_value_used name vd =
  try Hashtbl.find value_declarations (name, vd.val_loc) ()
  with Not_found -> ()

let mark_type_used name vd =
  try Hashtbl.find type_declarations (name, vd.type_loc) ()
  with Not_found -> ()

let mark_constructor_used usage name vd constr =
  try Hashtbl.find used_constructors (name, vd.type_loc, constr) usage
  with Not_found -> ()

let mark_extension_used usage ext name =
  let ty_name = Path.last ext.ext_type_path in
  try Hashtbl.find used_constructors (ty_name, ext.ext_loc, name) usage
  with Not_found -> ()

let mark_exception_used usage ed constr =
  try Hashtbl.find used_constructors ("exn", ed.exn_loc, constr) usage
  with Not_found -> ()

let set_value_used_callback name vd callback =
  let key = (name, vd.val_loc) in
  try
    let old = Hashtbl.find value_declarations key in
    Hashtbl.replace value_declarations key (fun () -> old (); callback ())
      (* this is to support cases like:
               let x = let x = 1 in x in x
         where the two declarations have the same location
         (e.g. resulting from Camlp4 expansion of grammar entries) *)
  with Not_found ->
    Hashtbl.add value_declarations key callback

let set_type_used_callback name td callback =
  let loc = td.type_loc in
  if loc.Location.loc_ghost then ()
  else let key = (name, loc) in
  let old =
    try Hashtbl.find type_declarations key
    with Not_found -> assert false
  in
  Hashtbl.replace type_declarations key (fun () -> callback old)

let lookup_value lid env =
  let (_, desc) as r = lookup_value lid env in
  mark_value_used (Longident.last lid) desc;
  r

let lookup_type lid env =
  let (path, (decl, _)) = lookup_type lid env in
  mark_type_used (Longident.last lid) decl;
  (path, decl)

(* [path] must be the path to a type, not to a module ! *)
let path_subst_last path id =
  match path with
    Pident _ -> Pident id
  | Pdot (p, name, pos) -> Pdot(p, Ident.name id, pos)
  | Papply (p1, p2) -> assert false

let mark_type_path env path =
  try
    let decl = find_type path env in
    mark_type_used (Path.last path) decl
  with Not_found -> ()

let ty_path t =
  match repr t with
  | {desc=Tconstr(path, _, _)} -> path
  | _ -> assert false

let lookup_constructor lid env =
  match lookup_all_constructors lid env with
    [] -> raise Not_found
  | (desc, use) :: _ ->
      mark_type_path env (ty_path desc.cstr_res);
      use ();
      desc

let is_lident = function
    Lident _ -> true
  | _ -> false

let lookup_all_constructors lid env =
  try
    let cstrs = lookup_all_constructors lid env in
    let wrap_use desc use () =
      mark_type_path env (ty_path desc.cstr_res);
      use ()
    in
    List.map (fun (cstr, use) -> (cstr, wrap_use cstr use)) cstrs
  with
    Not_found when is_lident lid -> []

let mark_constructor usage env name desc =
  match desc.cstr_tag with
  | Cstr_exception (_, loc) ->
      begin
        try Hashtbl.find used_constructors ("exn", loc, name) usage
        with Not_found -> ()
      end
  | Cstr_ext_constant(_, loc) | Cstr_ext_block(_, loc)->
      begin
	let ty_path = ty_path desc.cstr_res in
	let ty_name = Path.last ty_path in
        try Hashtbl.find used_constructors (ty_name, loc, name) usage
        with Not_found -> ()
      end
  | _ ->
      let ty_path = ty_path desc.cstr_res in
      let ty_decl = try find_type ty_path env with Not_found -> assert false in
      let ty_name = Path.last ty_path in
      mark_constructor_used usage ty_name ty_decl name

let lookup_label lid env =
  match lookup_all_labels lid env with
    [] -> raise Not_found
  | (desc, use) :: _ ->
      mark_type_path env (ty_path desc.lbl_res);
      use ();
      desc

let lookup_all_labels lid env =
  try
    let lbls = lookup_all_labels lid env in
    let wrap_use desc use () =
      mark_type_path env (ty_path desc.lbl_res);
      use ()
    in
    List.map (fun (lbl, use) -> (lbl, wrap_use lbl use)) lbls
  with
    Not_found when is_lident lid -> []

let lookup_class lid env =
  let (_, desc) as r = lookup_class lid env in
  (* special support for Typeclass.unbound_class *)
  if Path.name desc.cty_path = "" then ignore (lookup_type lid env)
  else mark_type_path env desc.cty_path;
  r

let lookup_cltype lid env =
  let (_, desc) as r = lookup_cltype lid env in
  if Path.name desc.clty_path = "" then ignore (lookup_type lid env)
  else mark_type_path env desc.clty_path;
  mark_type_path env desc.clty_path;
  r

(* GADT instance tracking *)

let add_gadt_instance_level lv env =
  {env with
   gadt_instances = (lv, ref TypeSet.empty) :: env.gadt_instances}

let is_Tlink = function {desc = Tlink _} -> true | _ -> false

let gadt_instance_level env t =
  let rec find_instance = function
      [] -> None
    | (lv, r) :: rem ->
        if TypeSet.exists is_Tlink !r then
          (* Should we use set_typeset ? *)
          r := TypeSet.fold (fun ty -> TypeSet.add (repr ty)) !r TypeSet.empty;
        if TypeSet.mem t !r then Some lv else find_instance rem
  in find_instance env.gadt_instances

let add_gadt_instances env lv tl =
  let r =
    try List.assoc lv env.gadt_instances with Not_found -> assert false in
  (* Format.eprintf "Added";
  List.iter (fun ty -> Format.eprintf "@ %a" !Btype.print_raw ty) tl;
  Format.eprintf "@."; *)
  set_typeset r (List.fold_right TypeSet.add tl !r)

(* Only use this after expand_head! *)
let add_gadt_instance_chain env lv t =
  let r =
    try List.assoc lv env.gadt_instances with Not_found -> assert false in
  let rec add_instance t =
    let t = repr t in
    if not (TypeSet.mem t !r) then begin
      (* Format.eprintf "@ %a" !Btype.print_raw t; *)
      set_typeset r (TypeSet.add t !r);
      match t.desc with
        Tconstr (p, _, memo) ->
          may add_instance (find_expans Private p !memo)
      | _ -> ()
    end
  in
  (* Format.eprintf "Added chain"; *)
  add_instance t
  (* Format.eprintf "@." *)

(* Expand manifest module type names at the top of the given module type *)

let rec scrape_modtype mty env =
  match mty with
    Mty_ident path ->
      begin try
        scrape_modtype (find_modtype_expansion path env) env
      with Not_found ->
        mty
      end
  | _ -> mty

(* Compute constructor descriptions *)

let constructors_of_type ty_path decl =
  let handle_variants cstrs =
    Datarepr.constructor_descrs
      (newgenty (Tconstr(ty_path, decl.type_params, ref Mnil)))
      cstrs decl.type_private
  in
  match decl.type_kind with
  | Type_variant cstrs -> handle_variants cstrs
  | Type_record _ | Type_abstract | Type_open -> []

(* Compute label descriptions *)

let labels_of_type ty_path decl =
  match decl.type_kind with
    Type_record(labels, rep) ->
      Datarepr.label_descrs
        (newgenty (Tconstr(ty_path, decl.type_params, ref Mnil)))
        labels rep decl.type_private
  | Type_variant _ | Type_abstract | Type_open -> []

(* Given a signature and a root path, prefix all idents in the signature
   by the root path and build the corresponding substitution. *)

let rec prefix_idents root pos sub = function
    [] -> ([], sub)
  | Sig_value(id, decl) :: rem ->
      let p = Pdot(root, Ident.name id, pos) in
      let nextpos = match decl.val_kind with Val_prim _ -> pos | _ -> pos+1 in
      let (pl, final_sub) = prefix_idents root nextpos sub rem in
      (p::pl, final_sub)
  | Sig_type(id, decl, _) :: rem ->
      let p = Pdot(root, Ident.name id, nopos) in
      let (pl, final_sub) =
        prefix_idents root pos (Subst.add_type id p sub) rem in
      (p::pl, final_sub)
  | Sig_extension(id, ext, _) :: rem ->
      let p = Pdot(root, Ident.name id, pos) in
      let (pl, final_sub) = prefix_idents root (pos+1) sub rem in
      (p::pl, final_sub)
  | Sig_exception(id, decl) :: rem ->
      let p = Pdot(root, Ident.name id, pos) in
      let (pl, final_sub) = prefix_idents root (pos+1) sub rem in
      (p::pl, final_sub)
  | Sig_module(id, mty, _) :: rem ->
      let p = Pdot(root, Ident.name id, pos) in
      let (pl, final_sub) =
        prefix_idents root (pos+1) (Subst.add_module id p sub) rem in
      (p::pl, final_sub)
  | Sig_modtype(id, decl) :: rem ->
      let p = Pdot(root, Ident.name id, nopos) in
      let (pl, final_sub) =
        prefix_idents root pos
                      (Subst.add_modtype id (Mty_ident p) sub) rem in
      (p::pl, final_sub)
  | Sig_class(id, decl, _) :: rem ->
      let p = Pdot(root, Ident.name id, pos) in
      let (pl, final_sub) = prefix_idents root (pos + 1) sub rem in
      (p::pl, final_sub)
  | Sig_class_type(id, decl, _) :: rem ->
      let p = Pdot(root, Ident.name id, nopos) in
      let (pl, final_sub) = prefix_idents root pos sub rem in
      (p::pl, final_sub)

let subst_signature sub sg =
  List.map
    (fun item ->
      match item with
      | Sig_value(id, decl) ->
          Sig_value (id, Subst.value_description sub decl)
      | Sig_type(id, decl, x) ->
          Sig_type(id, Subst.type_declaration sub decl, x)
      | Sig_exception(id, decl) ->
          Sig_exception (id, Subst.exception_declaration sub decl)
      | Sig_module(id, mty, x) ->
          Sig_module(id, Subst.modtype sub mty,x)
      | Sig_modtype(id, decl) ->
          Sig_modtype(id, Subst.modtype_declaration sub decl)
      | Sig_class(id, decl, x) ->
          Sig_class(id, Subst.class_declaration sub decl, x)
      | Sig_class_type(id, decl, x) ->
          Sig_class_type(id, Subst.cltype_declaration sub decl, x)
    )
    sg


let prefix_idents_and_subst root sub sg =
  let (pl, sub) = prefix_idents root 0 sub sg in
  pl, sub, lazy (subst_signature sub sg)

let prefix_idents_and_subst root sub sg =
  if sub = Subst.identity then
    let sgs =
      try
        Hashtbl.find prefixed_sg root
      with Not_found ->
        let sgs = ref [] in
        Hashtbl.add prefixed_sg root sgs;
        sgs
    in
    try
      List.assq sg !sgs
    with Not_found ->
      let r = prefix_idents_and_subst root sub sg in
      sgs := (sg, r) :: !sgs;
      r
  else
    prefix_idents_and_subst root sub sg

(* Compute structure descriptions *)

let add_to_tbl id decl tbl =
  let decls =
    try Tbl.find id tbl with Not_found -> [] in
  Tbl.add id (decl :: decls) tbl

let rec components_of_module env sub path mty =
  EnvLazy.create (env, sub, path, mty)

and components_of_module_maker (env, sub, path, mty) =
  (match scrape_modtype mty env with
    Mty_signature sg ->
      let c =
        { comp_values = Tbl.empty;
          comp_constrs = Tbl.empty;
          comp_labels = Tbl.empty; comp_types = Tbl.empty;
          comp_modules = Tbl.empty; comp_modtypes = Tbl.empty;
          comp_components = Tbl.empty; comp_classes = Tbl.empty;
          comp_cltypes = Tbl.empty } in
      let pl, sub, _ = prefix_idents_and_subst path sub sg in
      let env = ref env in
      let pos = ref 0 in
      List.iter2 (fun item path ->
        match item with
          Sig_value(id, decl) ->
            let decl' = Subst.value_description sub decl in
            c.comp_values <-
              Tbl.add (Ident.name id) (decl', !pos) c.comp_values;
            begin match decl.val_kind with
              Val_prim _ -> () | _ -> incr pos
            end
        | Sig_type(id, decl, _) ->
            let decl' = Subst.type_declaration sub decl in
            let constructors = List.map snd (constructors_of_type path decl') in
            let labels = List.map snd (labels_of_type path decl') in
            c.comp_types <-
              Tbl.add (Ident.name id)
                ((decl', (constructors, labels)), nopos)
                  c.comp_types;
            List.iter
              (fun descr ->
                c.comp_constrs <-
                  add_to_tbl descr.cstr_name (descr, nopos) c.comp_constrs)
              constructors;
            List.iter
              (fun descr ->
                c.comp_labels <-
                  add_to_tbl descr.lbl_name (descr, nopos) c.comp_labels)
              labels;
            env := store_type_infos id path decl !env
        | Sig_extension(id, ext, _) ->
            let ext' = Subst.extension_constructor sub ext in
            let descr = Datarepr.extension_descr path ext' in
            c.comp_constrs <-
              Tbl.add (Ident.name id) (descr, !pos) c.comp_constrs;
            incr pos
        | Sig_exception(id, decl) ->
            let decl' = Subst.exception_declaration sub decl in
            let cstr = Datarepr.exception_descr path decl' in
            let s = Ident.name id in
            c.comp_constrs <-
              add_to_tbl s (cstr, !pos) c.comp_constrs;
            incr pos
        | Sig_module(id, mty, _) ->
            let mty' = EnvLazy.create (sub, mty) in
            c.comp_modules <-
              Tbl.add (Ident.name id) (mty', !pos) c.comp_modules;
            let comps = components_of_module !env sub path mty in
            c.comp_components <-
              Tbl.add (Ident.name id) (comps, !pos) c.comp_components;
            env := store_module id path mty !env;
            incr pos
        | Sig_modtype(id, decl) ->
            let decl' = Subst.modtype_declaration sub decl in
            c.comp_modtypes <-
              Tbl.add (Ident.name id) (decl', nopos) c.comp_modtypes;
            env := store_modtype id path decl !env
        | Sig_class(id, decl, _) ->
            let decl' = Subst.class_declaration sub decl in
            c.comp_classes <-
              Tbl.add (Ident.name id) (decl', !pos) c.comp_classes;
            incr pos
        | Sig_class_type(id, decl, _) ->
            let decl' = Subst.cltype_declaration sub decl in
            c.comp_cltypes <-
              Tbl.add (Ident.name id) (decl', !pos) c.comp_cltypes)
        sg pl;
        Structure_comps c
  | Mty_functor(param, ty_arg, ty_res) ->
        Functor_comps {
          fcomp_param = param;
          (* fcomp_arg must be prefixed eagerly, because it is interpreted
             in the outer environment, not in env *)
          fcomp_arg = Subst.modtype sub ty_arg;
          (* fcomp_res is prefixed lazily, because it is interpreted in env *)
          fcomp_res = ty_res;
          fcomp_env = env;
          fcomp_subst = sub;
          fcomp_cache = Hashtbl.create 17 }
  | Mty_ident p ->
        Structure_comps {
          comp_values = Tbl.empty;
          comp_constrs = Tbl.empty;
          comp_labels = Tbl.empty;
          comp_types = Tbl.empty;
          comp_modules = Tbl.empty; comp_modtypes = Tbl.empty;
          comp_components = Tbl.empty; comp_classes = Tbl.empty;
          comp_cltypes = Tbl.empty })

(* Insertion of bindings by identifier + path *)

and check_usage loc id warn tbl =
  if not loc.Location.loc_ghost && Warnings.is_active (warn "") then begin
    let name = Ident.name id in
    let key = (name, loc) in
    if Hashtbl.mem tbl key then ()
    else let used = ref false in
    Hashtbl.add tbl key (fun () -> used := true);
    if not (name = "" || name.[0] = '_' || name.[0] = '#')
    then
      !add_delayed_check_forward
        (fun () -> if not !used then Location.prerr_warning loc (warn name))
  end;

and store_value ?check id path decl env =
  may (fun f -> check_usage decl.val_loc id f value_declarations) check;
  { env with
    values = EnvTbl.add id (path, decl) env.values;
    summary = Env_value(env.summary, id, decl) }

and store_type id path info env =
  let loc = info.type_loc in
  check_usage loc id (fun s -> Warnings.Unused_type_declaration s)
    type_declarations;
  let constructors = constructors_of_type path info in
  let labels = labels_of_type path info in
  let descrs = (List.map snd constructors, List.map snd labels) in

  if not loc.Location.loc_ghost &&
    Warnings.is_active (Warnings.Unused_constructor ("", false, false))
  then begin
    let ty = Ident.name id in
    List.iter
      begin fun (_, {cstr_name = c; _}) ->
        let k = (ty, loc, c) in
        if not (Hashtbl.mem used_constructors k) then
          let used = constructor_usages () in
          Hashtbl.add used_constructors k (add_constructor_usage used);
          if not (ty = "" || ty.[0] = '_')
          then !add_delayed_check_forward
              (fun () ->
                if not env.in_signature && not used.cu_positive then
                  Location.prerr_warning loc
                    (Warnings.Unused_constructor
                       (c, used.cu_pattern, used.cu_privatize)))
      end
      constructors
  end;
  { env with
    constrs =
      List.fold_right
        (fun (id, descr) constrs -> EnvTbl.add id descr constrs)
        constructors
        env.constrs;
    labels =
      List.fold_right
        (fun (id, descr) labels -> EnvTbl.add id descr labels)
        labels
        env.labels;
    types = EnvTbl.add id (path, (info, descrs)) env.types;
    summary = Env_type(env.summary, id, info) }

and store_type_infos id path info env =
  (* Simplified version of store_type that doesn't compute and store
     constructor and label infos, but simply record the arity and
     manifest-ness of the type.  Used in components_of_module to
     keep track of type abbreviations (e.g. type t = float) in the
     computation of label representations. *)
  { env with
    types = EnvTbl.add id (path, (info,([],[]))) env.types;
    summary = Env_type(env.summary, id, info) }

and store_extension id path ext env =
  let loc = ext.ext_loc in
  if not loc.Location.loc_ghost && 
    Warnings.is_active (Warnings.Unused_extension ("", false, false)) 
  then begin
    let ty = Path.last ext.ext_type_path in
    let n = Ident.name id in
    let k = (ty, loc, n) in
    if not (Hashtbl.mem used_constructors k) then begin
      let used = constructor_usages () in
      Hashtbl.add used_constructors k (add_constructor_usage used);
      !add_delayed_check_forward
        (fun () ->
          if not env.in_signature && not used.cu_positive then
            Location.prerr_warning loc 
	      (Warnings.Unused_extension
		 (n, used.cu_pattern, used.cu_privatize)
	      )
        )
    end;
  end;
  { env with
    constrs = EnvTbl.add id (path_subst_last path id,
                             Datarepr.extension_descr path ext) env.constrs;
    summary = Env_extension(env.summary, id, ext) }

and store_exception id path decl env =
  let loc = decl.exn_loc in
  if not loc.Location.loc_ghost &&
    Warnings.is_active (Warnings.Unused_exception ("", false))
  then begin
    let ty = "exn" in
    let c = Ident.name id in
    let k = (ty, loc, c) in
    if not (Hashtbl.mem used_constructors k) then begin
      let used = constructor_usages () in
      Hashtbl.add used_constructors k (add_constructor_usage used);
      !add_delayed_check_forward
        (fun () ->
          if not env.in_signature && not used.cu_positive then
            Location.prerr_warning loc
              (Warnings.Unused_exception
                 (c, used.cu_pattern)
              )
        )
    end;
  end;
  { env with
    constrs = EnvTbl.add id (Datarepr.exception_descr path decl) env.constrs;
    summary = Env_exception(env.summary, id, decl) }

and store_module id path mty env =
  { env with
    modules = EnvTbl.add id (path, mty) env.modules;
    components =
      EnvTbl.add id (path, components_of_module env Subst.identity path mty)
                   env.components;
    summary = Env_module(env.summary, id, mty) }

and store_modtype id path info env =
  { env with
    modtypes = EnvTbl.add id (path, info) env.modtypes;
    summary = Env_modtype(env.summary, id, info) }

and store_class id path desc env =
  { env with
    classes = EnvTbl.add id (path, desc) env.classes;
    summary = Env_class(env.summary, id, desc) }

and store_cltype id path desc env =
  { env with
    cltypes = EnvTbl.add id (path, desc) env.cltypes;
    summary = Env_cltype(env.summary, id, desc) }

(* Compute the components of a functor application in a path. *)

let components_of_functor_appl f p1 p2 =
  try
    Hashtbl.find f.fcomp_cache p2
  with Not_found ->
    let p = Papply(p1, p2) in
    let mty =
      Subst.modtype (Subst.add_module f.fcomp_param p2 Subst.identity)
                    f.fcomp_res in
    let comps = components_of_module f.fcomp_env f.fcomp_subst p mty in
    Hashtbl.add f.fcomp_cache p2 comps;
    comps

(* Define forward functions *)

let _ =
  components_of_module' := components_of_module;
  components_of_functor_appl' := components_of_functor_appl;
  components_of_module_maker' := components_of_module_maker

(* Insertion of bindings by identifier *)

let add_value ?check id desc env =
  store_value ?check id (Pident id) desc env

let add_type id info env =
  store_type id (Pident id) info env

and add_extension id ext env =
  store_extension id (Pident id) ext env

and add_exception id decl env =
  store_exception id (Pident id) decl env

and add_module id mty env =
  store_module id (Pident id) mty env

and add_modtype id info env =
  store_modtype id (Pident id) info env

and add_class id ty env =
  store_class id (Pident id) ty env

and add_cltype id ty env =
  store_cltype id (Pident id) ty env

let add_local_constraint id info elv env =
  match info with
    {type_manifest = Some ty; type_newtype_level = Some (lv, _)} ->
      (* elv is the expansion level, lv is the definition level *)
      let env =
        add_type id {info with type_newtype_level = Some (lv, elv)} env in
      { env with local_constraints = true }
  | _ -> assert false

(* Insertion of bindings by name *)

let enter store_fun name data env =
  let id = Ident.create name in (id, store_fun id (Pident id) data env)

let enter_value ?check = enter (store_value ?check)
and enter_type = enter store_type
and enter_extension = enter store_extension
and enter_exception = enter store_exception
and enter_module = enter store_module
and enter_modtype = enter store_modtype
and enter_class = enter store_class
and enter_cltype = enter store_cltype

(* Insertion of all components of a signature *)

let add_item comp env =
  match comp with
    Sig_value(id, decl)     -> add_value id decl env
  | Sig_type(id, decl, _)   -> add_type id decl env
  | Sig_extension(id, ext, _) -> add_extension id ext env
  | Sig_exception(id, decl) -> add_exception id decl env
  | Sig_module(id, mty, _)  -> add_module id mty env
  | Sig_modtype(id, decl)   -> add_modtype id decl env
  | Sig_class(id, decl, _)  -> add_class id decl env
  | Sig_class_type(id, decl, _) -> add_cltype id decl env

let rec add_signature sg env =
  match sg with
    [] -> env
  | comp :: rem -> add_signature rem (add_item comp env)

(* Open a signature path *)

let open_signature root sg env =
  (* First build the paths and substitution *)
  let (pl, sub, sg) = prefix_idents_and_subst root Subst.identity sg in
  let sg = Lazy.force sg in

  (* Then enter the components in the environment after substitution *)

  let newenv =
    List.fold_left2
      (fun env item p ->
        match item with
          Sig_value(id, decl) ->
            store_value (Ident.hide id) p decl env
        | Sig_type(id, decl, _) ->
<<<<<<< HEAD
            store_type (Ident.hide id) p
                       (Subst.type_declaration sub decl) env
        | Sig_extension(id, ext, _) ->
            store_extension (Ident.hide id) p
                            (Subst.extension_constructor sub ext) env
=======
            store_type (Ident.hide id) p decl env
>>>>>>> 5348b611
        | Sig_exception(id, decl) ->
            store_exception (Ident.hide id) p decl env
        | Sig_module(id, mty, _) ->
            store_module (Ident.hide id) p mty env
        | Sig_modtype(id, decl) ->
            store_modtype (Ident.hide id) p decl env
        | Sig_class(id, decl, _) ->
            store_class (Ident.hide id) p decl env
        | Sig_class_type(id, decl, _) ->
            store_cltype (Ident.hide id) p decl env
      )
      env sg pl in
  { newenv with summary = Env_open(env.summary, root) }

(* Open a signature from a file *)

let open_pers_signature name env =
  let ps = find_pers_struct name in
  open_signature (Pident(Ident.create_persistent name)) ps.ps_sig env

let open_signature ?(loc = Location.none) ?(toplevel = false) root sg env =
  if not toplevel && not loc.Location.loc_ghost && Warnings.is_active (Warnings.Unused_open "")
  then begin
    let used = ref false in
    !add_delayed_check_forward
      (fun () ->
        if not !used then
          Location.prerr_warning loc (Warnings.Unused_open (Path.name root))
      );
    EnvTbl.with_slot used (open_signature root sg) env
  end
  else open_signature root sg env

(* Read a signature from a file *)

let read_signature modname filename =
  let ps = read_pers_struct modname filename in ps.ps_sig

(* Return the CRC of the interface of the given compilation unit *)

let crc_of_unit name =
  let ps = find_pers_struct name in
  try
    List.assoc name ps.ps_crcs
  with Not_found ->
    assert false

(* Return the list of imported interfaces with their CRCs *)

let imported_units() =
  Consistbl.extract crc_units

(* Save a signature to a file *)

let save_signature_with_imports sg modname filename imports =
  Btype.cleanup_abbrev ();
  Subst.reset_for_saving ();
  let sg = Subst.signature (Subst.for_saving Subst.identity) sg in
  let oc = open_out_bin filename in
  try
    let cmi = {
      cmi_name = modname;
      cmi_sign = sg;
      cmi_crcs = imports;
      cmi_flags = if !Clflags.recursive_types then [Rectypes] else [];
    } in
    let crc = output_cmi filename oc cmi in
    close_out oc;
    (* Enter signature in persistent table so that imported_unit()
       will also return its crc *)
    let comps =
      components_of_module empty Subst.identity
        (Pident(Ident.create_persistent modname)) (Mty_signature sg) in
    let ps =
      { ps_name = modname;
        ps_sig = sg;
        ps_comps = comps;
        ps_crcs = (cmi.cmi_name, crc) :: imports;
        ps_filename = filename;
        ps_flags = cmi.cmi_flags } in
    Hashtbl.add persistent_structures modname (Some ps);
    Consistbl.set crc_units modname crc filename;
    sg
  with exn ->
    close_out oc;
    remove_file filename;
    raise exn

let save_signature sg modname filename =
  save_signature_with_imports sg modname filename (imported_units())

(* Folding on environments *)

let find_all proj1 proj2 f lid env acc =
  match lid with
    | None ->
      EnvTbl.fold_name
        (fun id (p, data) acc -> f (Ident.name id) p data acc)
        (proj1 env) acc
    | Some l ->
      let p, desc = lookup_module_descr l env in
      begin match EnvLazy.force components_of_module_maker desc with
          Structure_comps c ->
            Tbl.fold
              (fun s (data, pos) acc -> f s (Pdot (p, s, pos)) data acc)
              (proj2 c) acc
        | Functor_comps _ ->
            acc
      end

let find_all_simple_list proj1 proj2 f lid env acc =
  match lid with
    | None ->
      EnvTbl.fold_name
        (fun id data acc -> f data acc)
        (proj1 env) acc
    | Some l ->
      let p, desc = lookup_module_descr l env in
      begin match EnvLazy.force components_of_module_maker desc with
          Structure_comps c ->
            Tbl.fold
              (fun s comps acc ->
                match comps with
                  [] -> acc
                | (data, pos) :: _ ->
                  f data acc)
              (proj2 c) acc
        | Functor_comps _ ->
            acc
      end

let fold_modules f lid env acc =
  match lid with
    | None ->
      let acc =
        EnvTbl.fold_name
          (fun id (p, data) acc -> f (Ident.name id) p data acc)
          env.modules
          acc
      in
      Hashtbl.fold
        (fun name ps acc ->
          match ps with
              None -> acc
            | Some ps ->
              f name (Pident(Ident.create_persistent name))
                     (Mty_signature ps.ps_sig) acc)
        persistent_structures
        acc
    | Some l ->
      let p, desc = lookup_module_descr l env in
      begin match EnvLazy.force components_of_module_maker desc with
          Structure_comps c ->
            Tbl.fold
              (fun s (data, pos) acc ->
                f s (Pdot (p, s, pos))
                    (EnvLazy.force subst_modtype_maker data) acc)
              c.comp_modules
              acc
        | Functor_comps _ ->
            acc
      end

let fold_values f =
  find_all (fun env -> env.values) (fun sc -> sc.comp_values) f
and fold_constructors f =
  find_all_simple_list (fun env -> env.constrs) (fun sc -> sc.comp_constrs) f
and fold_labels f =
  find_all_simple_list (fun env -> env.labels) (fun sc -> sc.comp_labels) f
and fold_types f =
  find_all (fun env -> env.types) (fun sc -> sc.comp_types) f
and fold_modtypes f =
  find_all (fun env -> env.modtypes) (fun sc -> sc.comp_modtypes) f
and fold_classs f =
  find_all (fun env -> env.classes) (fun sc -> sc.comp_classes) f
and fold_cltypes f =
  find_all (fun env -> env.cltypes) (fun sc -> sc.comp_cltypes) f


(* Make the initial environment *)

let initial = Predef.build_initial_env add_type add_exception empty

(* Return the environment summary *)

let summary env = env.summary

let last_env = ref empty
let last_reduced_env = ref empty

let keep_only_summary env =
  if !last_env == env then !last_reduced_env
  else begin
    let new_env =
      {
       empty with
       summary = env.summary;
       local_constraints = env.local_constraints;
       in_signature = env.in_signature;
      }
    in
    last_env := env;
    last_reduced_env := new_env;
    new_env
  end


let env_of_only_summary env_from_summary env =
  let new_env = env_from_summary env.summary Subst.identity in
  { new_env with
    local_constraints = env.local_constraints;
    in_signature = env.in_signature;
  }

(* Error report *)

open Format

let report_error ppf = function
  | Illegal_renaming(modname, filename) -> fprintf ppf
      "Wrong file naming: %a@ contains the compiled interface for@ %s"
      Location.print_filename filename modname
  | Inconsistent_import(name, source1, source2) -> fprintf ppf
      "@[<hov>The files %a@ and %a@ \
              make inconsistent assumptions@ over interface %s@]"
      Location.print_filename source1 Location.print_filename source2 name
  | Need_recursive_types(import, export) ->
      fprintf ppf
        "@[<hov>Unit %s imports from %s, which uses recursive types.@ %s@]"
        export import "The compilation flag -rectypes is required"<|MERGE_RESOLUTION|>--- conflicted
+++ resolved
@@ -912,6 +912,8 @@
           Sig_value (id, Subst.value_description sub decl)
       | Sig_type(id, decl, x) ->
           Sig_type(id, Subst.type_declaration sub decl, x)
+      | Sig_extension(id, ext, es) ->
+          Sig_extension (id, Subst.extension_constructor sub ext, es)
       | Sig_exception(id, decl) ->
           Sig_exception (id, Subst.exception_declaration sub decl)
       | Sig_module(id, mty, x) ->
@@ -1310,15 +1312,9 @@
           Sig_value(id, decl) ->
             store_value (Ident.hide id) p decl env
         | Sig_type(id, decl, _) ->
-<<<<<<< HEAD
-            store_type (Ident.hide id) p
-                       (Subst.type_declaration sub decl) env
+            store_type (Ident.hide id) p decl env
         | Sig_extension(id, ext, _) ->
-            store_extension (Ident.hide id) p
-                            (Subst.extension_constructor sub ext) env
-=======
-            store_type (Ident.hide id) p decl env
->>>>>>> 5348b611
+            store_extension (Ident.hide id) p ext env
         | Sig_exception(id, decl) ->
             store_exception (Ident.hide id) p decl env
         | Sig_module(id, mty, _) ->
