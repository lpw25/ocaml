(***********************************************************************)
(*                                                                     *)
(*                                OCaml                                *)
(*                                                                     *)
(*            Xavier Leroy, projet Cristal, INRIA Rocquencourt         *)
(*                                                                     *)
(*  Copyright 1996 Institut National de Recherche en Informatique et   *)
(*  en Automatique.  All rights reserved.  This file is distributed    *)
(*  under the terms of the Q Public License version 1.0.               *)
(*                                                                     *)
(***********************************************************************)

(* Operations on module types *)

open Asttypes
open Path
open Types


let rec scrape env mty =
  match mty with
    Mty_ident p ->
      begin try
        scrape env (Env.find_modtype_expansion p env)
      with Not_found ->
        mty
      end
  | _ -> mty

let freshen mty =
  Subst.modtype Subst.identity mty

let rec strengthen env mty p =
  match scrape env mty with
    Mty_signature sg ->
      Mty_signature(strengthen_sig env sg p)
  | Mty_functor(param, arg, res)
    when !Clflags.applicative_functors && Ident.name param <> "*" ->
      Mty_functor(param, arg, strengthen env res (Papply(p, Pident param)))
  | mty ->
      mty

and strengthen_sig env sg p =
  match sg with
    [] -> []
  | (Sig_value(id, desc) as sigelt) :: rem ->
      sigelt :: strengthen_sig env rem p
  | Sig_type(id, decl, rs) :: rem ->
      let newdecl =
        match decl.type_manifest, decl.type_private, decl.type_kind with
          Some _, Public, _ -> decl
        | Some _, Private, (Type_record _ | Type_variant _) -> decl
        | _ ->
            let manif =
              Some(Btype.newgenty(Tconstr(Pdot(p, Ident.name id, nopos),
                                          decl.type_params, ref Mnil))) in
            if decl.type_kind = Type_abstract then
              { decl with type_private = Public; type_manifest = manif }
            else
              { decl with type_manifest = manif }
      in
      Sig_type(id, newdecl, rs) :: strengthen_sig env rem p
  | (Sig_typext(id, ext, es) as sigelt) :: rem ->
      sigelt :: strengthen_sig env rem p
  | (Sig_exception(id, d) as sigelt) :: rem ->
      sigelt :: strengthen_sig env rem p
  | Sig_module(id, md, rs) :: rem ->
      let str = strengthen_decl env md (Pdot(p, Ident.name id, nopos)) in
      Sig_module(id, str, rs)
      :: strengthen_sig (Env.add_module_declaration id md env) rem p
      (* Need to add the module in case it defines manifest module types *)
  | Sig_modtype(id, decl) :: rem ->
      let newdecl =
        match decl.mtd_type with
          None ->
            {decl with mtd_type = Some(Mty_ident(Pdot(p, Ident.name id, nopos)))}
        | Some _ ->
            decl
      in
      Sig_modtype(id, newdecl) ::
      strengthen_sig (Env.add_modtype id decl env) rem p
      (* Need to add the module type in case it is manifest *)
  | (Sig_class(id, decl, rs) as sigelt) :: rem ->
      sigelt :: strengthen_sig env rem p
  | (Sig_class_type(id, decl, rs) as sigelt) :: rem ->
      sigelt :: strengthen_sig env rem p

and strengthen_decl env md p =
  {md with md_type = strengthen env md.md_type p}


(* In nondep_supertype, env is only used for the type it assigns to id.
   Hence there is no need to keep env up-to-date by adding the bindings
   traversed. *)

type variance = Co | Contra | Strict

let nondep_supertype env mid mty =

  let rec nondep_mty env va mty =
    match mty with
      Mty_ident p ->
        if Path.isfree mid p then
          nondep_mty env va (Env.find_modtype_expansion p env)
        else mty
    | Mty_signature sg ->
        Mty_signature(nondep_sig env va sg)
    | Mty_functor(param, arg, res) ->
        let var_inv =
          match va with Co -> Contra | Contra -> Co | Strict -> Strict in
        Mty_functor(param, Misc.may_map (nondep_mty env var_inv) arg,
                    nondep_mty
                      (Env.add_module param (Btype.default_mty arg) env) va res)

  and nondep_sig env va = function
    [] -> []
  | item :: rem ->
      let rem' = nondep_sig env va rem in
      match item with
        Sig_value(id, d) ->
          Sig_value(id,
                    {d with val_type = Ctype.nondep_type env mid d.val_type})
          :: rem'
      | Sig_type(id, d, rs) ->
          Sig_type(id, Ctype.nondep_type_decl env mid id (va = Co) d, rs)
          :: rem'
      | Sig_typext(id, ext, es) ->
          Sig_typext(id, Ctype.nondep_extension_constructor env mid ext, es)
          :: rem'
      | Sig_exception(id, d) ->
          let d =
            {d with
             exn_args = List.map (Ctype.nondep_type env mid) d.exn_args
            }
          in
          Sig_exception(id, d) :: rem'
      | Sig_module(id, md, rs) ->
          Sig_module(id, {md with md_type=nondep_mty env va md.md_type}, rs)
          :: rem'
      | Sig_modtype(id, d) ->
          begin try
            Sig_modtype(id, nondep_modtype_decl env d) :: rem'
          with Not_found ->
            match va with
              Co -> Sig_modtype(id, {mtd_type=None; mtd_attributes=[]}) :: rem'
            | _  -> raise Not_found
          end
      | Sig_class(id, d, rs) ->
          Sig_class(id, Ctype.nondep_class_declaration env mid d, rs)
          :: rem'
      | Sig_class_type(id, d, rs) ->
          Sig_class_type(id, Ctype.nondep_cltype_declaration env mid d, rs)
          :: rem'

  and nondep_modtype_decl env mtd =
    {mtd with mtd_type = Misc.may_map (nondep_mty env Strict) mtd.mtd_type}

  in
    nondep_mty env Co mty

let enrich_typedecl env p decl =
  match decl.type_manifest with
    Some ty -> decl
  | None ->
      try
        let orig_decl = Env.find_type p env in
        if orig_decl.type_arity <> decl.type_arity
        then decl
        else {decl with type_manifest =
                Some(Btype.newgenty(Tconstr(p, decl.type_params, ref Mnil)))}
      with Not_found ->
        decl

let rec enrich_modtype env p mty =
  match mty with
    Mty_signature sg ->
      Mty_signature(List.map (enrich_item env p) sg)
  | _ ->
      mty

and enrich_item env p = function
    Sig_type(id, decl, rs) ->
      Sig_type(id,
                enrich_typedecl env (Pdot(p, Ident.name id, nopos)) decl, rs)
  | Sig_module(id, md, rs) ->
      Sig_module(id,
                  {md with
                   md_type = enrich_modtype env
                       (Pdot(p, Ident.name id, nopos)) md.md_type},
                 rs)
  | item -> item

let rec type_paths env p mty =
  match scrape env mty with
    Mty_ident p -> []
  | Mty_signature sg -> type_paths_sig env p 0 sg
  | Mty_functor(param, arg, res) -> []

and type_paths_sig env p pos sg =
  match sg with
    [] -> []
  | Sig_value(id, decl) :: rem ->
      let pos' = match decl.val_kind with Val_prim _ -> pos | _ -> pos + 1 in
      type_paths_sig env p pos' rem
  | Sig_type(id, decl, _) :: rem ->
      Pdot(p, Ident.name id, nopos) :: type_paths_sig env p pos rem
  | Sig_module(id, md, _) :: rem ->
      type_paths env (Pdot(p, Ident.name id, pos)) md.md_type @
      type_paths_sig (Env.add_module_declaration id md env) p (pos+1) rem
  | Sig_modtype(id, decl) :: rem ->
      type_paths_sig (Env.add_modtype id decl env) p pos rem
  | (Sig_typext _ | Sig_exception _ | Sig_class _) :: rem ->
      type_paths_sig env p (pos+1) rem
  | (Sig_class_type _) :: rem ->
      type_paths_sig env p pos rem

let rec no_code_needed env mty =
  match scrape env mty with
    Mty_ident p -> false
  | Mty_signature sg -> no_code_needed_sig env sg
  | Mty_functor(_, _, _) -> false

and no_code_needed_sig env sg =
  match sg with
    [] -> true
  | Sig_value(id, decl) :: rem ->
      begin match decl.val_kind with
      | Val_prim _ -> no_code_needed_sig env rem
      | _ -> false
      end
  | Sig_module(id, md, _) :: rem ->
      no_code_needed env md.md_type &&
      no_code_needed_sig (Env.add_module_declaration id md env) rem
  | (Sig_type _ | Sig_modtype _ | Sig_class_type _) :: rem ->
      no_code_needed_sig env rem
<<<<<<< HEAD
  | (Sig_typext _ | Sig_exception _ | Sig_class _) :: rem ->
      false
=======
  | (Sig_exception _ | Sig_class _) :: rem ->
      false


(* Check whether a module type may return types *)

let rec contains_type env = function
    Mty_ident path ->
      (try Misc.may (contains_type env) (Env.find_modtype path env).mtd_type
       with Not_found -> raise Exit)
  | Mty_signature sg ->
      contains_type_sig env sg
  | Mty_functor (_, _, body) ->
      contains_type env body

and contains_type_sig env = List.iter (contains_type_item env)

and contains_type_item env = function
    Sig_type (_,({type_manifest = None} |
                 {type_kind = Type_abstract; type_private = Private}),_)
  | Sig_modtype _ ->
      raise Exit
  | Sig_module (_, {md_type = mty}, _) ->
      contains_type env mty
  | Sig_value _
  | Sig_type _
  | Sig_exception _
  | Sig_class _
  | Sig_class_type _ ->
      ()

let contains_type env mty =
  try contains_type env mty; false with Exit -> true
>>>>>>> cfa350c3
<|MERGE_RESOLUTION|>--- conflicted
+++ resolved
@@ -233,11 +233,7 @@
       no_code_needed_sig (Env.add_module_declaration id md env) rem
   | (Sig_type _ | Sig_modtype _ | Sig_class_type _) :: rem ->
       no_code_needed_sig env rem
-<<<<<<< HEAD
   | (Sig_typext _ | Sig_exception _ | Sig_class _) :: rem ->
-      false
-=======
-  | (Sig_exception _ | Sig_class _) :: rem ->
       false
 
 
@@ -269,5 +265,4 @@
       ()
 
 let contains_type env mty =
-  try contains_type env mty; false with Exit -> true
->>>>>>> cfa350c3
+  try contains_type env mty; false with Exit -> true