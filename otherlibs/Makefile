--- conflicted
+++ resolved
@@ -13,15 +13,9 @@
 
 # Common Makefile for otherlibs on the Unix ports
 
-<<<<<<< HEAD
-CAMLC=$(ROOTDIR)/boot/ocamlrun $(ROOTDIR)/ocamlc -nostdlib -I $(ROOTDIR)/stdlib
-CAMLOPT=$(ROOTDIR)/boot/ocamlrun $(ROOTDIR)/ocamlopt -nostdlib \
-        -I $(ROOTDIR)/stdlib -allocation-profiling
-=======
 CAMLC=$(CAMLRUN) $(ROOTDIR)/ocamlc -nostdlib -I $(ROOTDIR)/stdlib
 CAMLOPT=$(CAMLRUN) $(ROOTDIR)/ocamlopt -nostdlib \
-        -I $(ROOTDIR)/stdlib
->>>>>>> bdf3b0fa
+        -I $(ROOTDIR)/stdlib -allocation-profiling
 CFLAGS=-I$(ROOTDIR)/byterun $(SHAREDCCCOMPOPTS) $(EXTRACFLAGS)
 
 include ../Makefile.shared
