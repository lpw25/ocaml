--- conflicted
+++ resolved
@@ -241,7 +241,7 @@
           | Type_open -> false
           end
           then [lid_of_id id, Ptype] else []
-      | Sig_extension (id, ext, _) ->
+      | Sig_typext (id, ext, _) ->
           if (matches (newconstr ext.ext_type_path ext.ext_type_params)) ||
             (List.exists ext.ext_args ~f:matches) ||
             (match ext.ext_ret_type with None -> false | Some x -> matches x)
@@ -368,7 +368,7 @@
           begin function
             Sig_value (i, _) when check i -> [i, Pvalue]
           | Sig_type (i, _, _) when check i -> [i, Ptype]
-          | Sig_extension (i, _, _) when check i -> [i, Pconstructor]
+          | Sig_typext (i, _, _) when check i -> [i, Pconstructor]
           | Sig_exception (i, _) when check i -> [i, Pconstructor]
           | Sig_module (i, _, _) when check i -> [i, Pmodule]
           | Sig_modtype (i, _) when check i -> [i, Pmodtype]
@@ -475,22 +475,16 @@
               if td.ptype_name.txt = name then loc := td.ptype_loc.loc_start.Lexing.pos_cnum
             end;
           false
-<<<<<<< HEAD
-      | Pstr_extension te when kind = Pconstructor ->
+      | Pstr_typext te when kind = Pconstructor ->
           List.iter te.ptyext_constructors ~f:
             begin fun ext ->
               if ext.pext_name.txt = name then
                 loc := ext.pext_loc.loc_start.Lexing.pos_cnum
             end;
           false
-      | Pstr_exception (s, _) when kind = Pconstructor -> name = s.txt
-      | Pstr_module (s, _) when kind = Pmodule -> name = s.txt
-      | Pstr_modtype (s, _) when kind = Pmodtype -> name = s.txt
-=======
       | Pstr_exception pcd when kind = Pconstructor -> name = pcd.pcd_name.txt
       | Pstr_module x when kind = Pmodule -> name = x.pmb_name.txt
       | Pstr_modtype x when kind = Pmodtype -> name = x.pmtd_name.txt
->>>>>>> b0d5fc28
       | Pstr_class l when kind = Pclass || kind = Ptype || kind = Pcltype ->
           List.iter l ~f:
             begin fun c ->
@@ -541,22 +535,16 @@
               if td.ptype_name.txt = name then loc := td.ptype_loc.loc_start.Lexing.pos_cnum
             end;
           false
-<<<<<<< HEAD
-      | Psig_extension te when kind = Pconstructor ->
+      | Psig_typext te when kind = Pconstructor ->
           List.iter te.ptyext_constructors ~f:
             begin fun ext ->
               if ext.pext_name.txt = name then
                 loc := ext.pext_loc.loc_start.Lexing.pos_cnum
             end;
           false
-      | Psig_exception (s, _) when kind = Pconstructor -> name = s.txt
-      | Psig_module (s, _) when kind = Pmodule -> name = s.txt
-      | Psig_modtype (s, _) when kind = Pmodtype -> name = s.txt
-=======
       | Psig_exception pcd when kind = Pconstructor -> name = pcd.pcd_name.txt
       | Psig_module pmd when kind = Pmodule -> name = pmd.pmd_name.txt
       | Psig_modtype pmtd when kind = Pmodtype -> name = pmtd.pmtd_name.txt
->>>>>>> b0d5fc28
       | Psig_class l when kind = Pclass || kind = Ptype || kind = Pcltype ->
           List.iter l ~f:
             begin fun c ->
