--- conflicted
+++ resolved
@@ -18,15 +18,9 @@
 ROOTDIR=../..
 CAMLC=$(CAMLRUN) $(ROOTDIR)/ocamlc -nostdlib \
       -I $(ROOTDIR)/stdlib -I $(ROOTDIR)/otherlibs/unix
-<<<<<<< HEAD
-CAMLOPT=$(ROOTDIR)/boot/ocamlrun $(ROOTDIR)/ocamlopt -nostdlib \
+CAMLOPT=$(CAMLRUN) $(ROOTDIR)/ocamlopt -nostdlib \
         -I $(ROOTDIR)/stdlib -I $(ROOTDIR)/otherlibs/unix -allocation-profiling
-MKLIB=../../boot/ocamlrun ../../tools/ocamlmklib
-=======
-CAMLOPT=$(CAMLRUN) $(ROOTDIR)/ocamlopt -nostdlib \
-        -I $(ROOTDIR)/stdlib -I $(ROOTDIR)/otherlibs/unix
 MKLIB=$(CAMLRUN) ../../tools/ocamlmklib
->>>>>>> bdf3b0fa
 COMPFLAGS=-w +33..39 -warn-error A -g -bin-annot -safe-string
 
 BYTECODE_C_OBJS=st_stubs_b.o
