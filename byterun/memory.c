/***********************************************************************/
/*                                                                     */
/*                                OCaml                                */
/*                                                                     */
/*             Damien Doligez, projet Para, INRIA Rocquencourt         */
/*                                                                     */
/*  Copyright 1996 Institut National de Recherche en Informatique et   */
/*  en Automatique.  All rights reserved.  This file is distributed    */
/*  under the terms of the GNU Library General Public License, with    */
/*  the special exception on linking described in file ../LICENSE.     */
/*                                                                     */
/***********************************************************************/

#include <stdlib.h>
#include <string.h>
#include "fail.h"
#include "freelist.h"
#include "gc.h"
#include "gc_ctrl.h"
#include "major_gc.h"
#include "memory.h"
#include "major_gc.h"
#include "minor_gc.h"
#include "misc.h"
#include "mlvalues.h"
#include "signals.h"

int caml_huge_fallback_count = 0;
/* Number of times that mmapping big pages fails and we fell back to small
   pages. This counter is available to the program through
   [Gc.huge_fallback_count].
*/

<<<<<<< HEAD
=======
uintnat caml_use_huge_pages = 0;
/* True iff the program allocates heap chunks by mmapping huge pages.
   This is set when parsing [OCAMLRUNPARAM] and must stay constant
   after that.
*/

>>>>>>> dd8c6759
extern uintnat caml_percent_free;                   /* major_gc.c */

/* Page table management */

#define Page(p) ((uintnat) (p) >> Page_log)
#define Page_mask ((uintnat) -1 << Page_log)

#ifdef ARCH_SIXTYFOUR

/* 64-bit implementation:
   The page table is represented sparsely as a hash table
   with linear probing */

struct page_table {
  mlsize_t size;                /* size == 1 << (wordsize - shift) */
  int shift;
  mlsize_t mask;                /* mask == size - 1 */
  mlsize_t occupancy;
  uintnat * entries;            /* [size]  */
};

static struct page_table caml_page_table;

/* Page table entries are the logical 'or' of
   - the key: address of a page (low Page_log bits = 0)
   - the data: a 8-bit integer */

#define Page_entry_matches(entry,addr) \
  ((((entry) ^ (addr)) & Page_mask) == 0)

/* Multiplicative Fibonacci hashing
   (Knuth, TAOCP vol 3, section 6.4, page 518).
   HASH_FACTOR is (sqrt(5) - 1) / 2 * 2^wordsize. */
#ifdef ARCH_SIXTYFOUR
#define HASH_FACTOR 11400714819323198486UL
#else
#define HASH_FACTOR 2654435769UL
#endif
#define Hash(v) (((v) * HASH_FACTOR) >> caml_page_table.shift)

int caml_page_table_lookup(void * addr)
{
  uintnat h, e;

  h = Hash(Page(addr));
  /* The first hit is almost always successful, so optimize for this case */
  e = caml_page_table.entries[h];
  if (Page_entry_matches(e, (uintnat)addr)) return e & 0xFF;
  while(1) {
    if (e == 0) return 0;
    h = (h + 1) & caml_page_table.mask;
    e = caml_page_table.entries[h];
    if (Page_entry_matches(e, (uintnat)addr)) return e & 0xFF;
  }
}

int caml_page_table_initialize(mlsize_t bytesize)
{
  uintnat pagesize = Page(bytesize);

  caml_page_table.size = 1;
  caml_page_table.shift = 8 * sizeof(uintnat);
  /* Aim for initial load factor between 1/4 and 1/2 */
  while (caml_page_table.size < 2 * pagesize) {
    caml_page_table.size <<= 1;
    caml_page_table.shift -= 1;
  }
  caml_page_table.mask = caml_page_table.size - 1;
  caml_page_table.occupancy = 0;
  caml_page_table.entries = calloc(caml_page_table.size, sizeof(uintnat));
  if (caml_page_table.entries == NULL)
    return -1;
  else
    return 0;
}

static int caml_page_table_resize(void)
{
  struct page_table old = caml_page_table;
  uintnat * new_entries;
  uintnat i, h;

  caml_gc_message (0x08, "Growing page table to %lu entries\n",
                   caml_page_table.size);

  new_entries = calloc(2 * old.size, sizeof(uintnat));
  if (new_entries == NULL) {
    caml_gc_message (0x08, "No room for growing page table\n", 0);
    return -1;
  }

  caml_page_table.size = 2 * old.size;
  caml_page_table.shift = old.shift - 1;
  caml_page_table.mask = caml_page_table.size - 1;
  caml_page_table.occupancy = old.occupancy;
  caml_page_table.entries = new_entries;

  for (i = 0; i < old.size; i++) {
    uintnat e = old.entries[i];
    if (e == 0) continue;
    h = Hash(Page(e));
    while (caml_page_table.entries[h] != 0)
      h = (h + 1) & caml_page_table.mask;
    caml_page_table.entries[h] = e;
  }

  free(old.entries);
  return 0;
}

static int caml_page_table_modify(uintnat page, int toclear, int toset)
{
  uintnat h;

  Assert ((page & ~Page_mask) == 0);

  /* Resize to keep load factor below 1/2 */
  if (caml_page_table.occupancy * 2 >= caml_page_table.size) {
    if (caml_page_table_resize() != 0) return -1;
  }
  h = Hash(Page(page));
  while (1) {
    if (caml_page_table.entries[h] == 0) {
      caml_page_table.entries[h] = page | toset;
      caml_page_table.occupancy++;
      break;
    }
    if (Page_entry_matches(caml_page_table.entries[h], page)) {
      caml_page_table.entries[h] =
        (caml_page_table.entries[h] & ~toclear) | toset;
      break;
    }
    h = (h + 1) & caml_page_table.mask;
  }
  return 0;
}

#else

/* 32-bit implementation:
   The page table is represented as a 2-level array of unsigned char */

CAMLexport unsigned char * caml_page_table[Pagetable1_size];
static unsigned char caml_page_table_empty[Pagetable2_size] = { 0, };

int caml_page_table_initialize(mlsize_t bytesize)
{
  int i;
  for (i = 0; i < Pagetable1_size; i++)
    caml_page_table[i] = caml_page_table_empty;
  return 0;
}

static int caml_page_table_modify(uintnat page, int toclear, int toset)
{
  uintnat i = Pagetable_index1(page);
  uintnat j = Pagetable_index2(page);

  if (caml_page_table[i] == caml_page_table_empty) {
    unsigned char * new_tbl = calloc(Pagetable2_size, 1);
    if (new_tbl == 0) return -1;
    caml_page_table[i] = new_tbl;
  }
  caml_page_table[i][j] = (caml_page_table[i][j] & ~toclear) | toset;
  return 0;
}

#endif

int caml_page_table_add(int kind, void * start, void * end)
{
  uintnat pstart = (uintnat) start & Page_mask;
  uintnat pend = ((uintnat) end - 1) & Page_mask;
  uintnat p;

  for (p = pstart; p <= pend; p += Page_size)
    if (caml_page_table_modify(p, 0, kind) != 0) return -1;
  return 0;
}

int caml_page_table_remove(int kind, void * start, void * end)
{
  uintnat pstart = (uintnat) start & Page_mask;
  uintnat pend = ((uintnat) end - 1) & Page_mask;
  uintnat p;

  for (p = pstart; p <= pend; p += Page_size)
    if (caml_page_table_modify(p, kind, 0) != 0) return -1;
  return 0;
}


#ifdef MMAP_INTERVAL

static void *raw_heap_start = NULL, *raw_heap_end = NULL;

void *caml_mmap_heap (void *addr, size_t length, int prot, int flags)
{
  void *result;
<<<<<<< HEAD
  result = mmap (addr, length, prot,
                 flags | MAP_PRIVATE | MAP_ANONYMOUS | Huge_pages_flag,
                 -1, 0);
#ifdef HAS_HUGE_PAGES
  if (result == MAP_FAILED){
=======
  /* First try to allocate huge pages. */
#ifdef HAS_HUGE_PAGES
  result = mmap (addr, length, prot,
                 flags | MAP_PRIVATE | MAP_ANONYMOUS | MAP_HUGETLB,
                 -1, 0);
#else
  result = MAP_FAILED;
#endif
  /* Then fall back to normal pages unless the user required huge pages. */
  if (result == MAP_FAILED && !caml_use_huge_pages){
>>>>>>> dd8c6759
    result = mmap (addr, length, prot,
                   flags | MAP_PRIVATE | MAP_ANONYMOUS,
                   -1, 0);
    if (result != MAP_FAILED) ++caml_huge_fallback_count;
  }
<<<<<<< HEAD
#endif
=======
>>>>>>> dd8c6759
  return result;
}

int caml_init_alloc_for_heap (void)
{
  char *block;

  block = caml_mmap_heap (NULL, HEAP_INTERVAL_SIZE, PROT_NONE, MAP_NORESERVE);
  if (block == MAP_FAILED) return -1;
  raw_heap_start = raw_heap_end = block;
  caml_young_end = block + HEAP_INTERVAL_SIZE;
  caml_young_start = caml_young_ptr = caml_young_end;
  return 0;
}

<<<<<<< HEAD
char *caml_alloc_for_heap (asize_t request)
{
  uintnat size = Round_mmap_size (sizeof (heap_chunk_head) + request);
  void *block;
  char *mem;

  CAMLassert (raw_heap_end != NULL);
  if ((char *) raw_heap_end + size
      > (char *) raw_heap_start + HEAP_INTERVAL_SIZE / 2){
    /* No room for growing heap. */
    return NULL;
  }
  block = caml_mmap_heap (raw_heap_end, size, PROT_READ | PROT_WRITE,
                          MAP_FIXED);
  if (block == MAP_FAILED) return NULL;
  raw_heap_end = (char *) block + size;
  mem = (char *) block + sizeof (heap_chunk_head);
  Chunk_size (mem) = size - sizeof (heap_chunk_head);
  Chunk_block (mem) = block;
  return mem;
}

void caml_free_for_heap (char *mem)
{
  char *block;

  CAMLassert (mem + Chunk_size (mem) == raw_heap_end);
  raw_heap_end = mem - sizeof (heap_chunk_head);
  block = caml_mmap_heap (raw_heap_end,
                          Chunk_size (mem) + sizeof (heap_chunk_head),
                          PROT_NONE, MAP_FIXED | MAP_NORESERVE);
  CAMLassert (block == raw_heap_end);
}

/* Reduce the size of a heap chunk. This chunk must be the last one. */
void caml_shrink_chunk (char *chunk, uintnat req_bsz)
{
  uintnat old_size = Chunk_size (chunk) + sizeof (heap_chunk_head);
  uintnat new_size = Round_mmap_size (req_bsz + sizeof (heap_chunk_head));
  void *block;

  CAMLassert (chunk + Chunk_size (chunk) == raw_heap_end);
  CAMLassert (new_size <= old_size);
  if (new_size < old_size){
    uintnat diff = old_size - new_size;
    raw_heap_end -= diff;
    block = caml_mmap_heap (raw_heap_end, diff, PROT_NONE,
                            MAP_FIXED | MAP_NORESERVE);
    CAMLassert (block == raw_heap_end);
    Chunk_size (chunk) = new_size - sizeof (heap_chunk_head);
    caml_stat_heap_size -= diff;
  }
}

#elif defined(MMAP_HUGE_PAGES)

int caml_init_alloc_for_heap (void)
{
  return 0;
}

char *caml_alloc_for_heap (asize_t request)
{
  uintnat size = Round_mmap_size (sizeof (heap_chunk_head) + request);
  void *block;
  char *mem;
  block = mmap (NULL, size, PROT_READ | PROT_WRITE,
                MAP_PRIVATE | MAP_ANONYMOUS | MAP_HUGETLB, -1, 0);
  if (block == MAP_FAILED) return NULL;
  mem = (char *) block + sizeof (heap_chunk_head);
  Chunk_size (mem) = size - sizeof (heap_chunk_head);
  Chunk_block (mem) = block;
  return mem;
}

void caml_free_for_heap (char *mem)
{
  munmap (Chunk_block (mem), Chunk_size (mem) + sizeof (heap_chunk_head));
}

#else /* neither MMAP_INTERVAL nor MMAP_HUGE_PAGES */

/* Initialize the [alloc_for_heap] system.
   This function must be called exactly once, and it must be called
   before the first call to [alloc_for_heap].
   It returns 0 on success and -1 on failure.
*/
int caml_init_alloc_for_heap (void)
{
  return 0;
}

/* Allocate a block of the requested size, to be passed to
   [caml_add_to_heap] later.
   [request] will be rounded up to some implementation-dependent size.
   The caller must use [Chunk_size] on the result to recover the actual
   size.
   Return NULL if the request cannot be satisfied. The returned pointer
   is a hp, but the header (and the contents) must be initialized by the
   caller.
*/
=======
>>>>>>> dd8c6759
char *caml_alloc_for_heap (asize_t request)
{
  uintnat size = Round_mmap_size (sizeof (heap_chunk_head) + request);
  void *block;
<<<<<<< HEAD

  request = ((request + Page_size - 1) >> Page_log) << Page_log;
  mem = caml_aligned_malloc (request + sizeof (heap_chunk_head),
                             sizeof (heap_chunk_head), &block);
  if (mem == NULL) return NULL;
  mem += sizeof (heap_chunk_head);
  Chunk_size (mem) = request;
=======
  char *mem;

  CAMLassert (raw_heap_end != NULL);
  if ((char *) raw_heap_end + size
      > (char *) raw_heap_start + HEAP_INTERVAL_SIZE / 2){
    /* No room for growing heap. */
    return NULL;
  }
  block = caml_mmap_heap (raw_heap_end, size, PROT_READ | PROT_WRITE,
                          MAP_FIXED);
  if (block == MAP_FAILED) return NULL;
  raw_heap_end = (char *) block + size;
  mem = (char *) block + sizeof (heap_chunk_head);
  Chunk_size (mem) = size - sizeof (heap_chunk_head);
>>>>>>> dd8c6759
  Chunk_block (mem) = block;
  return mem;
}

void caml_free_for_heap (char *mem)
{
  char *block;

  CAMLassert (mem + Chunk_size (mem) == raw_heap_end);
  raw_heap_end = mem - sizeof (heap_chunk_head);
  block = caml_mmap_heap (raw_heap_end,
                          Chunk_size (mem) + sizeof (heap_chunk_head),
                          PROT_NONE, MAP_FIXED | MAP_NORESERVE);
  CAMLassert (block == raw_heap_end);
}

/* Reduce the size of a heap chunk. This chunk must be the last one. */
void caml_shrink_chunk (char *chunk, uintnat req_bsz)
{
  uintnat old_size = Chunk_size (chunk) + sizeof (heap_chunk_head);
  uintnat new_size = Round_mmap_size (req_bsz + sizeof (heap_chunk_head));
  void *block;

  CAMLassert (chunk + Chunk_size (chunk) == raw_heap_end);
  CAMLassert (new_size <= old_size);
  if (new_size < old_size){
    uintnat diff = old_size - new_size;
    raw_heap_end -= diff;
    block = caml_mmap_heap (raw_heap_end, diff, PROT_NONE,
                            MAP_FIXED | MAP_NORESERVE);
    CAMLassert (block == raw_heap_end);
    Chunk_size (chunk) = new_size - sizeof (heap_chunk_head);
    caml_stat_heap_size -= diff;
  }
}

#else /* MMAP_INTERVAL */

/* Initialize the [alloc_for_heap] system.
   This function must be called exactly once, and it must be called
   before the first call to [alloc_for_heap].
   It returns 0 on success and -1 on failure.
*/
int caml_init_alloc_for_heap (void)
{
  return 0;
}

/* Allocate a block of the requested size, to be passed to
   [caml_add_to_heap] later.
   [request] will be rounded up to some implementation-dependent size.
   The caller must use [Chunk_size] on the result to recover the actual
   size.
   Return NULL if the request cannot be satisfied. The returned pointer
   is a hp, but the header (and the contents) must be initialized by the
   caller.
*/
char *caml_alloc_for_heap (asize_t request)
{
  if (caml_use_huge_pages){
#ifdef HAS_HUGE_PAGES
    uintnat size = Round_mmap_size (sizeof (heap_chunk_head) + request);
    void *block;
    char *mem;
    block = mmap (NULL, size, PROT_READ | PROT_WRITE,
                  MAP_PRIVATE | MAP_ANONYMOUS | MAP_HUGETLB, -1, 0);
    if (block == MAP_FAILED) return NULL;
    mem = (char *) block + sizeof (heap_chunk_head);
    Chunk_size (mem) = size - sizeof (heap_chunk_head);
    Chunk_block (mem) = block;
    return mem;
#else
    return NULL;
#endif
  }else{
    char *mem;
    void *block;

    request = ((request + Page_size - 1) >> Page_log) << Page_log;
    mem = caml_aligned_malloc (request + sizeof (heap_chunk_head),
                               sizeof (heap_chunk_head), &block);
    if (mem == NULL) return NULL;
    mem += sizeof (heap_chunk_head);
    Chunk_size (mem) = request;
    Chunk_block (mem) = block;
    return mem;
  }
}

/* Use this function to free a block allocated with [caml_alloc_for_heap]
   if you don't add it with [caml_add_to_heap].
*/
void caml_free_for_heap (char *mem)
{
  if (caml_use_huge_pages){
#ifdef HAS_HUGE_PAGES
    munmap (Chunk_block (mem), Chunk_size (mem) + sizeof (heap_chunk_head));
#else
    CAMLassert (0);
#endif
  }else{
    free (Chunk_block (mem));
  }
}
<<<<<<< HEAD
#endif /* MMAP_INTERVAL or MMAP_HUGE_PAGES or none */
=======
#endif /* MMAP_INTERVAL */
>>>>>>> dd8c6759

/* Take a chunk of memory as argument, which must be the result of a
   call to [caml_alloc_for_heap], and insert it into the heap chaining.
   The contents of the chunk must be a sequence of valid blocks and
   fragments: no space between blocks and no trailing garbage.  If
   some blocks are blue, they must be added to the free list by the
   caller.  All other blocks must have the color [caml_allocation_color(m)].
   The caller must update [caml_allocated_words] if applicable.
   Return value: 0 if no error; -1 in case of error.

   See also: caml_compact_heap, which duplicates most of this function.
*/
int caml_add_to_heap (char *m)
{
#ifdef DEBUG
  /* Should check the contents of the block. */
#endif /* DEBUG */

  caml_gc_message (0x04, "Growing heap to %luk bytes\n",
                   (caml_stat_heap_size + Chunk_size (m)) / 1024);

  /* Register block in page table */
  if (caml_page_table_add(In_heap, m, m + Chunk_size(m)) != 0)
    return -1;

  /* Chain this heap chunk. */
  {
    char **last = &caml_heap_start;
    char *cur = *last;

    while (cur != NULL && cur < m){
      last = &(Chunk_next (cur));
      cur = *last;
    }
    Chunk_next (m) = cur;
    *last = m;

    ++ caml_stat_heap_chunks;
  }

  caml_stat_heap_size += Chunk_size (m);
  if (caml_stat_heap_size > caml_stat_top_heap_size){
    caml_stat_top_heap_size = caml_stat_heap_size;
  }
  return 0;
}

/* Allocate more memory from malloc for the heap.
   Return a blue block of at least the requested size.
   The blue block is chained to a sequence of blue blocks (through their
   field 0); the last block of the chain is pointed by field 1 of the
   first.  There may be a fragment after the last block.
   The caller must insert the blocks into the free list.
   The request must be less than or equal to Max_wosize.
   Return NULL when out of memory.
*/
static char *expand_heap (mlsize_t request)
{
  char *mem, *hp, *prev;
  asize_t over_request, malloc_request, remain;

  Assert (request <= Max_wosize);
  over_request = request + request / 100 * caml_percent_free;
  malloc_request = caml_clip_heap_chunk_size (Bhsize_wosize (over_request));
  mem = caml_alloc_for_heap (malloc_request);
  if (mem == NULL){
    caml_gc_message (0x04, "No room for growing heap\n", 0);
    return NULL;
  }
  remain = Chunk_size (mem);
  prev = hp = mem;
  /* FIXME find a way to do this with a call to caml_make_free_blocks */
  while (Wosize_bhsize (remain) > Max_wosize){
    Hd_hp (hp) = Make_header (Max_wosize, 0, Caml_blue);
#ifdef DEBUG
    caml_set_fields (Bp_hp (hp), 0, Debug_free_major);
#endif
    hp += Bhsize_wosize (Max_wosize);
    remain -= Bhsize_wosize (Max_wosize);
    Field (Op_hp (mem), 1) = Field (Op_hp (prev), 0) = (value) Op_hp (hp);
    prev = hp;
  }
  if (remain > 1){
    Hd_hp (hp) = Make_header (Wosize_bhsize (remain), 0, Caml_blue);
#ifdef DEBUG
    caml_set_fields (Bp_hp (hp), 0, Debug_free_major);
#endif
    Field (Op_hp (mem), 1) = Field (Op_hp (prev), 0) = (value) Op_hp (hp);
    Field (Op_hp (hp), 0) = (value) NULL;
  }else{
    Field (Op_hp (prev), 0) = (value) NULL;
    if (remain == 1) Hd_hp (hp) = Make_header (0, 0, Caml_white);
  }
  Assert (Wosize_hp (mem) >= request);
  if (caml_add_to_heap (mem) != 0){
    caml_free_for_heap (mem);
    return NULL;
  }
  return Bp_hp (mem);
}

/* Remove the heap chunk [chunk] from the heap and give the memory back
   to [free].
*/
void caml_shrink_heap (char *chunk)
{
  char **cp;

  /* Never deallocate the first chunk, because caml_heap_start is both the
     first block and the base address for page numbers, and we don't
     want to shift the page table, it's too messy (see above).
     It will never happen anyway, because of the way compaction works.
     (see compact.c)
  */
  if (chunk == caml_heap_start) return;

  caml_stat_heap_size -= Chunk_size (chunk);
  caml_gc_message (0x04, "Shrinking heap to %luk bytes\n",
                   (unsigned long) caml_stat_heap_size / 1024);

#ifdef DEBUG
  {
    mlsize_t i;
    for (i = 0; i < Wsize_bsize (Chunk_size (chunk)); i++){
      ((value *) chunk) [i] = Debug_free_shrink;
    }
  }
#endif

  -- caml_stat_heap_chunks;

  /* Remove [chunk] from the list of chunks. */
  cp = &caml_heap_start;
  while (*cp != chunk) cp = &(Chunk_next (*cp));
  *cp = Chunk_next (chunk);

  /* Remove the pages of [chunk] from the page table. */
  caml_page_table_remove(In_heap, chunk, chunk + Chunk_size (chunk));

  /* Free the [malloc] block that contains [chunk]. */
  caml_free_for_heap (chunk);
}

color_t caml_allocation_color (void *hp)
{
  if (caml_gc_phase == Phase_mark
      || (caml_gc_phase == Phase_sweep && (addr)hp >= (addr)caml_gc_sweep_hp)){
    return Caml_black;
  }else{
    Assert (caml_gc_phase == Phase_idle
            || (caml_gc_phase == Phase_sweep
                && (addr)hp < (addr)caml_gc_sweep_hp));
    return Caml_white;
  }
}

CAMLexport value caml_alloc_shr (mlsize_t wosize, tag_t tag)
{
  char *hp, *new_block;

  if (wosize > Max_wosize) caml_raise_out_of_memory ();
  hp = caml_fl_allocate (wosize);
  if (hp == NULL){
    new_block = expand_heap (wosize);
    if (new_block == NULL) {
      if (caml_in_minor_collection)
        caml_fatal_error ("Fatal error: out of memory.\n");
      else
        caml_raise_out_of_memory ();
    }
    caml_fl_add_blocks (new_block);
    hp = caml_fl_allocate (wosize);
  }

  Assert (Is_in_heap (Val_hp (hp)));

  /* Inline expansion of caml_allocation_color. */
  if (caml_gc_phase == Phase_mark
      || (caml_gc_phase == Phase_sweep && (addr)hp >= (addr)caml_gc_sweep_hp)){
    Hd_hp (hp) = Make_header (wosize, tag, Caml_black);
  }else{
    Assert (caml_gc_phase == Phase_idle
            || (caml_gc_phase == Phase_sweep
                && (addr)hp < (addr)caml_gc_sweep_hp));
    Hd_hp (hp) = Make_header (wosize, tag, Caml_white);
  }
  Assert (Hd_hp (hp) == Make_header (wosize, tag, caml_allocation_color (hp)));
  caml_allocated_words += Whsize_wosize (wosize);
  if (caml_allocated_words > Wsize_bsize (caml_minor_heap_size)){
    CAML_INSTR_INT ("request_major/alloc_shr@", 1);
    caml_request_major_slice ();
  }
#ifdef DEBUG
  {
    uintnat i;
    for (i = 0; i < wosize; i++){
      Field (Val_hp (hp), i) = Debug_uninit_major;
    }
  }
#endif
  return Val_hp (hp);
}

/* Dependent memory is all memory blocks allocated out of the heap
   that depend on the GC (and finalizers) for deallocation.
   For the GC to take dependent memory into account when computing
   its automatic speed setting,
   you must call [caml_alloc_dependent_memory] when you alloate some
   dependent memory, and [caml_free_dependent_memory] when you
   free it.  In both cases, you pass as argument the size (in bytes)
   of the block being allocated or freed.
*/
CAMLexport void caml_alloc_dependent_memory (mlsize_t nbytes)
{
  caml_dependent_size += nbytes / sizeof (value);
  caml_dependent_allocated += nbytes / sizeof (value);
}

CAMLexport void caml_free_dependent_memory (mlsize_t nbytes)
{
  if (caml_dependent_size < nbytes / sizeof (value)){
    caml_dependent_size = 0;
  }else{
    caml_dependent_size -= nbytes / sizeof (value);
  }
}

/* Use this function to tell the major GC to speed up when you use
   finalized blocks to automatically deallocate resources (other
   than memory). The GC will do at least one cycle every [max]
   allocated resources; [res] is the number of resources allocated
   this time.
   Note that only [res/max] is relevant.  The units (and kind of
   resource) can change between calls to [caml_adjust_gc_speed].
*/
CAMLexport void caml_adjust_gc_speed (mlsize_t res, mlsize_t max)
{
  if (max == 0) max = 1;
  if (res > max) res = max;
  caml_extra_heap_resources += (double) res / (double) max;
  if (caml_extra_heap_resources > 1.0){
    CAML_INSTR_INT ("request_major/adjust_gc_speed_1@", 1);
    caml_extra_heap_resources = 1.0;
    caml_request_major_slice ();
  }
  if (caml_extra_heap_resources
           > (double) Wsize_bsize (caml_minor_heap_size) / 2.0
             / (double) Wsize_bsize (caml_stat_heap_size)) {
    CAML_INSTR_INT ("request_major/adjust_gc_speed_2@", 1);
    caml_request_major_slice ();
  }
}

/* You must use [caml_initialize] to store the initial value in a field of
   a shared block, unless you are sure the value is not a young block.
   A block value [v] is a shared block if and only if [Is_in_heap (v)]
   is true.
*/
/* [caml_initialize] never calls the GC, so you may call it while a block is
   unfinished (i.e. just after a call to [caml_alloc_shr].) */
/* PR#6084 workaround: define it as a weak symbol */
CAMLexport CAMLweakdef void caml_initialize (value *fp, value val)
{
  CAMLassert(Is_in_heap(fp));
  *fp = val;
  if (Is_block (val) && Is_young (val)) {
    Add_to_ref_table (caml_ref_table, fp);
  }
}

/* You must use [caml_modify] to change a field of an existing shared block,
   unless you are sure the value being overwritten is not a shared block and
   the value being written is not a young block. */
/* [caml_modify] never calls the GC. */
/* [caml_modify] can also be used to do assignment on data structures that are
   in the minor heap instead of in the major heap.  In this case, it
   is a bit slower than simple assignment.
   In particular, you can use [caml_modify] when you don't know whether the
   block being changed is in the minor heap or the major heap. */
/* PR#6084 workaround: define it as a weak symbol */

CAMLexport CAMLweakdef void caml_modify (value *fp, value val)
{
  /* The write barrier implemented by [caml_modify] checks for the
     following two conditions and takes appropriate action:
     1- a pointer from the major heap to the minor heap is created
        --> add [fp] to the remembered set
     2- a pointer from the major heap to the major heap is overwritten,
        while the GC is in the marking phase
        --> call [caml_darken] on the overwritten pointer so that the
            major GC treats it as an additional root.
  */
  value old;

  if (Is_young((value)fp)) {
    /* The modified object resides in the minor heap.
       Conditions 1 and 2 cannot occur. */
    *fp = val;
  } else {
    /* The modified object resides in the major heap. */
    CAMLassert(Is_in_heap(fp));
    old = *fp;
    *fp = val;
    if (Is_block(old)) {
      /* If [old] is a pointer within the minor heap, we already
         have a major->minor pointer and [fp] is already in the
         remembered set.  Conditions 1 and 2 cannot occur. */
      if (Is_young(old)) return;
      /* Here, [old] can be a pointer within the major heap.
         Check for condition 2. */
      if (caml_gc_phase == Phase_mark) caml_darken(old, NULL);
    }
    /* Check for condition 1. */
    if (Is_block(val) && Is_young(val)) {
      Add_to_ref_table (caml_ref_table, fp);
    }
  }
}

CAMLexport void * caml_stat_alloc (asize_t sz)
{
  void * result = malloc (sz);

  /* malloc() may return NULL if size is 0 */
  if (result == NULL && sz != 0) caml_raise_out_of_memory ();
#ifdef DEBUG
  memset (result, Debug_uninit_stat, sz);
#endif
  return result;
}

CAMLexport void caml_stat_free (void * blk)
{
  free (blk);
}

CAMLexport void * caml_stat_resize (void * blk, asize_t sz)
{
  void * result = realloc (blk, sz);

  if (result == NULL) caml_raise_out_of_memory ();
  return result;
}<|MERGE_RESOLUTION|>--- conflicted
+++ resolved
@@ -31,15 +31,12 @@
    [Gc.huge_fallback_count].
 */
 
-<<<<<<< HEAD
-=======
 uintnat caml_use_huge_pages = 0;
 /* True iff the program allocates heap chunks by mmapping huge pages.
    This is set when parsing [OCAMLRUNPARAM] and must stay constant
    after that.
 */
 
->>>>>>> dd8c6759
 extern uintnat caml_percent_free;                   /* major_gc.c */
 
 /* Page table management */
@@ -239,13 +236,6 @@
 void *caml_mmap_heap (void *addr, size_t length, int prot, int flags)
 {
   void *result;
-<<<<<<< HEAD
-  result = mmap (addr, length, prot,
-                 flags | MAP_PRIVATE | MAP_ANONYMOUS | Huge_pages_flag,
-                 -1, 0);
-#ifdef HAS_HUGE_PAGES
-  if (result == MAP_FAILED){
-=======
   /* First try to allocate huge pages. */
 #ifdef HAS_HUGE_PAGES
   result = mmap (addr, length, prot,
@@ -256,16 +246,11 @@
 #endif
   /* Then fall back to normal pages unless the user required huge pages. */
   if (result == MAP_FAILED && !caml_use_huge_pages){
->>>>>>> dd8c6759
     result = mmap (addr, length, prot,
                    flags | MAP_PRIVATE | MAP_ANONYMOUS,
                    -1, 0);
     if (result != MAP_FAILED) ++caml_huge_fallback_count;
   }
-<<<<<<< HEAD
-#endif
-=======
->>>>>>> dd8c6759
   return result;
 }
 
@@ -281,7 +266,6 @@
   return 0;
 }
 
-<<<<<<< HEAD
 char *caml_alloc_for_heap (asize_t request)
 {
   uintnat size = Round_mmap_size (sizeof (heap_chunk_head) + request);
@@ -300,119 +284,6 @@
   raw_heap_end = (char *) block + size;
   mem = (char *) block + sizeof (heap_chunk_head);
   Chunk_size (mem) = size - sizeof (heap_chunk_head);
-  Chunk_block (mem) = block;
-  return mem;
-}
-
-void caml_free_for_heap (char *mem)
-{
-  char *block;
-
-  CAMLassert (mem + Chunk_size (mem) == raw_heap_end);
-  raw_heap_end = mem - sizeof (heap_chunk_head);
-  block = caml_mmap_heap (raw_heap_end,
-                          Chunk_size (mem) + sizeof (heap_chunk_head),
-                          PROT_NONE, MAP_FIXED | MAP_NORESERVE);
-  CAMLassert (block == raw_heap_end);
-}
-
-/* Reduce the size of a heap chunk. This chunk must be the last one. */
-void caml_shrink_chunk (char *chunk, uintnat req_bsz)
-{
-  uintnat old_size = Chunk_size (chunk) + sizeof (heap_chunk_head);
-  uintnat new_size = Round_mmap_size (req_bsz + sizeof (heap_chunk_head));
-  void *block;
-
-  CAMLassert (chunk + Chunk_size (chunk) == raw_heap_end);
-  CAMLassert (new_size <= old_size);
-  if (new_size < old_size){
-    uintnat diff = old_size - new_size;
-    raw_heap_end -= diff;
-    block = caml_mmap_heap (raw_heap_end, diff, PROT_NONE,
-                            MAP_FIXED | MAP_NORESERVE);
-    CAMLassert (block == raw_heap_end);
-    Chunk_size (chunk) = new_size - sizeof (heap_chunk_head);
-    caml_stat_heap_size -= diff;
-  }
-}
-
-#elif defined(MMAP_HUGE_PAGES)
-
-int caml_init_alloc_for_heap (void)
-{
-  return 0;
-}
-
-char *caml_alloc_for_heap (asize_t request)
-{
-  uintnat size = Round_mmap_size (sizeof (heap_chunk_head) + request);
-  void *block;
-  char *mem;
-  block = mmap (NULL, size, PROT_READ | PROT_WRITE,
-                MAP_PRIVATE | MAP_ANONYMOUS | MAP_HUGETLB, -1, 0);
-  if (block == MAP_FAILED) return NULL;
-  mem = (char *) block + sizeof (heap_chunk_head);
-  Chunk_size (mem) = size - sizeof (heap_chunk_head);
-  Chunk_block (mem) = block;
-  return mem;
-}
-
-void caml_free_for_heap (char *mem)
-{
-  munmap (Chunk_block (mem), Chunk_size (mem) + sizeof (heap_chunk_head));
-}
-
-#else /* neither MMAP_INTERVAL nor MMAP_HUGE_PAGES */
-
-/* Initialize the [alloc_for_heap] system.
-   This function must be called exactly once, and it must be called
-   before the first call to [alloc_for_heap].
-   It returns 0 on success and -1 on failure.
-*/
-int caml_init_alloc_for_heap (void)
-{
-  return 0;
-}
-
-/* Allocate a block of the requested size, to be passed to
-   [caml_add_to_heap] later.
-   [request] will be rounded up to some implementation-dependent size.
-   The caller must use [Chunk_size] on the result to recover the actual
-   size.
-   Return NULL if the request cannot be satisfied. The returned pointer
-   is a hp, but the header (and the contents) must be initialized by the
-   caller.
-*/
-=======
->>>>>>> dd8c6759
-char *caml_alloc_for_heap (asize_t request)
-{
-  uintnat size = Round_mmap_size (sizeof (heap_chunk_head) + request);
-  void *block;
-<<<<<<< HEAD
-
-  request = ((request + Page_size - 1) >> Page_log) << Page_log;
-  mem = caml_aligned_malloc (request + sizeof (heap_chunk_head),
-                             sizeof (heap_chunk_head), &block);
-  if (mem == NULL) return NULL;
-  mem += sizeof (heap_chunk_head);
-  Chunk_size (mem) = request;
-=======
-  char *mem;
-
-  CAMLassert (raw_heap_end != NULL);
-  if ((char *) raw_heap_end + size
-      > (char *) raw_heap_start + HEAP_INTERVAL_SIZE / 2){
-    /* No room for growing heap. */
-    return NULL;
-  }
-  block = caml_mmap_heap (raw_heap_end, size, PROT_READ | PROT_WRITE,
-                          MAP_FIXED);
-  if (block == MAP_FAILED) return NULL;
-  raw_heap_end = (char *) block + size;
-  mem = (char *) block + sizeof (heap_chunk_head);
-  Chunk_size (mem) = size - sizeof (heap_chunk_head);
->>>>>>> dd8c6759
   Chunk_block (mem) = block;
   return mem;
 }
@@ -517,11 +388,7 @@
     free (Chunk_block (mem));
   }
 }
-<<<<<<< HEAD
-#endif /* MMAP_INTERVAL or MMAP_HUGE_PAGES or none */
-=======
 #endif /* MMAP_INTERVAL */
->>>>>>> dd8c6759
 
 /* Take a chunk of memory as argument, which must be the result of a
    call to [caml_alloc_for_heap], and insert it into the heap chaining.
