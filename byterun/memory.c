--- conflicted
+++ resolved
@@ -434,13 +434,8 @@
   Assert (Hd_hp (hp) == Make_header (wosize, tag, caml_allocation_color (hp)));
   caml_allocated_words += Whsize_wosize (wosize);
   if (caml_allocated_words > Wsize_bsize (caml_minor_heap_size)){
-<<<<<<< HEAD
-    CAML_TIMER_SETUP (tmr, "request_major/alloc_shr");
+    CAML_INSTR_EVENT ("request_major/alloc_shr");
     caml_request_major_slice ();
-=======
-    CAML_INSTR_EVENT ("urge_major/alloc_shr");
-    caml_urge_major_slice ();
->>>>>>> 0f0fe2ee
   }
 #ifdef DEBUG
   {
@@ -491,24 +486,15 @@
   if (res > max) res = max;
   caml_extra_heap_resources += (double) res / (double) max;
   if (caml_extra_heap_resources > 1.0){
-<<<<<<< HEAD
-    CAML_TIMER_SETUP (tmr, "request_major/adjust_gc_speed_1");
-=======
-    CAML_INSTR_EVENT ("urge_major/adjust_gc_speed_1");
->>>>>>> 0f0fe2ee
+    CAML_INSTR_EVENT ("request_major/adjust_gc_speed_1");
     caml_extra_heap_resources = 1.0;
     caml_request_major_slice ();
   }
   if (caml_extra_heap_resources
            > (double) Wsize_bsize (caml_minor_heap_size) / 2.0
              / (double) Wsize_bsize (caml_stat_heap_size)) {
-<<<<<<< HEAD
-    CAML_TIMER_SETUP (tmr, "request_major/adjust_gc_speed_2");
+    CAML_INSTR_EVENT ("request_major/adjust_gc_speed_2");
     caml_request_major_slice ();
-=======
-    CAML_INSTR_EVENT ("urge_major/adjust_gc_speed_2");
-    caml_urge_major_slice ();
->>>>>>> 0f0fe2ee
   }
 }
 
