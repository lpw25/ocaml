--- conflicted
+++ resolved
@@ -439,12 +439,8 @@
       }
     }
   }
-<<<<<<< HEAD
   add_major_work_stat (dark_words, blue_words, white_words,
                        end_of_chunk, end_of_sweep);
-  if (caml_major_slice_end_hook != NULL) (*caml_major_slice_end_hook) ();
-=======
->>>>>>> bdf3b0fa
 }
 
 /* The main entry point for the GC.  Called after each minor GC.
