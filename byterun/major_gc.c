--- conflicted
+++ resolved
@@ -96,18 +96,7 @@
 void caml_darken (value v, value *p /* not used */)
 {
 #ifdef NATIVE_CODE_AND_NO_NAKED_POINTERS
-<<<<<<< HEAD
   if (Is_block (v) && !Is_young (v) && Wosize_val (v) > 0) {
-    /* We insist that naked pointers to outside the heap point to things that
-       look like values with headers coloured black.  This isn't always
-       strictly necessary but is essential in certain cases---in particular
-       when the value is allocated in a read-only section.  (For the values
-       where it would be safe it is a performance improvement since we avoid
-       putting them on the grey list.) */
-    CAMLassert (Is_in_heap (v) || Is_black_hd (Hd_val (v)));
-=======
-  if (Is_block (v) && Wosize_val (v) > 0) {
->>>>>>> 8dcd956c
 #else
   if (Is_block (v) && Is_in_heap (v)) {
 #endif
@@ -232,17 +221,12 @@
               child -= Infix_offset_val(child);
               chd = Hd_val(child);
             }
-<<<<<<< HEAD
-            if (Is_white_hd (chd)){
-              Hd_val (child) = Grayhd_hd (chd);
-=======
 #ifdef NATIVE_CODE_AND_NO_NAKED_POINTERS
             /* See [caml_darken] for a description of this assertion. */
             CAMLassert (Is_in_heap (child) || Is_black_hd (hd));
 #endif
-            if (Is_white_hd (hd)){
-              Hd_val (child) = Grayhd_hd (hd);
->>>>>>> 8dcd956c
+            if (Is_white_hd (chd)){
+              Hd_val (child) = Grayhd_hd (chd);
               *gray_vals_ptr++ = child;
               if (gray_vals_ptr >= gray_vals_end) {
                 gray_vals_cur = gray_vals_ptr;
