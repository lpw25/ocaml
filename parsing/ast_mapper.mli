--- conflicted
+++ resolved
@@ -14,61 +14,6 @@
 
 open Parsetree
 
-<<<<<<< HEAD
-(** {2 A generic mapper class} *)
-
-class mapper:
-  object
-    method case: case -> case
-    method cases: case list -> case list
-    method class_declaration: class_declaration -> class_declaration
-    method class_description: class_description -> class_description
-    method class_expr: class_expr -> class_expr
-    method class_field: class_field -> class_field
-    method class_signature: class_signature -> class_signature
-    method class_structure: class_structure -> class_structure
-    method class_type: class_type -> class_type
-    method class_type_declaration:
-             class_type_declaration -> class_type_declaration
-    method class_type_field: class_type_field -> class_type_field
-    method expr: expression -> expression
-    method implementation: string -> structure -> string * structure
-    method interface: string -> signature -> string * signature
-    method location: Location.t -> Location.t
-    method module_binding: module_binding -> module_binding
-    method module_declaration: module_declaration -> module_declaration
-    method module_expr: module_expr -> module_expr
-    method module_type: module_type -> module_type
-    method module_type_declaration: module_type_declaration -> module_type_declaration
-    method pat: pattern -> pattern
-    method signature: signature -> signature
-    method signature_item: signature_item -> signature_item
-    method structure: structure -> structure
-    method structure_item: structure_item -> structure_item
-    method typ: core_type -> core_type
-    method type_declaration: type_declaration -> type_declaration
-    method type_extension: type_extension -> type_extension
-    method type_kind: type_kind -> type_kind
-    method value_description: value_description -> value_description
-    method with_constraint: with_constraint -> with_constraint
-    method attribute: attribute -> attribute
-    method attributes: attribute list -> attribute list
-    method extension: extension -> extension
-    method constructor_declaration: constructor_declaration -> constructor_declaration
-    method label_declaration: label_declaration -> label_declaration
-    method extension_constructor: extension_constructor -> extension_constructor
-    method value_binding: value_binding -> value_binding
-    method payload: payload -> payload
-  end
-
-class type main_entry_points =
-  object
-    method implementation: string -> structure -> string * structure
-    method interface: string -> signature -> string * signature
-  end
-
-val apply: source:string -> target:string -> #main_entry_points -> unit
-=======
 (** {2 A generic Parsetree mapper} *)
 
 type mapper = {
@@ -91,6 +36,7 @@
   constructor_declaration: mapper -> constructor_declaration -> constructor_declaration;
   expr: mapper -> expression -> expression;
   extension: mapper -> extension -> extension;
+  extension_constructor: extension_constructor -> extension_constructor;
   label_declaration: mapper -> label_declaration -> label_declaration;
   location: mapper -> Location.t -> Location.t;
   module_binding: mapper -> module_binding -> module_binding;
@@ -106,6 +52,7 @@
   structure_item: mapper -> structure_item -> structure_item;
   typ: mapper -> core_type -> core_type;
   type_declaration: mapper -> type_declaration -> type_declaration;
+  type_extension: mapper -> type_extension -> type_extension;
   type_kind: mapper -> type_kind -> type_kind;
   value_binding: mapper -> value_binding -> value_binding;
   value_description: mapper -> value_description -> value_description;
@@ -117,7 +64,6 @@
 
 
 val apply: source:string -> target:string -> mapper -> unit
->>>>>>> 48edce92
     (** Apply a mapper to a dumped parsetree found in the [source] file
         and put the result in the [target] file. *)
 
