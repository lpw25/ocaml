--- conflicted
+++ resolved
@@ -127,12 +127,8 @@
 
 exception Outdated_version
 
-<<<<<<< HEAD
-let file ppf ~tool_name inputfile parse_fun ast_magic =
+let open_and_check_magic inputfile ast_magic =
   Timings.(start (Parsing inputfile));
-=======
-let open_and_check_magic inputfile ast_magic =
->>>>>>> 76c4f9c0
   let ic = open_in_bin inputfile in
   let is_ast_file =
     try
