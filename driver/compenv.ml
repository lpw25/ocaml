--- conflicted
+++ resolved
@@ -229,7 +229,6 @@
                                           "non-integer parameter for \"inline\""))
         end
 
-<<<<<<< HEAD
       | "rounds" -> int_setter ppf "rounds" simplify_rounds v
       | "unroll" -> int_setter ppf "unroll" unroll v
       | "inline-call-cost" -> int_setter ppf "inline-call-cost" inline_call_cost v
@@ -244,7 +243,7 @@
       | "inlining-stats" ->
           if !native_code then
             set "inlining-stats" [ inlining_stats ] v
-=======
+
       (* color output *)
       | "color" ->
           begin match parse_color_setting v with
@@ -255,7 +254,6 @@
                 (expected \"auto\", \"always\" or \"never\")"))
           | Some setting -> color := setting
           end
->>>>>>> 76c4f9c0
 
       | "intf-suffix" -> Config.interface_suffix := v
 
