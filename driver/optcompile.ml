--- conflicted
+++ resolved
@@ -75,30 +75,17 @@
       ast
       ++ print_if ppf Clflags.dump_parsetree Printast.implementation
       ++ print_if ppf Clflags.dump_source Pprintast.structure
-      ++ Typemod.type_implementation sourcefile outputprefix modulename env
-      ++ print_if ppf Clflags.dump_typedtree
-<<<<<<< HEAD
-          Printtyped.implementation_with_coercion
-      ++ (fun _ -> ())
-    else begin
-      ast
-      ++ print_if ppf Clflags.dump_parsetree Printast.implementation
-      ++ print_if ppf Clflags.dump_source Pprintast.structure
       ++ Timings.(start_id (Typing sourcefile))
       ++ Typemod.type_implementation sourcefile outputprefix modulename env
       ++ Timings.(stop_id (Typing sourcefile))
       ++ print_if ppf Clflags.dump_typedtree
           Printtyped.implementation_with_coercion
+    in
+    if not !Clflags.print_types then begin
+      (typedtree, coercion)
       ++ Timings.(start_id (Transl sourcefile))
       ++ do_transl modulename
       ++ Timings.(stop_id (Transl sourcefile))
-=======
-        Printtyped.implementation_with_coercion
-    in
-    if not !Clflags.print_types then begin
-      (typedtree, coercion)
-      ++ Translmod.transl_store_implementation modulename
->>>>>>> 76c4f9c0
       +++ print_if ppf Clflags.dump_rawlambda Printlambda.lambda
       ++ Timings.(start_id (Generate sourcefile))
       +++ Simplif.simplify_lambda
