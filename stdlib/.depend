--- conflicted
+++ resolved
@@ -1,4 +1,3 @@
-allocation_profiling.cmi : int64.cmi
 arg.cmi :
 array.cmi :
 arrayLabels.cmi :
@@ -48,10 +47,6 @@
 stringLabels.cmi :
 sys.cmi :
 weak.cmi : hashtbl.cmi
-allocation_profiling.cmo : sys.cmi scanf.cmi printf.cmi pervasives.cmi \
-    obj.cmi map.cmi int64.cmi array.cmi allocation_profiling.cmi
-allocation_profiling.cmx : sys.cmx scanf.cmx printf.cmx pervasives.cmx \
-    obj.cmx map.cmx int64.cmx array.cmx allocation_profiling.cmi
 arg.cmo : sys.cmi string.cmi printf.cmi list.cmi buffer.cmi array.cmi \
     arg.cmi
 arg.cmx : sys.cmx string.cmx printf.cmx list.cmx buffer.cmx array.cmx \
@@ -118,13 +113,8 @@
 lexing.cmx : sys.cmx string.cmx bytes.cmx array.cmx lexing.cmi
 list.cmo : list.cmi
 list.cmx : list.cmi
-<<<<<<< HEAD
-l.cmo :
-l.cmx :
-=======
 listLabels.cmo : list.cmi listLabels.cmi
 listLabels.cmx : list.cmx listLabels.cmi
->>>>>>> bdf3b0fa
 map.cmo : map.cmi
 map.cmx : map.cmi
 marshal.cmo : bytes.cmi marshal.cmi
@@ -183,10 +173,6 @@
 sys.cmx : sys.cmi
 weak.cmo : sys.cmi obj.cmi hashtbl.cmi array.cmi weak.cmi
 weak.cmx : sys.cmx obj.cmx hashtbl.cmx array.cmx weak.cmi
-allocation_profiling.cmo : sys.cmi scanf.cmi printf.cmi pervasives.cmi \
-    obj.cmi map.cmi int64.cmi array.cmi allocation_profiling.cmi
-allocation_profiling.p.cmx : sys.p.cmx scanf.p.cmx printf.p.cmx pervasives.p.cmx \
-    obj.p.cmx map.p.cmx int64.p.cmx array.p.cmx allocation_profiling.cmi
 arg.cmo : sys.cmi string.cmi printf.cmi list.cmi buffer.cmi array.cmi \
     arg.cmi
 arg.p.cmx : sys.p.cmx string.p.cmx printf.p.cmx list.p.cmx buffer.p.cmx array.p.cmx \
@@ -253,13 +239,8 @@
 lexing.p.cmx : sys.p.cmx string.p.cmx bytes.p.cmx array.p.cmx lexing.cmi
 list.cmo : list.cmi
 list.p.cmx : list.cmi
-<<<<<<< HEAD
-l.cmo :
-l.p.cmx :
-=======
 listLabels.cmo : list.cmi listLabels.cmi
 listLabels.p.cmx : list.p.cmx listLabels.cmi
->>>>>>> bdf3b0fa
 map.cmo : map.cmi
 map.p.cmx : map.cmi
 marshal.cmo : bytes.cmi marshal.cmi
