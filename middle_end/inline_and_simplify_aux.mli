--- conflicted
+++ resolved
@@ -226,17 +226,13 @@
       given result structure to zero. *)
   val reset_benefit : t -> t
 
-<<<<<<< HEAD
   val set_inlining_threshold :
     t -> Inlining_cost.inlining_threshold option -> t
   val inlining_threshold : t -> Inlining_cost.inlining_threshold option
-=======
-  val set_inlining_threshold : t -> Inlining_cost.inlining_threshold -> t
-  val inlining_threshold : t -> Inlining_cost.inlining_threshold
 
   val seen_direct_application : t -> t
   val num_direct_applications : t -> int
->>>>>>> 51f436d2
+
 end
 
 (** Command line argument -inline *)
