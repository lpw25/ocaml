#########################################################################
#                                                                       #
#                                 OCaml                                 #
#                                                                       #
#            Xavier Leroy, projet Cristal, INRIA Rocquencourt           #
#                                                                       #
#   Copyright 1999 Institut National de Recherche en Informatique et    #
#   en Automatique.  All rights reserved.  This file is distributed     #
#   under the terms of the Q Public License version 1.0.                #
#                                                                       #
#########################################################################

include ../config/Makefile
CAMLRUN ?= ../boot/ocamlrun
CAMLYACC ?= ../boot/ocamlyacc

CAMLC=$(CAMLRUN) ../ocamlc -nostdlib -I ../stdlib
COMPFLAGS=-warn-error A -safe-string $(INCLUDES)
LINKFLAGS=-linkall -I $(UNIXDIR)
YACCFLAGS=
CAMLLEX=$(CAMLRUN) ../boot/ocamllex
CAMLDEP=$(CAMLRUN) ../tools/ocamldep
DEPFLAGS=$(INCLUDES)

INSTALL_BINDIR=$(DESTDIR)$(BINDIR)

INCLUDES=\
  -I ../utils -I ../parsing -I ../typing -I ../bytecomp -I ../toplevel \
  -I $(UNIXDIR)

OTHEROBJS=\
  $(UNIXDIR)/unix.cma \
<<<<<<< HEAD
  ../utils/misc.cmo ../utils/config.cmo ../utils/tbl.cmo \
  ../utils/clflags.cmo ../utils/consistbl.cmo ../utils/warnings.cmo \
  ../utils/terminfo.cmo ../utils/ext_types.cmo \
=======
  ../utils/config.cmo ../utils/tbl.cmo \
  ../utils/clflags.cmo ../utils/misc.cmo \
  ../utils/consistbl.cmo ../utils/warnings.cmo \
  ../utils/terminfo.cmo \
>>>>>>> 264bc665
  ../parsing/location.cmo ../parsing/longident.cmo ../parsing/docstrings.cmo \
  ../parsing/ast_helper.cmo ../parsing/ast_mapper.cmo \
  ../parsing/attr_helper.cmo \
  ../typing/ident.cmo ../typing/path.cmo ../typing/types.cmo \
  ../typing/btype.cmo ../typing/primitive.cmo ../typing/typedtree.cmo \
  ../typing/subst.cmo ../typing/predef.cmo \
  ../typing/datarepr.cmo ../typing/cmi_format.cmo ../typing/env.cmo \
  ../typing/oprint.cmo \
  ../typing/ctype.cmo ../typing/printtyp.cmo ../typing/mtype.cmo \
  ../typing/envaux.cmo \
  ../bytecomp/runtimedef.cmo ../bytecomp/bytesections.cmo \
  ../bytecomp/dll.cmo ../bytecomp/meta.cmo ../bytecomp/symtable.cmo \
  ../bytecomp/opcodes.cmo \
  ../toplevel/genprintval.cmo


OBJS=\
	dynlink.cmo \
	int64ops.cmo \
	primitives.cmo \
	unix_tools.cmo \
	debugger_config.cmo \
	parameters.cmo \
	lexer.cmo \
	input_handling.cmo \
	question.cmo \
	debugcom.cmo \
	exec.cmo \
	source.cmo \
	pos.cmo \
	checkpoints.cmo \
	events.cmo \
	program_loading.cmo \
	symbols.cmo \
	breakpoints.cmo \
	trap_barrier.cmo \
	history.cmo \
	printval.cmo \
	show_source.cmo \
	time_travel.cmo \
	program_management.cmo \
	frames.cmo \
	eval.cmo \
	show_information.cmo \
	loadprinter.cmo \
	parser.cmo \
	command_line.cmo \
	main.cmo

all: ocamldebug$(EXE)

ocamldebug$(EXE): $(OBJS) $(OTHEROBJS)
	$(CAMLC) $(LINKFLAGS) -o ocamldebug$(EXE) -linkall $(OTHEROBJS) $(OBJS)

install:
	cp ocamldebug$(EXE) $(INSTALL_BINDIR)/ocamldebug$(EXE)

clean::
	rm -f ocamldebug$(EXE)
	rm -f *.cmo *.cmi

.SUFFIXES:
.SUFFIXES: .ml .cmo .mli .cmi

.ml.cmo:
	$(CAMLC) -c $(COMPFLAGS) $<

.mli.cmi:
	$(CAMLC) -c $(COMPFLAGS) $<

depend: beforedepend
	$(CAMLDEP) $(DEPFLAGS) *.mli *.ml \
	| sed -e 's,$(UNIXDIR)/,$$(UNIXDIR)/,' > .depend

lexer.ml: lexer.mll
	$(CAMLLEX) lexer.mll
clean::
	rm -f lexer.ml
beforedepend:: lexer.ml

parser.ml parser.mli: parser.mly
	$(CAMLYACC) parser.mly
clean::
	rm -f parser.ml parser.mli
beforedepend:: parser.ml parser.mli

dynlink.ml: ../otherlibs/dynlink/dynlink.ml
	grep -v 'REMOVE_ME for ../../debugger/dynlink.ml' \
	     ../otherlibs/dynlink/dynlink.ml >dynlink.ml
dynlink.mli: ../otherlibs/dynlink/dynlink.mli
	cp ../otherlibs/dynlink/dynlink.mli .
clean::
	rm -f dynlink.ml dynlink.mli
beforedepend:: dynlink.ml dynlink.mli

include .depend<|MERGE_RESOLUTION|>--- conflicted
+++ resolved
@@ -30,16 +30,10 @@
 
 OTHEROBJS=\
   $(UNIXDIR)/unix.cma \
-<<<<<<< HEAD
-  ../utils/misc.cmo ../utils/config.cmo ../utils/tbl.cmo \
-  ../utils/clflags.cmo ../utils/consistbl.cmo ../utils/warnings.cmo \
-  ../utils/terminfo.cmo ../utils/ext_types.cmo \
-=======
   ../utils/config.cmo ../utils/tbl.cmo \
   ../utils/clflags.cmo ../utils/misc.cmo \
   ../utils/consistbl.cmo ../utils/warnings.cmo \
   ../utils/terminfo.cmo \
->>>>>>> 264bc665
   ../parsing/location.cmo ../parsing/longident.cmo ../parsing/docstrings.cmo \
   ../parsing/ast_helper.cmo ../parsing/ast_mapper.cmo \
   ../parsing/attr_helper.cmo \
