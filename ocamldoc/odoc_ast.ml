--- conflicted
+++ resolved
@@ -76,7 +76,6 @@
             mods
       | Typedtree.Tstr_modtype mtd ->
           Hashtbl.add table (MT (Name.from_ident mtd.mtd_id)) tt
-<<<<<<< HEAD
       | Typedtree.Tstr_typext te -> begin
           match te.tyext_constructors with
             [] -> assert false
@@ -84,12 +83,6 @@
         end
       | Typedtree.Tstr_exception ext ->
           Hashtbl.add table (E (Name.from_ident ext.ext_id)) tt
-=======
-      | Typedtree.Tstr_exception decl ->
-          Hashtbl.add table (E (Name.from_ident decl.cd_id)) tt
-      | Typedtree.Tstr_exn_rebind er ->
-          Hashtbl.add table (ER (Name.from_ident er.exrb_id)) tt
->>>>>>> 979fe8b8
       | Typedtree.Tstr_type ident_type_decl_list ->
           List.iter
             (fun td ->
@@ -145,15 +138,9 @@
       | (Typedtree.Tstr_typext tyext) -> tyext
       | _ -> assert false
 
-<<<<<<< HEAD
     let search_exception table name =
       match Hashtbl.find table (E name) with
       | (Typedtree.Tstr_exception ext) -> ext
-=======
-    let search_exception_rebind table name =
-      match Hashtbl.find table (ER name) with
-      | (Typedtree.Tstr_exn_rebind er) -> er.exrb_path
->>>>>>> 979fe8b8
       | _ -> assert false
 
     let search_type_declaration table name =
@@ -1369,12 +1356,8 @@
               new_te.te_constructors <- exts;
               (maybe_more, new_env, [ Element_type_extension new_te ])
 
-<<<<<<< HEAD
       | Parsetree.Pstr_exception ext ->
           let name = ext.Parsetree.pext_name in
-=======
-      | Parsetree.Pstr_exn_rebind {Parsetree.pexrb_name = name} ->
->>>>>>> 979fe8b8
           (* a new exception is defined *)
           let complete_name = Name.concat current_module_name name.txt in
           (* we get the exception declaration in the typed tree *)
