(***********************************************************************)
(*                                                                     *)
(*                             OCamldoc                                *)
(*                                                                     *)
(*            Maxence Guesdon, projet Cristal, INRIA Rocquencourt      *)
(*                                                                     *)
(*  Copyright 2001 Institut National de Recherche en Informatique et   *)
(*  en Automatique.  All rights reserved.  This file is distributed    *)
(*  under the terms of the Q Public License version 1.0.               *)
(*                                                                     *)
(***********************************************************************)

(** Analysis of interface files. *)

open Misc
open Asttypes
open Types
open Typedtree
open Path

let print_DEBUG s = print_string s ; print_newline ();;

module Name = Odoc_name
open Odoc_parameter
open Odoc_value
open Odoc_type
open Odoc_extension
open Odoc_exception
open Odoc_class
open Odoc_module
open Odoc_types

module Signature_search =
  struct
    type ele =
      | M of string
      | MT of string
      | V of string
      | T of string
      | C of string
      | CT of string
      | X of string
      | E of string
      | P of string

    type tab = (ele, Types.signature_item) Hashtbl.t

    let add_to_hash table signat =
      match signat with
        Types.Sig_value (ident, _) ->
          Hashtbl.add table (V (Name.from_ident ident)) signat
      | Types.Sig_extension (ident, _, _) ->
          Hashtbl.add table (X (Name.from_ident ident)) signat
      | Types.Sig_exception (ident, _) ->
          Hashtbl.add table (E (Name.from_ident ident)) signat
      | Types.Sig_type (ident, _, _) ->
          Hashtbl.add table (T (Name.from_ident ident)) signat
      | Types.Sig_class (ident, _, _) ->
          Hashtbl.add table (C (Name.from_ident ident)) signat
      | Types.Sig_class_type (ident, _, _) ->
          Hashtbl.add table (CT (Name.from_ident ident)) signat
      | Types.Sig_module (ident, _, _) ->
          Hashtbl.add table (M (Name.from_ident ident)) signat
      | Types.Sig_modtype (ident,_) ->
          Hashtbl.add table (MT (Name.from_ident ident)) signat

    let table signat =
      let t = Hashtbl.create 13 in
      List.iter (add_to_hash t) signat;
      t

    let search_value table name =
      match Hashtbl.find table (V name) with
      | (Types.Sig_value (_, val_desc)) ->  val_desc.Types.val_type
      | _ -> assert false

    let search_extension table name =
      match Hashtbl.find table (X name) with
      | (Types.Sig_extension (_, ext, _)) -> ext
      | _ -> assert false

    let search_exception table name =
      match Hashtbl.find table (E name) with
      | (Types.Sig_exception (_, type_expr_list)) ->
          type_expr_list
      | _ -> assert false

    let search_type table name =
      match Hashtbl.find table (T name) with
      | (Types.Sig_type (_, type_decl, _)) -> type_decl
      | _ -> assert false

    let search_class table name =
      match Hashtbl.find table (C name) with
      | (Types.Sig_class (_, class_decl, _)) -> class_decl
      | _ -> assert false

    let search_class_type table name =
      match Hashtbl.find table (CT name) with
      | (Types.Sig_class_type (_, cltype_decl, _)) -> cltype_decl
      | _ -> assert false

    let search_module table name =
      match Hashtbl.find table (M name) with
      | (Types.Sig_module (ident, module_type, _)) -> module_type
      | _ -> assert false

    let search_module_type table name =
      match Hashtbl.find table (MT name) with
      | (Types.Sig_modtype (_, Types.Modtype_manifest module_type)) ->
          Some module_type
      | (Types.Sig_modtype (_, Types.Modtype_abstract)) ->
          None
      | _ -> assert false

    let search_attribute_type name class_sig =
      let (_, _, type_expr) = Types.Vars.find name class_sig.Types.cty_vars in
      type_expr

    let search_method_type name class_sig =
      let fields = Odoc_misc.get_fields class_sig.Types.cty_self in
      List.assoc name fields
  end

module type Info_retriever =
  sig
    val all_special : string -> string -> int * (Odoc_types.info list)
    val blank_line_outside_simple : string -> string -> bool
    val just_after_special : string -> string -> (int * Odoc_types.info option)
    val first_special : string -> string -> (int * Odoc_types.info option)
    val get_comments :
        (Odoc_types.text -> 'a) -> string -> string -> (Odoc_types.info option * 'a list)
  end

module Analyser =
  functor (My_ir : Info_retriever) ->
  struct
    (** This variable is used to load a file as a string and retrieve characters from it.*)
    let file = ref ""
    (** The name of the analysed file. *)
    let file_name = ref ""

    (** This function takes two indexes (start and end) and return the string
       corresponding to the indexes in the file global variable. The function
       prepare_file must have been called to fill the file global variable.*)
    let get_string_of_file the_start the_end =
      try
        let s = String.sub !file the_start (the_end-the_start) in
        s
      with
        Invalid_argument _ ->
          ""

    (** This function loads the given file in the file global variable,
       and sets file_name.*)
    let prepare_file f input_f =
      try
        let s = Odoc_misc.input_file_as_string input_f in
        file := s;
        file_name := f
      with
        e ->
          file := "";
          raise e

    (** The function used to get the comments in a class. *)
    let get_comments_in_class pos_start pos_end =
      My_ir.get_comments (fun t -> Class_comment t)
        !file_name
        (get_string_of_file pos_start pos_end)

    (** The function used to get the comments in a module. *)
    let get_comments_in_module pos_start pos_end =
      My_ir.get_comments (fun t -> Element_module_comment t)
        !file_name
        (get_string_of_file pos_start pos_end)

    let merge_infos = Odoc_merge.merge_info_opt Odoc_types.all_merge_options

    let name_comment_from_type_kind pos_end pos_limit tk =
      match tk with
        Parsetree.Ptype_abstract ->
          (0, [])
      | Parsetree.Ptype_variant cons_core_type_list_list ->
          let rec f acc cons_core_type_list_list =
            let open Parsetree in
            match cons_core_type_list_list with
              [] ->
                (0, acc)
            | pcd :: [] ->
                let s = get_string_of_file
                    pcd.pcd_loc.Location.loc_end.Lexing.pos_cnum
                    pos_limit
                in
                let (len, comment_opt) =  My_ir.just_after_special !file_name s in
                (len, acc @ [ (pcd.pcd_name.txt, comment_opt) ])
            | pcd :: (pcd2 :: _ as q) ->
                let pos_end_first = pcd.pcd_loc.Location.loc_end.Lexing.pos_cnum in
                let pos_start_second = pcd2.pcd_loc.Location.loc_start.Lexing.pos_cnum in
                let s = get_string_of_file pos_end_first pos_start_second in
                let (_,comment_opt) = My_ir.just_after_special !file_name  s in
                f (acc @ [pcd.pcd_name.txt, comment_opt]) q
          in
          f [] cons_core_type_list_list

      | Parsetree.Ptype_record name_mutable_type_list (* of (string * mutable_flag * core_type) list*) ->
          let open Parsetree in
          let rec f = function
              [] ->
                []
            | {pld_name=name; pld_type=ct} :: [] ->
                let pos = ct.Parsetree.ptyp_loc.Location.loc_end.Lexing.pos_cnum in
                let s = get_string_of_file pos pos_end in
                let (_,comment_opt) =  My_ir.just_after_special !file_name s in
                [name.txt, comment_opt]
            | {pld_name=name; pld_type=ct} :: ({pld_name=name2; pld_type=ct2} as ele2) :: q ->
                let pos = ct.Parsetree.ptyp_loc.Location.loc_end.Lexing.pos_cnum in
                let pos2 = ct2.Parsetree.ptyp_loc.Location.loc_start.Lexing.pos_cnum in
                let s = get_string_of_file pos pos2 in
                let (_,comment_opt) =  My_ir.just_after_special !file_name s in
                (name.txt, comment_opt) :: (f (ele2 :: q))
          in
          (0, f name_mutable_type_list)
      | Parsetree.Ptype_open ->
          (0, [])


    let get_type_kind env name_comment_list type_kind =
      match type_kind with
        Types.Type_abstract ->
          Odoc_type.Type_abstract
      | Types.Type_variant l ->
          let f (constructor_name, type_expr_list, ret_type) =
            let constructor_name = Ident.name constructor_name in
            let comment_opt =
              try
                match List.assoc constructor_name name_comment_list with
                  None -> None
                | Some d -> d.Odoc_types.i_desc
              with Not_found -> None
            in
            {
              vc_name = constructor_name ;
              vc_args = List.map (Odoc_env.subst_type env) type_expr_list ;
              vc_ret =  may_map (Odoc_env.subst_type env) ret_type;
              vc_text = comment_opt
            }
          in
          Odoc_type.Type_variant (List.map f l)

      | Types.Type_record (l, _) ->
          let f (field_name, mutable_flag, type_expr) =
            let field_name = Ident.name field_name in
            let comment_opt =
              try
                match List.assoc field_name name_comment_list with
                  None -> None
                | Some d -> d.Odoc_types.i_desc
              with Not_found -> None
            in
            {
              rf_name = field_name ;
              rf_mutable = mutable_flag = Mutable ;
              rf_type = Odoc_env.subst_type env type_expr ;
              rf_text = comment_opt
            }
          in
          Odoc_type.Type_record (List.map f l)

      | Types.Type_open ->
          Odoc_type.Type_open


    let erased_names_of_constraints constraints acc =
      List.fold_right (fun constraint_ acc ->
        match constraint_ with
        | Parsetree.Pwith_type _ | Parsetree.Pwith_module _ -> acc
        | Parsetree.Pwith_typesubst {Parsetree.ptype_name=s}
        | Parsetree.Pwith_modsubst (s, _) ->
          Name.Set.add s.txt acc)
        constraints acc

    let filter_out_erased_items_from_signature erased signature =
      if Name.Set.is_empty erased then signature
      else List.fold_right (fun sig_item acc ->
        let take_item psig_desc = { sig_item with Parsetree.psig_desc } :: acc in
        match sig_item.Parsetree.psig_desc with
<<<<<<< HEAD
        | Parsetree.Psig_value (_, _)
        | Parsetree.Psig_extension _
        | Parsetree.Psig_exception (_, _)
=======
        | Parsetree.Psig_attribute _
        | Parsetree.Psig_extension _
        | Parsetree.Psig_value _
        | Parsetree.Psig_exception _
>>>>>>> b0d5fc28
        | Parsetree.Psig_open _
        | Parsetree.Psig_include _
        | Parsetree.Psig_class _
        | Parsetree.Psig_class_type _ as tp -> take_item tp
        | Parsetree.Psig_type types ->
          (match List.filter (fun td -> not (Name.Set.mem td.Parsetree.ptype_name.txt erased)) types with
          | [] -> acc
          | types -> take_item (Parsetree.Psig_type types))
        | Parsetree.Psig_module {Parsetree.pmd_name=name}
        | Parsetree.Psig_modtype {Parsetree.pmtd_name=name} as m ->
          if Name.Set.mem name.txt erased then acc else take_item m
        | Parsetree.Psig_recmodule mods ->
          (match List.filter (fun pmd -> not (Name.Set.mem pmd.Parsetree.pmd_name.txt erased)) mods with
          | [] -> acc
          | mods -> take_item (Parsetree.Psig_recmodule mods)))
        signature []

    (** Analysis of the elements of a class, from the information in the parsetree and in the class
       signature. @return the couple (inherited_class list, elements).*)
    let analyse_class_elements env current_class_name last_pos pos_limit
        class_type_field_list class_signature =
      let get_pos_limit2 q =
        match q with
          [] -> pos_limit
          | ele2 :: _ ->
              let loc = ele2.Parsetree.pctf_loc in
            match ele2.Parsetree.pctf_desc with
              Parsetree.Pctf_val (_, _, _, _)
            | Parsetree.Pctf_method (_, _, _, _)
            | Parsetree.Pctf_constraint (_, _) -> loc.Location.loc_start.Lexing.pos_cnum
            | Parsetree.Pctf_inherit class_type ->
                class_type.Parsetree.pcty_loc.Location.loc_start.Lexing.pos_cnum
            | Parsetree.Pctf_extension _ -> assert false
      in
      let get_method name comment_opt private_flag loc q =
        let complete_name = Name.concat current_class_name name in
        let typ =
          try Signature_search.search_method_type name class_signature
          with Not_found ->
            raise (Failure (Odoc_messages.method_type_not_found current_class_name name))
        in
        let subst_typ = Odoc_env.subst_type env typ in
        let met =
          {
            met_value =
            {
              val_name = complete_name ;
              val_info = comment_opt ;
              val_type = subst_typ ;
              val_recursive = false ;
              val_parameters = Odoc_value.dummy_parameter_list subst_typ ;
              val_code = None ;
              val_loc = { loc_impl = None ; loc_inter = Some loc };
            } ;
            met_private = private_flag = Asttypes.Private ;
            met_virtual = false ;
          }
        in
        let pos_limit2 = get_pos_limit2 q in
        let pos_end = loc.Location.loc_end.Lexing.pos_cnum in
        let (maybe_more, info_after_opt) =
          My_ir.just_after_special
            !file_name
            (get_string_of_file pos_end pos_limit2)
        in
        met.met_value.val_info <- merge_infos met.met_value.val_info info_after_opt ;
        (* update the parameter description *)
        Odoc_value.update_value_parameters_text met.met_value;
        (met, maybe_more)
      in
      let rec f last_pos class_type_field_list =
        match class_type_field_list with
          [] ->
            let s = get_string_of_file last_pos pos_limit in
            let (_, ele_coms) = My_ir.all_special !file_name s in
            let ele_comments =
              List.fold_left
                (fun acc -> fun sc ->
                  match sc.Odoc_types.i_desc with
                    None ->
                      acc
                  | Some t ->
                      acc @ [Class_comment t])
                []
                ele_coms
            in
            ([], ele_comments)

          | item :: q ->
              let loc = item.Parsetree.pctf_loc in
              match item.Parsetree.pctf_desc with

        | Parsetree.Pctf_val (name, mutable_flag, virtual_flag, _) ->
            (* of (string * mutable_flag * core_type option * Location.t)*)
            let (comment_opt, eles_comments) = get_comments_in_class last_pos loc.Location.loc_start.Lexing.pos_cnum in
            let complete_name = Name.concat current_class_name name in
            let typ =
              try Signature_search.search_attribute_type name class_signature
              with Not_found ->
                raise (Failure (Odoc_messages.attribute_type_not_found current_class_name name))
            in
            let subst_typ = Odoc_env.subst_type env typ in
            let att =
              {
                att_value =
                {
                  val_name = complete_name ;
                  val_info = comment_opt ;
                  val_type = subst_typ;
                  val_recursive = false ;
                  val_parameters = [] ;
                  val_code = None ;
                  val_loc = { loc_impl = None ; loc_inter = Some loc} ;
                } ;
                att_mutable = mutable_flag = Asttypes.Mutable ;
                att_virtual = virtual_flag = Asttypes.Virtual ;
              }
            in
            let pos_limit2 = get_pos_limit2 q in
            let pos_end = loc.Location.loc_end.Lexing.pos_cnum in
            let (maybe_more, info_after_opt) =
              My_ir.just_after_special
                !file_name
                (get_string_of_file pos_end pos_limit2)
            in
            att.att_value.val_info <- merge_infos att.att_value.val_info info_after_opt ;
            let (inher_l, eles) = f (pos_end + maybe_more) q in
            (inher_l, eles_comments @ ((Class_attribute att) :: eles))

        | Parsetree.Pctf_method (name, private_flag, virtual_flag, _) ->
            (* of (string * private_flag * virtual_flag * core_type) *)
            let (comment_opt, eles_comments) = get_comments_in_class last_pos loc.Location.loc_start.Lexing.pos_cnum in
            let (met, maybe_more) = get_method name comment_opt private_flag loc q in
            let met2 =
              match virtual_flag with
              | Concrete -> met
              | Virtual -> { met with met_virtual = true }
            in
            let (inher_l, eles) = f (loc.Location.loc_end.Lexing.pos_cnum + maybe_more) q in
            (inher_l, eles_comments @ ((Class_method met2) :: eles))

        | (Parsetree.Pctf_constraint (_, _)) ->
            (* of (core_type * core_type) *)
            (* A VOIR : cela correspond aux contraintes, non ? on ne les garde pas pour l'instant *)
            let (comment_opt, eles_comments) = get_comments_in_class last_pos loc.Location.loc_start.Lexing.pos_cnum in
            let (inher_l, eles) = f loc.Location.loc_end.Lexing.pos_cnum q in
            (inher_l, eles_comments @ eles)

        | Parsetree.Pctf_inherit class_type ->
            let loc = class_type.Parsetree.pcty_loc in
            let (comment_opt, eles_comments) =
              get_comments_in_class last_pos loc.Location.loc_start.Lexing.pos_cnum
            in
            let pos_limit2 = get_pos_limit2 q in
            let pos_end = loc.Location.loc_end.Lexing.pos_cnum in
            let (maybe_more, info_after_opt) =
              My_ir.just_after_special
                !file_name
                (get_string_of_file pos_end pos_limit2)
            in
            let comment_opt2 = merge_infos comment_opt info_after_opt in
            let text_opt = match comment_opt2 with None -> None | Some i -> i.Odoc_types.i_desc in
            let inh  =
              match class_type.Parsetree.pcty_desc with
                Parsetree.Pcty_constr (longident, _) ->
                  (*of Longident.t * core_type list*)
                  let name = Name.from_longident longident.txt in
                  let ic =
                    {
                      ic_name = Odoc_env.full_class_or_class_type_name env name ;
                      ic_class = None ;
                      ic_text = text_opt ;
                    }
                  in
                  ic

              | Parsetree.Pcty_signature _
              | Parsetree.Pcty_arrow _ ->
                    (* we don't have a name for the class signature, so we call it "object ... end"  *)
                  {
                    ic_name = Odoc_messages.object_end ;
                    ic_class = None ;
                    ic_text = text_opt ;
                  }
              | Parsetree.Pcty_extension _ -> assert false
            in
            let (inher_l, eles) = f (pos_end + maybe_more) q in
            (inh :: inher_l , eles_comments @ eles)
        | Parsetree.Pctf_extension _ -> assert false
      in
      f last_pos class_type_field_list

    (** Analyse of a .mli parse tree, to get the corresponding elements.
       last_pos is the position of the first character which may be used to look for special comments.
    *)
    let rec analyse_parsetree env signat current_module_name last_pos pos_limit sig_item_list =
      let table = Signature_search.table signat in
      (* we look for the comment of each item then analyse the item *)
      let rec f acc_eles acc_env last_pos = function
          [] ->
            let s = get_string_of_file last_pos pos_limit in
            let (_, ele_coms) = My_ir.all_special !file_name s in
            let ele_comments =
              List.fold_left
                (fun acc -> fun sc ->
                  match sc.Odoc_types.i_desc with
                    None ->
                      acc
                  | Some t ->
                      acc @ [Element_module_comment t])
                []
                ele_coms
            in
            acc_eles @ ele_comments

        | ele :: q ->
            let (assoc_com, ele_comments) =  get_comments_in_module
                last_pos
                ele.Parsetree.psig_loc.Location.loc_start.Lexing.pos_cnum
            in
            let (maybe_more, new_env, elements) = analyse_signature_item_desc
                acc_env
                signat
                table
                current_module_name
                ele.Parsetree.psig_loc
                ele.Parsetree.psig_loc.Location.loc_start.Lexing.pos_cnum
                ele.Parsetree.psig_loc.Location.loc_end.Lexing.pos_cnum
                (match q with
                  [] -> pos_limit
                | ele2 :: _ -> ele2.Parsetree.psig_loc.Location.loc_start.Lexing.pos_cnum
                )
                assoc_com
                ele.Parsetree.psig_desc
            in
            f (acc_eles @ (ele_comments @ elements))
              new_env
              (ele.Parsetree.psig_loc.Location.loc_end.Lexing.pos_cnum + maybe_more)
                   (* for the comments of constructors in types,
                      which are after the constructor definition and can
                      go beyond ele.Parsetree.psig_loc.Location.loc_end.Lexing.pos_cnum *)
              q
      in
      f [] env last_pos sig_item_list

    (** Analyse the given signature_item_desc to create the corresponding module element
       (with the given attached comment).*)
    and analyse_signature_item_desc env signat table current_module_name
        sig_item_loc pos_start_ele pos_end_ele pos_limit comment_opt sig_item_desc =
        match sig_item_desc with
          Parsetree.Psig_value value_desc ->
            let name_pre = value_desc.Parsetree.pval_name in
            let type_expr =
              try Signature_search.search_value table name_pre.txt
              with Not_found ->
                raise (Failure (Odoc_messages.value_not_found current_module_name name_pre.txt))
            in
            let name = Name.parens_if_infix name_pre.txt in
            let subst_typ = Odoc_env.subst_type env type_expr in
            let v =
              {
                val_name = Name.concat current_module_name name ;
                val_info = comment_opt ;
                val_type = subst_typ ;
                val_recursive = false ;
                val_parameters = Odoc_value.dummy_parameter_list subst_typ ;
                val_code = None ;
                val_loc = { loc_impl = None ; loc_inter = Some sig_item_loc } ;
              }
            in
            let (maybe_more, info_after_opt) =
              My_ir.just_after_special
                !file_name
                (get_string_of_file pos_end_ele pos_limit)
            in
            v.val_info <- merge_infos v.val_info info_after_opt ;
            (* update the parameter description *)
            Odoc_value.update_value_parameters_text v;

            let new_env = Odoc_env.add_value env v.val_name in
            (maybe_more, new_env, [ Element_value v ])

<<<<<<< HEAD
        | Parsetree.Psig_extension tyext ->
          let new_env, types_ext_list, last_ext =
            List.fold_left
              (fun (env_acc, exts_acc, _) -> fun {Parsetree.pext_name = { txt = name }} ->
                let complete_name = Name.concat current_module_name name in
                let env_acc = Odoc_env.add_extension env_acc complete_name in
                let types_ext =
                  try Signature_search.search_extension table name
                  with Not_found ->
                    raise (Failure (Odoc_messages.extension_not_found current_module_name name))
                in
                  env_acc, ((name, types_ext) :: exts_acc), Some types_ext
              )
              (env, [], None)
              tyext.Parsetree.ptyext_constructors
          in
          let ty_path, ty_params, priv =
            match last_ext with
              None -> assert false
            | Some ext -> ext.ext_type_path, ext.ext_type_params, ext.ext_private
          in
          let new_te =
            {
              te_info = comment_opt;
              te_type_name =
                Odoc_env.full_type_name new_env (Name.from_path ty_path);
              te_type_parameters =
                List.map (Odoc_env.subst_type new_env) ty_params;
              te_private = priv;
              te_constructors = [];
              te_loc = { loc_impl = None ; loc_inter = Some sig_item_loc} ;
              te_code =
                (
                  if !Odoc_global.keep_code then
                    Some (get_string_of_file pos_start_ele pos_end_ele)
                  else
                    None
                ) ;
            }
          in
          let rec analyse_extension_constructors maybe_more exts_acc types_ext_list =
            match types_ext_list with
              [] -> (maybe_more, List.rev exts_acc)
            | (name, types_ext) :: q ->
              let ext_loc_end =  types_ext.Types.ext_loc.Location.loc_end.Lexing.pos_cnum in
              let new_x =
                {
                  xt_name = Name.concat current_module_name name ;
                  xt_args = List.map (Odoc_env.subst_type new_env) types_ext.ext_args ;
                  xt_ret = may_map (Odoc_env.subst_type new_env) types_ext.ext_ret_type ;
                  xt_type_extension = new_te;
                  xt_alias = None ;
                  xt_loc = { loc_impl = None ; loc_inter = Some types_ext.Types.ext_loc} ;
                  xt_text = None;
                }
              in
              let pos_limit2 =
                match q with
                  [] -> pos_limit
                | (_, next) :: _ -> next.Types.ext_loc.Location.loc_start.Lexing.pos_cnum
              in
              let s = get_string_of_file ext_loc_end pos_limit2 in
              let (maybe_more, com_opt) =  My_ir.just_after_special !file_name s in
              let comment_opt =
                match com_opt with
                  None -> None
                | Some d -> d.Odoc_types.i_desc
              in
                new_x.xt_text <- comment_opt;
                analyse_extension_constructors maybe_more (new_x :: exts_acc) q
          in
          let (maybe_more, exts) = analyse_extension_constructors 0 [] types_ext_list in
            new_te.te_constructors <- exts;
            let (maybe_more2, info_after_opt) =
              My_ir.just_after_special
                !file_name
                (get_string_of_file (pos_end_ele + maybe_more) pos_limit)
            in
              new_te.te_info <- merge_infos new_te.te_info info_after_opt ;
              (maybe_more + maybe_more2, new_env, [ Element_type_extension new_te ])

        | Parsetree.Psig_exception (name, exception_decl) ->
=======
        | Parsetree.Psig_exception exception_decl ->
            let name = exception_decl.Parsetree.pcd_name in
>>>>>>> b0d5fc28
            let types_excep_decl =
              try Signature_search.search_exception table name.txt
              with Not_found ->
                raise (Failure (Odoc_messages.exception_not_found current_module_name name.txt))
            in
            let e =
              {
                ex_name = Name.concat current_module_name name.txt ;
                ex_info = comment_opt ;
                ex_args = List.map (Odoc_env.subst_type env) types_excep_decl.Types.exn_args ;
                ex_alias = None ;
                ex_loc = { loc_impl = None ; loc_inter = Some sig_item_loc } ;
                ex_code =
                   (
                    if !Odoc_global.keep_code then
                      Some (get_string_of_file pos_start_ele pos_end_ele)
                    else
                      None
                   ) ;
              }
            in
            let (maybe_more, info_after_opt) =
              My_ir.just_after_special
                !file_name
                (get_string_of_file pos_end_ele pos_limit)
            in
            e.ex_info <- merge_infos e.ex_info info_after_opt ;
            let new_env = Odoc_env.add_exception env e.ex_name in
            (maybe_more, new_env, [ Element_exception e ])

        | Parsetree.Psig_type name_type_decl_list ->
            (* we start by extending the environment *)
            let new_env =
              List.fold_left
                (fun acc_env td ->
                  let complete_name = Name.concat current_module_name td.Parsetree.ptype_name.txt in
                  Odoc_env.add_type acc_env complete_name
                )
                env
                name_type_decl_list
            in
            let rec f ?(first=false) acc_maybe_more last_pos name_type_decl_list =
              match name_type_decl_list with
                [] ->
                  (acc_maybe_more, [])
              | type_decl :: q ->
                  let name = type_decl.Parsetree.ptype_name in
                  let (assoc_com, ele_comments) =
                    if first then
                      (comment_opt, [])
                    else
                      get_comments_in_module
                        last_pos
                        type_decl.Parsetree.ptype_loc.Location.loc_start.Lexing.pos_cnum
                  in
                  let pos_limit2 =
                    match q with
                      [] -> pos_limit
                    | td :: _ -> td.Parsetree.ptype_loc.Location.loc_start.Lexing.pos_cnum
                  in
                  let (maybe_more, name_comment_list) =
                    name_comment_from_type_kind
                      type_decl.Parsetree.ptype_loc.Location.loc_end.Lexing.pos_cnum
                      pos_limit2
                      type_decl.Parsetree.ptype_kind
                  in
                  print_DEBUG ("Type "^name.txt^" : "^(match assoc_com with None -> "sans commentaire" | Some c -> Odoc_misc.string_of_info c));
                  let f_DEBUG (name, c_opt) = print_DEBUG ("constructor/field "^name^": "^(match c_opt with None -> "sans commentaire" | Some c -> Odoc_misc.string_of_info c)) in
                  List.iter f_DEBUG name_comment_list;
                  (* get the information for the type in the signature *)
                  let sig_type_decl =
                    try Signature_search.search_type table name.txt
                    with Not_found ->
                      raise (Failure (Odoc_messages.type_not_found current_module_name name.txt))
                  in
                  (* get the type kind with the associated comments *)
                  let type_kind = get_type_kind new_env name_comment_list sig_type_decl.Types.type_kind in
                  let loc_start = type_decl.Parsetree.ptype_loc.Location.loc_start.Lexing.pos_cnum in
                  let new_end = type_decl.Parsetree.ptype_loc.Location.loc_end.Lexing.pos_cnum + maybe_more in
                  (* associate the comments to each constructor and build the [Type.t_type] *)
                  let new_type =
                    {
                      ty_name = Name.concat current_module_name name.txt ;
                      ty_info = assoc_com ;
                      ty_parameters =
                        List.map2 (fun p v ->
                          let (co, cn) = Types.Variance.get_upper v in
                          (Odoc_env.subst_type new_env p,co, cn))
                        sig_type_decl.Types.type_params
                        sig_type_decl.Types.type_variance;
                      ty_kind = type_kind;
                      ty_private = sig_type_decl.Types.type_private;
                      ty_manifest =
                      (match sig_type_decl.Types.type_manifest with
                        None -> None
                      | Some t -> Some (Odoc_env.subst_type new_env t));
                      ty_loc = { loc_impl = None ;  loc_inter = Some sig_item_loc } ;
                      ty_code =
                        (
                         if !Odoc_global.keep_code then
                           Some (get_string_of_file loc_start new_end)
                         else
                           None
                        ) ;
                    }
                  in
                  let (maybe_more2, info_after_opt) =
                    My_ir.just_after_special
                      !file_name
                      (get_string_of_file new_end pos_limit2)
                  in
                  new_type.ty_info <- merge_infos new_type.ty_info info_after_opt ;
                  let (new_maybe_more, eles) = f
                      (maybe_more + maybe_more2)
                      (new_end + maybe_more2)
                      q
                  in
                  (new_maybe_more, (ele_comments @ [Element_type new_type]) @ eles)
            in
            let (maybe_more, types) = f ~first: true 0 pos_start_ele name_type_decl_list in
            (maybe_more, new_env, types)

        | Parsetree.Psig_open _ -> (* A VOIR *)
            let ele_comments = match comment_opt with
              None -> []
            | Some i ->
                match i.i_desc with
                  None -> []
                | Some t -> [Element_module_comment t]
            in
            (0, env, ele_comments)

        | Parsetree.Psig_module {Parsetree.pmd_name=name; pmd_type=module_type} ->
            let complete_name = Name.concat current_module_name name.txt in
            (* get the the module type in the signature by the module name *)
            let sig_module_type =
              try Signature_search.search_module table name.txt
              with Not_found ->
                raise (Failure (Odoc_messages.module_not_found current_module_name name.txt))
            in
            let module_kind = analyse_module_kind env complete_name module_type sig_module_type in
            let code_intf =
              if !Odoc_global.keep_code then
                let loc = module_type.Parsetree.pmty_loc in
                let st = loc.Location.loc_start.Lexing.pos_cnum in
                let en = loc.Location.loc_end.Lexing.pos_cnum in
                Some (get_string_of_file st en)
              else
                None
            in
            let new_module =
              {
                m_name = complete_name ;
                m_type = sig_module_type;
                m_info = comment_opt ;
                m_is_interface = true ;
                m_file = !file_name ;
                m_kind = module_kind ;
                m_loc = { loc_impl = None ; loc_inter = Some sig_item_loc } ;
                m_top_deps = [] ;
                m_code = None ;
                m_code_intf = code_intf ;
                m_text_only = false ;
              }
            in
            let (maybe_more, info_after_opt) =
              My_ir.just_after_special
                !file_name
                (get_string_of_file pos_end_ele pos_limit)
            in
            new_module.m_info <- merge_infos new_module.m_info info_after_opt ;
            let new_env = Odoc_env.add_module env new_module.m_name in
            let new_env2 =
              match new_module.m_type with (* A VOIR : cela peut-il etre Tmty_ident ? dans ce cas, on aurait pas la signature *)
                Types.Mty_signature s -> Odoc_env.add_signature new_env new_module.m_name ~rel: (Name.simple new_module.m_name) s
              | _ -> new_env
            in
            (maybe_more, new_env2, [ Element_module new_module ])

        | Parsetree.Psig_recmodule decls ->
            (* we start by extending the environment *)
            let new_env =
              List.fold_left
                (fun acc_env {Parsetree.pmd_name={txt=name}} ->
                  let complete_name = Name.concat current_module_name name in
                  let e = Odoc_env.add_module acc_env complete_name in
                  (* get the information for the module in the signature *)
                  let sig_module_type =
                    try Signature_search.search_module table name
                    with Not_found ->
                      raise (Failure (Odoc_messages.module_not_found current_module_name name))
                  in
                  match sig_module_type with
                    (* A VOIR : cela peut-il etre Tmty_ident ? dans ce cas, on aurait pas la signature *)
                    Types.Mty_signature s ->
                      Odoc_env.add_signature e complete_name ~rel: name s
                  | _ ->
                      print_DEBUG "not a Tmty_signature";
                      e
                )
                env
                decls
            in
            let rec f ?(first=false) acc_maybe_more last_pos name_mtype_list =
              match name_mtype_list with
                [] ->
                  (acc_maybe_more, [])
              | {Parsetree.pmd_name=name; pmd_type=modtype} :: q ->
                  let complete_name = Name.concat current_module_name name.txt in
                  let loc = modtype.Parsetree.pmty_loc in
                  let loc_start = loc.Location.loc_start.Lexing.pos_cnum in
                  let loc_end = loc.Location.loc_end.Lexing.pos_cnum in
                  let (assoc_com, ele_comments) =
                    if first then
                      (comment_opt, [])
                    else
                      get_comments_in_module
                        last_pos
                        loc_start
                  in
                  let pos_limit2 =
                    match q with
                      [] -> pos_limit
                    | _ :: _ -> loc.Location.loc_start.Lexing.pos_cnum
                  in
                  (* get the information for the module in the signature *)
                  let sig_module_type =
                    try Signature_search.search_module table name.txt
                    with Not_found ->
                      raise (Failure (Odoc_messages.module_not_found current_module_name name.txt))
                  in
                  (* associate the comments to each constructor and build the [Type.t_type] *)
                  let module_kind = analyse_module_kind new_env complete_name modtype sig_module_type in
                  let code_intf =
                    if !Odoc_global.keep_code then
                      let st = loc.Location.loc_start.Lexing.pos_cnum in
                      let en = loc.Location.loc_end.Lexing.pos_cnum in
                      Some (get_string_of_file st en)
                    else
                      None
                  in
                  let new_module =
                    {
                      m_name = complete_name ;
                      m_type = sig_module_type;
                      m_info = assoc_com ;
                      m_is_interface = true ;
                      m_file = !file_name ;
                      m_kind = module_kind ;
                      m_loc = { loc_impl = None ; loc_inter = Some loc } ;
                      m_top_deps = [] ;
                      m_code = None ;
                      m_code_intf = code_intf ;
                      m_text_only = false ;
                    }
                  in
                  let (maybe_more, info_after_opt) =
                    My_ir.just_after_special
                      !file_name
                      (get_string_of_file loc_end pos_limit2)
                  in
                  new_module.m_info <- merge_infos new_module.m_info info_after_opt ;

                  let (maybe_more2, eles) = f
                      maybe_more
                      (loc_end + maybe_more)
                      q
                  in
                  (maybe_more2, (ele_comments @ [Element_module new_module]) @ eles)
            in
            let (maybe_more, mods) = f ~first: true 0 pos_start_ele decls in
            (maybe_more, new_env, mods)

        | Parsetree.Psig_modtype {Parsetree.pmtd_name=name; pmtd_type=pmodtype_decl} ->
            let complete_name = Name.concat current_module_name name.txt in
            let sig_mtype =
              try Signature_search.search_module_type table name.txt
              with Not_found ->
                raise (Failure (Odoc_messages.module_type_not_found current_module_name name.txt))
            in
            let module_type_kind =
              match pmodtype_decl with
                None -> None
              | Some module_type ->
                match sig_mtype with
                | Some sig_mtype -> Some (analyse_module_type_kind env complete_name module_type sig_mtype)
                | None -> None
            in

            let mt =
              {
                mt_name = complete_name ;
                mt_info = comment_opt ;
                mt_type = sig_mtype ;
                mt_is_interface = true ;
                mt_file = !file_name ;
                mt_kind = module_type_kind ;
                mt_loc = { loc_impl = None ; loc_inter = Some sig_item_loc } ;
              }
            in
            let (maybe_more, info_after_opt) =
              My_ir.just_after_special
                !file_name
                (get_string_of_file pos_end_ele pos_limit)
            in
            mt.mt_info <- merge_infos mt.mt_info info_after_opt ;
            let new_env = Odoc_env.add_module_type env mt.mt_name in
            let new_env2 =
              match sig_mtype with (* A VOIR : cela peut-il etre Tmty_ident ? dans ce cas, on aurait pas la signature *)
                Some (Types.Mty_signature s) -> Odoc_env.add_signature new_env mt.mt_name ~rel: (Name.simple mt.mt_name) s
              | _ -> new_env
            in
            (maybe_more, new_env2, [ Element_module_type mt ])

        | Parsetree.Psig_include (module_type, _attrs) ->
            let rec f = function
                Parsetree.Pmty_ident longident ->
                  Name.from_longident longident.txt
              | Parsetree.Pmty_signature _ ->
                  "??"
              | Parsetree.Pmty_functor _ ->
                  "??"
              | Parsetree.Pmty_with (mt, _) ->
                  f mt.Parsetree.pmty_desc
              | Parsetree.Pmty_typeof mexpr ->
                  begin match mexpr.Parsetree.pmod_desc with
                    Parsetree.Pmod_ident longident -> Name.from_longident longident.txt
                  | _ -> "??"
                  end
              | Parsetree.Pmty_extension _ -> assert false
            in
            let name = f module_type.Parsetree.pmty_desc in
            let full_name = Odoc_env.full_module_or_module_type_name env name in
            let im =
              {
                im_name = full_name ;
                im_module = None ;
                im_info = comment_opt;
              }
            in
            (0, env, [ Element_included_module im ]) (* A VOIR : etendre l'environnement ? avec quoi ? *)

        | Parsetree.Psig_class class_description_list ->
            (* we start by extending the environment *)
            let new_env =
              List.fold_left
                (fun acc_env -> fun class_desc ->
                  let complete_name = Name.concat current_module_name class_desc.Parsetree.pci_name.txt in
                  Odoc_env.add_class acc_env complete_name
                )
                env
                class_description_list
            in
            let rec f ?(first=false) acc_maybe_more last_pos class_description_list =
              match class_description_list with
                [] ->
                  (acc_maybe_more, [])
              | class_desc :: q ->
                  let (assoc_com, ele_comments) =
                    if first then
                      (comment_opt, [])
                    else
                      get_comments_in_module
                        last_pos
                        class_desc.Parsetree.pci_loc.Location.loc_start.Lexing.pos_cnum
                  in
                  let pos_end = class_desc.Parsetree.pci_loc.Location.loc_end.Lexing.pos_cnum in
                  let pos_limit2 =
                    match q with
                      [] -> pos_limit
                    | cd :: _ -> cd.Parsetree.pci_loc.Location.loc_start.Lexing.pos_cnum
                  in
                  let name = class_desc.Parsetree.pci_name in
                  let complete_name = Name.concat current_module_name name.txt in
                  let sig_class_decl =
                    try Signature_search.search_class table name.txt
                    with Not_found ->
                      raise (Failure (Odoc_messages.class_not_found current_module_name name.txt))
                  in
                  let sig_class_type = sig_class_decl.Types.cty_type in
                  let (parameters, class_kind) =
                    analyse_class_kind
                     new_env
                     complete_name
                     class_desc.Parsetree.pci_loc.Location.loc_start.Lexing.pos_cnum
                     class_desc.Parsetree.pci_expr
                     sig_class_type
                 in
                 let new_class =
                   {
                     cl_name = complete_name ;
                     cl_info = assoc_com ;
                     cl_type = Odoc_env.subst_class_type env sig_class_type ;
                     cl_type_parameters = sig_class_decl.Types.cty_params;
                     cl_virtual = class_desc.Parsetree.pci_virt = Asttypes.Virtual ;
                     cl_kind = class_kind ;
                     cl_parameters = parameters ;
                     cl_loc = { loc_impl = None ; loc_inter = Some class_desc.Parsetree.pci_loc } ;
                   }
                 in
                 let (maybe_more, info_after_opt) =
                   My_ir.just_after_special
                     !file_name
                     (get_string_of_file pos_end pos_limit2)
                 in
                 new_class.cl_info <- merge_infos new_class.cl_info info_after_opt ;
                 Odoc_class.class_update_parameters_text new_class ;
                 let (new_maybe_more, eles) =
                   f maybe_more (pos_end + maybe_more) q
                 in
                 (new_maybe_more,
                  ele_comments @ (( Element_class new_class ) :: eles))
            in
            let (maybe_more, eles) =
              f ~first: true 0 pos_start_ele class_description_list
            in
            (maybe_more, new_env, eles)

        | Parsetree.Psig_class_type class_type_declaration_list ->
            (* we start by extending the environment *)
            let new_env =
              List.fold_left
                (fun acc_env -> fun class_type_decl ->
                  let complete_name = Name.concat current_module_name class_type_decl.Parsetree.pci_name.txt in
                  Odoc_env.add_class_type acc_env complete_name
                )
                env
                class_type_declaration_list
            in
            let rec f ?(first=false) acc_maybe_more last_pos class_type_description_list =
              match class_type_description_list with
                [] ->
                  (acc_maybe_more, [])
              | ct_decl :: q ->
                  let (assoc_com, ele_comments) =
                    if first then
                      (comment_opt, [])
                    else
                      get_comments_in_module
                        last_pos
                        ct_decl.Parsetree.pci_loc.Location.loc_start.Lexing.pos_cnum
                  in
                  let pos_end = ct_decl.Parsetree.pci_loc.Location.loc_end.Lexing.pos_cnum in
                  let pos_limit2 =
                    match q with
                      [] -> pos_limit
                    | ct_decl2 :: _ -> ct_decl2.Parsetree.pci_loc.Location.loc_start.Lexing.pos_cnum
                  in
                  let name = ct_decl.Parsetree.pci_name in
                  let complete_name = Name.concat current_module_name name.txt in
                  let sig_cltype_decl =
                    try Signature_search.search_class_type table name.txt
                    with Not_found ->
                      raise (Failure (Odoc_messages.class_type_not_found current_module_name name.txt))
                  in
                  let sig_class_type = sig_cltype_decl.Types.clty_type in
                  let kind = analyse_class_type_kind
                      new_env
                      complete_name
                      ct_decl.Parsetree.pci_loc.Location.loc_start.Lexing.pos_cnum
                      ct_decl.Parsetree.pci_expr
                      sig_class_type
                  in
                  let ct =
                    {
                      clt_name = complete_name ;
                      clt_info = assoc_com ;
                      clt_type = Odoc_env.subst_class_type env sig_class_type ;
                      clt_type_parameters = sig_cltype_decl.clty_params ;
                      clt_virtual = ct_decl.Parsetree.pci_virt = Asttypes.Virtual ;
                      clt_kind = kind ;
                      clt_loc = { loc_impl = None ; loc_inter = Some ct_decl.Parsetree.pci_loc } ;
                    }
                  in
                  let (maybe_more, info_after_opt) =
                    My_ir.just_after_special
                      !file_name
                      (get_string_of_file pos_end pos_limit2)
                  in
                  ct.clt_info <- merge_infos ct.clt_info info_after_opt ;
                  let (new_maybe_more, eles) =
                    f maybe_more (pos_end + maybe_more) q
                  in
                 (new_maybe_more,
                  ele_comments @ (( Element_class_type ct) :: eles))
            in
            let (maybe_more, eles) =
              f ~first: true 0 pos_start_ele class_type_declaration_list
            in
            (maybe_more, new_env, eles)
        | Parsetree.Psig_attribute _
        | Parsetree.Psig_extension _ ->
            (0, env, [])

    (** Return a module_type_kind from a Parsetree.module_type and a Types.module_type *)
    and analyse_module_type_kind
      ?(erased = Name.Set.empty) env current_module_name module_type sig_module_type =
      match module_type.Parsetree.pmty_desc with
        Parsetree.Pmty_ident longident ->
          let name =
            match sig_module_type with
              Types.Mty_ident path -> Name.from_path path
            | _ -> Name.from_longident longident.txt
              (* A VOIR cela arrive quand on fait module type F : functor ... -> Toto, Toto n'est pas un ident mais une structure *)
          in
          Module_type_alias { mta_name = Odoc_env.full_module_type_name env name ;
                              mta_module = None }

      | Parsetree.Pmty_signature ast ->
          (
           let ast = filter_out_erased_items_from_signature erased ast in
           (* we must have a signature in the module type *)
           match sig_module_type with
             Types.Mty_signature signat ->
               let pos_start = module_type.Parsetree.pmty_loc.Location.loc_start.Lexing.pos_cnum in
               let pos_end = module_type.Parsetree.pmty_loc.Location.loc_end.Lexing.pos_cnum in
               let elements = analyse_parsetree env signat current_module_name pos_start pos_end ast in
               Module_type_struct elements
           | _ ->
               raise (Failure "Parsetree.Pmty_signature signature but not Types.Mty_signature signat")
          )

      | Parsetree.Pmty_functor (_, pmodule_type2, module_type2) ->
          (
           let loc_start = pmodule_type2.Parsetree.pmty_loc.Location.loc_start.Lexing.pos_cnum in
           let loc_end = pmodule_type2.Parsetree.pmty_loc.Location.loc_end.Lexing.pos_cnum in
           let mp_type_code = get_string_of_file loc_start loc_end in
           print_DEBUG (Printf.sprintf "mp_type_code=%s" mp_type_code);
           match sig_module_type with
             Types.Mty_functor (ident, param_module_type, body_module_type) ->
               let mp_kind = analyse_module_type_kind env
                   current_module_name pmodule_type2 param_module_type
               in
               let param =
                 {
                   mp_name = Name.from_ident ident ;
                   mp_type = Odoc_env.subst_module_type env param_module_type ;
                   mp_type_code = mp_type_code ;
                   mp_kind = mp_kind ;
                 }
               in
               let k = analyse_module_type_kind ~erased env
                   current_module_name
                   module_type2
                   body_module_type
               in
               Module_type_functor (param, k)

           | _ ->
               (* if we're here something's wrong *)
               raise (Failure "Parsetree.Pmty_functor _ but not Types.Mty_functor _")
          )

      | Parsetree.Pmty_with (module_type2, constraints) ->
          (* of module_type * (Longident.t * with_constraint) list *)
          (
           let loc_start = module_type2.Parsetree.pmty_loc.Location.loc_end.Lexing.pos_cnum in
           let loc_end = module_type.Parsetree.pmty_loc.Location.loc_end.Lexing.pos_cnum in
           let s = get_string_of_file loc_start loc_end in
           let erased = erased_names_of_constraints constraints erased in
           let k = analyse_module_type_kind ~erased env current_module_name module_type2 sig_module_type in

           Module_type_with (k, s)
          )

      | Parsetree.Pmty_typeof module_expr ->
          let loc_start = module_expr.Parsetree.pmod_loc.Location.loc_start.Lexing.pos_cnum in
          let loc_end = module_expr.Parsetree.pmod_loc.Location.loc_end.Lexing.pos_cnum in
          let s = get_string_of_file loc_start loc_end in
          Module_type_typeof s

      | Parsetree.Pmty_extension _ -> assert false

    (** analyse of a Parsetree.module_type and a Types.module_type.*)
    and analyse_module_kind
        ?(erased = Name.Set.empty) env current_module_name module_type sig_module_type =
      match module_type.Parsetree.pmty_desc with
        Parsetree.Pmty_ident longident ->
          let k = analyse_module_type_kind env current_module_name module_type sig_module_type in
          Module_with ( k, "" )

      | Parsetree.Pmty_signature signature ->
          (
           let signature = filter_out_erased_items_from_signature erased signature in
           match sig_module_type with
             Types.Mty_signature signat ->
               Module_struct
                 (analyse_parsetree
                    env
                    signat
                    current_module_name
                    module_type.Parsetree.pmty_loc.Location.loc_start.Lexing.pos_cnum
                    module_type.Parsetree.pmty_loc.Location.loc_end.Lexing.pos_cnum
                    signature
                 )
           | _ ->
               (* if we're here something's wrong *)
               raise (Failure "Parsetree.Pmty_signature signature but not Types.Mty_signature signat")
          )
      | Parsetree.Pmty_functor (_, pmodule_type2,module_type2) (* of string * module_type * module_type *) ->
          (
           match sig_module_type with
             Types.Mty_functor (ident, param_module_type, body_module_type) ->
               let loc_start = pmodule_type2.Parsetree.pmty_loc.Location.loc_start.Lexing.pos_cnum in
               let loc_end = pmodule_type2.Parsetree.pmty_loc.Location.loc_end.Lexing.pos_cnum in
               let mp_type_code = get_string_of_file loc_start loc_end in
               print_DEBUG (Printf.sprintf "mp_type_code=%s" mp_type_code);
               let mp_kind = analyse_module_type_kind env
                   current_module_name pmodule_type2 param_module_type
               in
               let param =
                 {
                   mp_name = Name.from_ident ident ;
                   mp_type = Odoc_env.subst_module_type env param_module_type ;
                   mp_type_code = mp_type_code ;
                   mp_kind = mp_kind ;
                 }
               in
               let k = analyse_module_kind ~erased env
                   current_module_name
                   module_type2
                   body_module_type
               in
               Module_functor (param, k)

           | _ ->
               (* if we're here something's wrong *)
               raise (Failure "Parsetree.Pmty_functor _ but not Types.Mty_functor _")
          )
      | Parsetree.Pmty_with (module_type2, constraints) ->
          (*of module_type * (Longident.t * with_constraint) list*)
          (
           let loc_start = module_type2.Parsetree.pmty_loc.Location.loc_end.Lexing.pos_cnum in
           let loc_end = module_type.Parsetree.pmty_loc.Location.loc_end.Lexing.pos_cnum in
           let s = get_string_of_file loc_start loc_end in
           let erased = erased_names_of_constraints constraints erased in
           let k = analyse_module_type_kind ~erased env current_module_name module_type2 sig_module_type in
           Module_with (k, s)
          )
      | Parsetree.Pmty_typeof module_expr ->
          let loc_start = module_expr.Parsetree.pmod_loc.Location.loc_start.Lexing.pos_cnum in
          let loc_end = module_expr.Parsetree.pmod_loc.Location.loc_end.Lexing.pos_cnum in
          let s = get_string_of_file loc_start loc_end in
          Module_typeof s

      | Parsetree.Pmty_extension _ -> assert false


    (** Analyse of a Parsetree.class_type and a Types.class_type to return a couple
       (class parameters, class_kind).*)
    and analyse_class_kind env current_class_name last_pos parse_class_type sig_class_type =
      match parse_class_type.Parsetree.pcty_desc, sig_class_type with
        (Parsetree.Pcty_constr (_, _) (*of Longident.t * core_type list *),
         Types.Cty_constr (p, typ_list, _) (*of Path.t * type_expr list * class_type*)) ->
          print_DEBUG "Cty_constr _";
           let path_name = Name.from_path p in
           let name = Odoc_env.full_class_or_class_type_name env path_name in
           let k =
             Class_constr
               {
                 cco_name = name ;
                 cco_class = None ;
                 cco_type_parameters = List.map (Odoc_env.subst_type env) typ_list
               }
           in
           ([], k)

      | (Parsetree.Pcty_signature { Parsetree.pcsig_fields = class_type_field_list }, Types.Cty_signature class_signature) ->
          (* we get the elements of the class in class_type_field_list *)
          let (inher_l, ele) = analyse_class_elements env current_class_name
              last_pos
              parse_class_type.Parsetree.pcty_loc.Location.loc_end.Lexing.pos_cnum
              class_type_field_list
              class_signature
          in
          ([], Class_structure (inher_l, ele))

      | (Parsetree.Pcty_arrow (parse_label, _, pclass_type), Types.Cty_arrow (label, type_expr, class_type)) ->
          (* label = string. Dans les signatures, pas de nom de parametres a l'interieur des tuples *)
          (* si label = "", pas de label. ici on a l'information pour savoir si on a un label explicite. *)
          if parse_label = label then
            (
             let new_param = Simple_name
                 {
                   sn_name = Btype.label_name label ;
                   sn_type = Odoc_env.subst_type env type_expr ;
                   sn_text = None ; (* will be updated when the class will be created *)
                 }
             in
             let (l, k) = analyse_class_kind env current_class_name last_pos pclass_type class_type in
             ( (new_param :: l), k )
            )
          else
            (
             raise (Failure "Parsetree.Pcty_arrow (parse_label, _, pclass_type), labels differents")
            )

      | _ ->
          raise (Failure "analyse_class_kind pas de correspondance dans le match")

    (** Analyse of a Parsetree.class_type and a Types.class_type to return a class_type_kind.*)
    and analyse_class_type_kind env current_class_name last_pos parse_class_type sig_class_type =
      match parse_class_type.Parsetree.pcty_desc, sig_class_type with
        (Parsetree.Pcty_constr (_, _) (*of Longident.t * core_type list *),
         Types.Cty_constr (p, typ_list, _) (*of Path.t * type_expr list * class_type*)) ->
          print_DEBUG "Cty_constr _";
           let k =
             Class_type
               {
                 cta_name = Odoc_env.full_class_or_class_type_name env (Name.from_path p) ;
                 cta_class = None ;
                 cta_type_parameters = List.map (Odoc_env.subst_type env) typ_list
               }
           in
           k

        | (Parsetree.Pcty_signature {
              Parsetree.pcsig_fields = class_type_field_list;
              }, Types.Cty_signature class_signature) ->
          (* we get the elements of the class in class_type_field_list *)
          let (inher_l, ele) = analyse_class_elements env current_class_name
              last_pos
              parse_class_type.Parsetree.pcty_loc.Location.loc_end.Lexing.pos_cnum
              class_type_field_list
              class_signature
          in
          Class_signature (inher_l, ele)

      | (Parsetree.Pcty_arrow (parse_label, _, pclass_type), Types.Cty_arrow (label, type_expr, class_type)) ->
          raise (Failure "analyse_class_type_kind : Parsetree.Pcty_arrow (...) with Types.Cty_arrow (...)")
(*
      | (Parsetree.Pcty_constr (longident, _) (*of Longident.t * core_type list *),
         Types.Cty_signature class_signature) ->
           (* A VOIR : c'est pour le cas des contraintes de classes :
              class type cons = object
                method m : int
              end

              class ['a] maxou x =
                (object
                  val a = (x : 'a)
                  method m = a
                end : cons )
                    ^^^^^^
           *)
           let k =
             Class_type
               {
                 cta_name = Odoc_env.full_class_name env (Name.from_longident longident) ;
                 cta_class = None ;
                 cta_type_parameters = List.map (Odoc_env.subst_type env) typ_list (* ?? *)
               }
           in
           ([], k)
*)
      | _ ->
          raise (Failure "analyse_class_type_kind pas de correspondance dans le match")

    let analyse_signature source_file input_file
        (ast : Parsetree.signature) (signat : Types.signature) =
      let complete_source_file =
        try
          let curdir = Sys.getcwd () in
          let (dirname, basename) = (Filename.dirname source_file, Filename.basename source_file) in
          Sys.chdir dirname ;
          let complete = Filename.concat (Sys.getcwd ()) basename in
          Sys.chdir curdir ;
          complete
        with
          Sys_error s ->
            prerr_endline s ;
            incr Odoc_global.errors ;
            source_file
      in
      prepare_file complete_source_file input_file;
      (* We create the t_module for this file. *)
      let mod_name = String.capitalize
          (Filename.basename (try Filename.chop_extension source_file with _ -> source_file))
      in
      let (len,info_opt) = My_ir.first_special !file_name !file in
      let elements =
        analyse_parsetree Odoc_env.empty signat mod_name len (String.length !file) ast
      in
      let code_intf =
        if !Odoc_global.keep_code then
          Some !file
        else
          None
      in
      {
        m_name = mod_name ;
        m_type = Types.Mty_signature signat ;
        m_info = info_opt ;
        m_is_interface = true ;
        m_file = !file_name ;
        m_kind = Module_struct elements ;
        m_loc = { loc_impl = None ; loc_inter = Some (Location.in_file !file_name) } ;
        m_top_deps = [] ;
        m_code = None ;
        m_code_intf = code_intf ;
        m_text_only = false ;
      }

    end<|MERGE_RESOLUTION|>--- conflicted
+++ resolved
@@ -49,7 +49,7 @@
       match signat with
         Types.Sig_value (ident, _) ->
           Hashtbl.add table (V (Name.from_ident ident)) signat
-      | Types.Sig_extension (ident, _, _) ->
+      | Types.Sig_typext (ident, _, _) ->
           Hashtbl.add table (X (Name.from_ident ident)) signat
       | Types.Sig_exception (ident, _) ->
           Hashtbl.add table (E (Name.from_ident ident)) signat
@@ -76,7 +76,7 @@
 
     let search_extension table name =
       match Hashtbl.find table (X name) with
-      | (Types.Sig_extension (_, ext, _)) -> ext
+      | (Types.Sig_typext (_, ext, _)) -> ext
       | _ -> assert false
 
     let search_exception table name =
@@ -285,16 +285,11 @@
       else List.fold_right (fun sig_item acc ->
         let take_item psig_desc = { sig_item with Parsetree.psig_desc } :: acc in
         match sig_item.Parsetree.psig_desc with
-<<<<<<< HEAD
-        | Parsetree.Psig_value (_, _)
-        | Parsetree.Psig_extension _
-        | Parsetree.Psig_exception (_, _)
-=======
         | Parsetree.Psig_attribute _
         | Parsetree.Psig_extension _
         | Parsetree.Psig_value _
+        | Parsetree.Psig_typext _
         | Parsetree.Psig_exception _
->>>>>>> b0d5fc28
         | Parsetree.Psig_open _
         | Parsetree.Psig_include _
         | Parsetree.Psig_class _
@@ -577,8 +572,7 @@
             let new_env = Odoc_env.add_value env v.val_name in
             (maybe_more, new_env, [ Element_value v ])
 
-<<<<<<< HEAD
-        | Parsetree.Psig_extension tyext ->
+        | Parsetree.Psig_typext tyext ->
           let new_env, types_ext_list, last_ext =
             List.fold_left
               (fun (env_acc, exts_acc, _) -> fun {Parsetree.pext_name = { txt = name }} ->
@@ -659,11 +653,8 @@
               new_te.te_info <- merge_infos new_te.te_info info_after_opt ;
               (maybe_more + maybe_more2, new_env, [ Element_type_extension new_te ])
 
-        | Parsetree.Psig_exception (name, exception_decl) ->
-=======
         | Parsetree.Psig_exception exception_decl ->
             let name = exception_decl.Parsetree.pcd_name in
->>>>>>> b0d5fc28
             let types_excep_decl =
               try Signature_search.search_exception table name.txt
               with Not_found ->
