OCaml 4.03.0:
-------------

(Changes that can break existing programs are marked with a "*")

Language features:
- PR#5528: inline records for constructor arguments (Alain Frisch)
- PR#6220, PR#6403, PR#6437, PR#6801:
  Improved redundancy and exhaustiveness checks for GADTs.
  Namely, the redundancy checker now checks whether the uncovered pattern
  of the pattern is actually inhabited, exploding at most one wild card.
  This is also done for exhaustiveness when there is only one case.
  Additionally, one can now write unreachable cases, of the form,
  "pat -> .", which are treated by the redundancy check. (Jacques Garrigue)
- PR#6374: allow "_ t" as a short-hand for "(_, _, ..) t" for n-ary type
  constructors (Alain Frisch)
- PR#6714: allow [@@ocaml.warning] on most structure and signature items:
  values, modules, module types
  (whitequark)
- GPR#26: support for "(type a b)" as syntactic sugar for "(type a) (type b)"
  (Gabriel Scherer)
- GPR#42: short functor type syntax: "S -> T" for "functor (_ : S) -> T"
  (Leo White)
- GPR#88: allow field punning in object copying expressions:
    {< x; y; >} is sugar for {< x = x; y = y; >}
  (Jeremy Yallop)
- GPR#167: allow to annotate externals' arguments and result types so
  they can be unboxed or untagged. Supports untagging int and unboxing
  int32, int64, nativeint and float.
  (Jérémie Dimino, Mark Shinwell)
- GPR240: replace special annotations on externals by attributes:
  * "float" is generalized to [@@unboxed]
  * "noalloc" becomes [@@noalloc]
  Deprecate "float" and "noalloc".
  (Jérémie Dimino)
- GPR#254: @ocaml.warn_on_literal_pattern attribute on constructors to
  warn when the argument is matches against a constant pattern.  This
  attribute is applied on predefined exception constructors which
  take an purely informational (with no stability guarantee) message.
  (Alain Frisch)
- GPR#268: hexadecimal notation for floating-point literals
  In OCaml source code, FP literals can be written using the hexadecimal
  notation 0x<mantissa in hex>p<exponent> from ISO C99.
  (Xavier Leroy)
- GPR#173: [@inline] and [@inlined] attributes (for function declarations
  and call sites respectively) to control inlining
  (Pierre Chambart, Mark Shinwell)
- PR#6806: Syntax shortcut for putting a type annotation on a record field
  (Valentin Gatien-Baron, review by Jérémie Dimino)
- PR#6806: Allow type annotations before the "->" in "fun <args> -> <expr>"
  (Valentin Gatien-Baron, review by Jérémie Dimino)
- GPR#282: change short-paths penalty heuristic to assign the same cost to
  idents containing double underscores as to idents starting with an underscore
  (Thomas Refis, Leo White)
- GPR#273: allow to get the extension slot of an extension constructor
  by writing [%extension_constructor <path>]
  (Jérémie Dimino)
- PR#6681 GPR#326: signature items are now accepted as payloads for
  extension and attributes, using the syntax [%foo: SIG ] or [@foo: SIG ].
  (Alain Frisch and Gabriel Radanne)

Compilers:
- PR#4080, PR#6537, PR#5333: fix stack overflow in the compiler when -pack'ing
  a module
  that includes a module of the same name (Alain Frisch)
- PR#4231, PR#5461: (interim solution) warning 31 is now fatal by default
- PR#4800: better compilation of tuple assignment (Gabriel Scherer and
  Alain Frisch)
- PR#5995: keep -for-pack into account to name exceptions; document -for-pack
  as mandatory for bytecode as well (Alain Frisch, report by Christophe
  Troestler)
- PR#6400: better error message for '_' used as an expression
  (Alain Frisch, report by whitequark)
- PR#6501: harden the native-code generator against certain uses of "%identity"
  (Xavier Leroy, report by Antoine Miné).
- PR#6636: add --version option
  (whitequark)
- improve type-specialization of unapplied primitives
  (Frédéric Bour, review by Gabriel Scherer)
- PR#6737: fix Typedtree attributes on (fun x -> body) expressions
- PR#6679: fix pprintast printing of constraints in type declarations
- PR#6845: -no-check-prims to tell ocamlc not to check primitives in runtime
* PR#6865: remove special case for parsing "let _ = expr" in structures
  (Jérémie Dimino, Alain Frisch)
* PR#6438: Pattern guard disables exhaustiveness check
  (Alain Frisch)
- PR#6939: Segfault with improper use of let-rec (Alain Frisch)
- PR#6943: native-code generator for POWER/PowerPC 64 bits, both in
  big-endian (ppc64) and little-endian (ppc64le) configuration.
  (Xavier Leroy, with inspiration from RedHat's unofficial ppc64 and ppc64le
   ports)
- PR#6979: better code generation in x86-32 backend for copying floats to
  the stack (Marc Lasson, review by Xavier Leroy)
- PR#7018: fix missing identifier renaming during inlining (Alain Frisch,
  review by Xavier Leroy)
- PR#7026, GPR#288: remove write barrier for polymorphic variants without
  arguments
  (Simon Cruanes)
- PR#7031: new warning, ambiguous guarded or-patterns (Luc Maranget,
  Gabriel Scherer, report by Martin Clochard and Claude Marché).
- PR#7067: Performance regression in the native compiler for long
  nested structures (Alain Frisch, report by Daniel Bünzli, review
  by Jacques Garrigue)
- PR#7097:  Strange syntax error message around illegal packaged module
  signature constraints (Alain Frisch, report by Jun Furuse)
- GPR#17: some cmm optimizations of integer operations with constants
  (Stephen Dolan, review by Pierre Chambart)
- GPR#109: new unboxing strategy for float and int references (Vladimir Brankov,
  review by Alain Frisch)
- GPR#107: Prevent more unnecessary float boxing, especially in `if` and `match`
  (Vladimir Brankov, review by Alain Frisch)
- GPR#115: More precise typing of values at the C-- and Mach level,.
  (Xavier Leroy, review by Pierre Chambart)
- GPR#207: Colors in compiler messages (warnings, errors)
  (Simon Cruanes, review by Gabriel Scherer)
- GPR#258: more precise information on PowerPC instruction sizes
  (Pierre Chambart, Xavier Leroy)
- PR#7022, GPR#259: unbox float and boxed ints earlier, avoid second pass
  (Alain Frisch)
- PR#7064, GPR#316: allowing to mark compilation units and sub-modules as
  deprecated (Alain Frisch)
- GPR#263: improve code generation for if-equivalents of (&&) and (||)
  (Pierre Chambart)
- GPR#271: Fix incorrect mutability flag when records are built using "with"
  (Mark Shinwell)
- GPR#270: Make [transl_exception_constructor] generate [Immutable] blocks
  (Mark Shinwell)
- GPR#275: native-code generator for IBM z System running Linux.
  In memoriam Gene Amdahl, 1922-2015.
  (Bill O'Farrell, Tristan Amini, Xavier Leroy)
- GPR#282: relax short-paths safety check in presence of module aliases, take
  penalty into account while building the printing map.
  (Thomas Refis, Leo White)
- GPR#306: Instrument the compiler to debug performance regressions
  (Pierre Chambart)
- GPR#319: add warning for missing cmx files, and extend -opaque option to mli
  files.
  (Leo White)
- PR#6920: fix debug informations around uses of %apply or %revapply
  (Jérémie Dimino)
<<<<<<< HEAD
- GPR#407: don't display the name of compiled .c files when calling the
  Microsoft C Compiler (same as the assembler).
  (David Allsopp)
- GPR#431: permit constant float arrays to be eligible for pattern match
  branch merging (Pierre Chambart)
=======
- GPR#388: OCAML_FLEXLINK environment variable allows overriding flexlink
  command (David Allsopp)
>>>>>>> ae49015d

Runtime system:
- PR#3612: allow allocating custom block with finalizers in the minor heap
  (Pierre Chambart)
- PR#6517: use ISO C99 types {,u}int{32,64}_t in preference to our homegrown
  types {,u}int{32,64}.
  (Xavier Leroy)
- PR#6760: closures evaluated in the toplevel can now be marshalled
  (whitequark, review by Jacques-Henri Jourdan)
- PR#6902, GPR#210: runtime emits a warning when finalizing an I/O channel
  which is still open (Alain Frisch, review by Damien Doligez);
  this is controlled by OCAMLRUNPARAM=W=1 or with Sys.enable_runtime_warnings.
- Signal handling: for read-and-clear, use GCC/Clang atomic builtins
  if available.  (Xavier Leroy)
- PR#6910, GPR#224: marshaling (output_value, input_value, et al)
  now support marshaled data bigger than 4 Gb.  (Xavier Leroy)
- GPR#226: select higher levels of optimization for GCC and Clang when
  compiling the run-time system and C stub code.  (Xavier Leroy)
- GPR#262: Multiple GC roots per compilation unit (Pierre Chambart, Mark
  Shinwell, review by Damien Doligez)
- GPR#325: Add v=0x400 flag to OCAMLRUNPARAM to display GC stats on exit (Louis
  Gesbert, review by Alain Frisch)
- GPR#297: Several changes to improve the worst-case GC pause time.
  (Damien Doligez, with help from Leo White and Francois Bobot)

Standard library:
- PR#5197, GPR#63: Arg: allow flags such as --flag=arg as well as --flag arg
  (Richard Jones)
- PR#6017, PR#7034, GPR#267: More efficient ifprintf implementation
  (Jeremy Yallop, review by Gabriel Scherer)
- PR#6296: Some documentation on the floating-point representations
    recognized by Pervasives.float_of_string
  (Xavier Leroy)
- PR#6316: Scanf.scanf failure on %u formats when reading big integers
  (Xavier Leroy, Benoît Vaugon)
- PR#6321: guarantee that "hypot infinity nan = infinity"
  (for conformance with ISO C99)  (Xavier Leroy)
- PR#6390, GPR#36: expose Sys.{int_size,max_wosize} for improved js_of_ocaml
  portability (Hugo Heuzard)
- PR#6449: Add Map.union (Alain Frisch)
* PR#6494: Add equal function in modules
  Bytes, Char, Digest, Int32, Int64, Nativeint, and String
  (Romain Calascibetta)
* PR#6524, GPR#79: Filename: Optional ?perms argument to open_temp_file
  (Daniel Bünzli, review by Jacques-Pascal Deplaix)
* PR#6525, GPR#80: Add Uchar module to the standard library
  (Daniel Bünzli, review by Yoriyuki Yamagata and Damien Doligez)
- PR#6577: improve performance of %L, %l, %n, %S, %C format specifiers
  (Alain Frisch)
- PR#6585: fix memory leak in win32unix/createprocess.c
- PR#6649, GPR#222: accept (int_of_string "+3")
  (Christopher McAlpine)
- PR#6645, GPR#174: Guarantee that Set.add, Set.remove, Set.filter
  return the original set if no change is required (Alain Frisch,
  Mohamed Iguernlala)
- GPR#175: Guarantee that Map.add, Map.remove, Map.filter
  return the original map if no change is required.
  (Mohamed Iguernlala)
- PR#6694, PR#6695: deprecate functions using ISO-8859-1 character set
  in Char, Bytes, String and provide alternatives using US-ASCII.
  (whitequark)
- GPR#164: more efficient (branchless) implementation of Pervasives.compare
  specialized at type 'float'.
  (Vladimir Brankov)
- GPR#201: generalize types of Printf.{ifprintf,ikfprintf}
  (Maxence Guesdon)
- GPR#216: add the missing POSIX.1-2001 signals in Sys
  (Guillaume Bury)
- GPR#239: remove type-unsafe code from Stream
  (Pierre Chambart, review by Gabriel Scherer and Jeremy Yallop)
- GPR#250: Check for negative start element in Array.sub
  (report and fix by Jeremy Yallop)
- GPR#265: new implementation of Queue avoiding Obj.magic
  (Jérémie Dimino)
- GPR#268, GPR#303: '%h' and '%H' modifiers for printf and scanf to
  support floating-point numbers in hexadecimal notation
  (Xavier Leroy, Benoît Vaugon)
- GPR#272: Switch classify_float to [@@unboxed] (Alain Frisch)
- Improve speed of classify_float by not going through fpclassify()
  (Alain Frisch, Xavier Leroy)
- GPR#277: Switch the following externals to [@@unboxed]:
  * {Nativeint,Int32,Int64}.{of,to}_float
  * Int{32,64}.float_of_bits
  * Int{32,64}.bits_of_float
  (Jérémie Dimino)
- GPR#281: Switch the following externals to [@@unboxed]:
  * Sys.time (and [@@noalloc])
  * Pervasives.ldexp (and [@@noalloc])
  * Pervasives.compare for float, nativeint, int32, int64.
  (Bobot François)
- GPR#329: Add exists, for_all,  mem and memq functions in Array
  (Bernhard Schommer)
- GPR#356: Add [Format.kasprintf] (Jérémie Dimino, Mark Shinwell)

Type system:
- PR#5545: Type annotations on methods cannot control the choice of abbreviation
* PR#6465: allow incremental weakening of module aliases (Jacques Garrigue).
  This is done by adding equations to submodules when expanding aliases.
  In theory this may be incompatible is some corner cases defining a module
  type through inference, but no breakage known on published code.
- PR#6593: Functor application in tests/basic-modules fails after commit 15405

Toplevel and debugger:
- PR#6113: Add descriptions to directives, and display them via #help
  (Nick Giannarakis, Berke Durak, Francis Southern and Gabriel Scherer)
- PR#6396: Warnings-as-errors not properly flushed in the toplevel
  (Alain Frisch)
- PR#6468: toplevel now supports backtraces if invoked with OCAMLRUNPARAM=b
  (whitequark and Jake Donham,
   review by Gabriel Scherer and Jacques-Henri Jourdan)
- PR#6935, GPR#298: crash in debugger when load_printer is given a directory
  (Junsong Li, review by Gabriel Scherer)
- PR#6401: use proper error reporting for toplevel's environment
  initialization (Gabriel Scherer)
- PR#7081: report preprocessor warnings in the toplevel
  (Valentin Gatien-Baron, review by Jérémie Dimino)
- PR#7098: Loss of ppx context in toplevel after an exception
  (Alain Frisch, report by whitequark)
- PR#7101: The toplevel does not close in_channel for libraries specified on
  its command line (Alain Frisch)
- PR#7119: ocaml doesn't respect [@@@warning] (Alain Frisch, report by
  Gabriel Radanne)

Other libraries:
* Unix library: channels created by Unix.in_channel_of_descr or
  Unix.out_channel_of_descr no longer support text mode under Windows.
  Calling [set_binary_mode_{in,out} chan false] on these channels
  now causes an error.
- PR#4023 and GPR#68: add Unix.sleepf (sleep with sub-second resolution)
  (Evgenii Lepikhin and Xavier Leroy)
* Protect Unix.sleep against interruptions by handled signals.
  Before, a handled signal could cause Unix.sleep to return early.
  Now, the sleep is restarted until the given time is elapsed.
  (Xavier Leroy)
- PR#6289: Unix.utimes uses the current time only if both arguments
    are exactly 0.0.  Also, use sub-second resolution if available.
  (Xavier Leroy, report by Christophe Troestler)
- PR#6896: serious reimplementation of Big_int.float_of_big_int and
  Ratio.float_of_ratio, ensuring that the result is correctly rounded.
  (Xavier Leroy)
- PR#6989: in Str library, make sure that all \(...\) groups are binding
    and can be consulted with Str.matched_group.  There used to be
    a limitation to 32 binding groups.
  (Xavier Leroy)
- PR#7013: spurious wake-up in the Event module
  (Xavier Leroy)
- PR#7024: in documentation of Str regular expressions, clarify what
    "end of line" means for "^" and "$" regexps.

OCamlbuild:
- PR#6794, PR#6809: pass package-specific include flags when building C files
  (Jérémie Dimino, request by whitequark)
- GPR#208: add "asm" tag to ocamlbuild to enable flag -S
  (ygrek)
- Changed OCamlbuild's license to LGPLv2 with static linking exception.
- GPR#219: speedup target-already-built builds
  (ygrek)
- PR#6605, GPR#117: use ocamlfind, if available, to discover camlp4 path
  (Vincent Laporte)

OCamldep:
- GRP#286: add support for module aliases
  (jacques Garrigue)

Manual:
- GPR#302: The OCaml reference manual is now included in the manual/
  subdirectory of the main OCaml source repository. Contributions to
  the manual are warmly welcome.
  (François Bobot, review by Florian Angeletti)
- MPR#6676: ongoing simplification of the "Language Extensions" section
  (Alain Frisch, John Whitington)
- MPR#7092, GPR#379: Add missing documentation for new 4.03 features
  (Florian Angeletti)
- MPR#7109, GPR#380: Fix bigarray documentation layout
  (Florian Angeletti, Leo White)

Bug fixes:
- PR#3612: memory leak in bigarray read from file
  (Pierre Chambart, report by Gary Huber)
* PR#4166, PR#6956: force linking when calling external C primitives
  (Jacques Garrigue, reports by Markus Mottl and Christophe Troestler)
* PR#4466, PR#5325: under Windows, concurrent read and write operations
    on the same socket could block unexpectedly.  Fixed by keeping sockets
    in asynchronous mode rather than creating them in synchronous mode.
  (Xavier Leroy)
* PR#4539: change exception string raised when comparing functional values
  (Nicolas Braud-Santoni, report by Eric Cooper)
- PR#4832: Filling bigarrays may block out runtime
  (Markus Mottl)
- PR#5663: program rejected due to nongeneralizable type variable that
    appears nowhere
  (Jacques Garrigue, report by Stephen Weeks)
- PR#5780: Strange type variable names in error messages (GADTs)
    (only made the names more informative)
  (Jacques Garrigue, report by Sebastien Furic)
- PR#5887: move the byterun/*.h headers to byterun/caml/*.h to avoid header
    name clashes
  (Jérôme Vouillon and Adrien Nader and whitequark)
* PR#6081: ocaml should add script's directory to search path, not current
    directory
  (Thomas Leonard and Damien Doligez)
- PR#6108, PR#6802: fail cleanly if dynlink.cma or ocamltoplevel.cma
    are loaded inside the toplevel loop.
  (Xavier Leroy)
- PR#6171: Error message confusing when a type escapes its scope.
- PR#6340: Incorrect handling of \r when processing "Windows" source files
  (Damien Doligez, report by David Allsopp)
- PR#6342: Incorrect error message when type constraints differ
  (Alain Frisch, report by Philippe Wang)
* PR#6521: {Bytes,Char,String}.escaped are locale-dependent
  (Damien Doligez, report by Jun Furuse)
- PR#6526: ocamllex warning: unescaped newline in comment string
  (Damien Doligez, report by user 'dhekir')
- PR#6341: ocamldoc -colorize-code adds spurious <br> tags to <pre> blocks
- PR#6560: Wrong failure message for {Int32,Int64,NativeInt}.of_string
  (Maxime Dénès and Gabriel Scherer)
- PR#6648: show_module should indicate its elision
- PR#6650: Cty_constr not handled correctly by Subst
- PR#6651: Failing component lookup
* PR#6664: Crash when finalising lazy values of the wrong type.
  (Damien Doligez)
- PR#6672: Unused variance specification allowed in with constraint
- PR#6744: Univars can escape through polymorphic variants (partial fix)
- PR#6752: Extensible variant types and scope escaping
- PR#6762: improve warning 45 in presence of re-exported type definitions
  (Alain Frisch, report by Olivier Andrieu)
- PR#6776: Failure to kill the "tick" thread, segfault when exiting the runtime
- PR#6780: Poor error message for wrong -farch and -ffpu options (ocamlopt, ARM)
- PR#6805: Duplicated expression in case of hole in a non-failing switch.
  (Luc Maranget)
- PR#6808: the parsing of OCAMLRUNPARAM is too lax
  (Damien Doligez)
- PR#6874: Inefficient code generated for module function arguments
- PR#6897: Bad error message for some pattern matching on extensible variants
- PR#6899: Optional parameters and non generalizable type variables
  (Thomas Refis and Leo White)
- PR#6907: Stack overflow printing error in class declaration
- PR#6931: Incorrect error message
- PR#6938: fix regression on "%047.27{l,L,n}{d,i,x,X,o,u}"
  (Benoît Vaugon, report by Arduino Cascella)
- PR#6944: let module X = Path in … is not typed as a module alias
  (Jacques Garrigue, report by def)
- PR#6945 and GPR#227: protect Sys and Unix functions against string
    arguments containing the null character '\000'
  (c-cube and Xavier Leroy, report by Daniel Bünzli)
- PR#6946: Uncaught exception with wrong type for "%ignore"
- PR#6954: Infinite loop in type checker with module aliases
- PR#6972, GPR#276: 4.02.3 regression on documentation comments in .cmt files
  (Leo White, report by Olivier Andrieu)
- PR#6980: Assert failure from polymorphic variants and existentials
- PR#6981: Ctype.Unify(_) with associated functor arg refering to previous one
- PR#6982: unexpected type error when packing a module alias
- PR#6985: `module type of struct include Bar end exposes
           %s#row when Bar contains private row types
- PR#6992: Segfault from bug in GADT/module typing
- PR#6993: Segfault from recursive modules violating exhaustiveness assumptions
- PR#6998: Typer fails reading unnecessary cmis with -no-alias-deps and -w -49
  (Leo White, report by Valentin Gatien-Baron)
- PR#7003: String.sub causes segmentation fault
  (Damien Doligez, report by Radek Micek)
- PR#7008: Fatal error in ocamlc with empty compilation unit name
  (Damien Doligez, report by Cesar Kunz)
- PR#7012: Variable name forgotten when it starts with a capital letter
  (Jacques Garrigue, Gabriel Scherer,
   report by Thomas Leonard and Florian Angeletti)
- PR#7016: Stack overflow in GADT typing
- PR#7030: libasmrun_shared.so fails to build on SPARC Solaris
  (report and fix by Patrick Star)
- PR#7036: Module alias is not taken into account when checking module
  type compatibility (in a class type) (Jacques Garrigue)
- PR#7037: more reproducible builds, don't put temp file names into objects
  (Xavier Leroy)
- PR#7038: out of memory condition in caml_io_mutex_lock
  (Xavier Leroy, report by Marc Lasson)
- PR#7039: Unix.getsockname returns garbage for unnamed PF_UNIX sockets
  (Xavier Leroy)
- PR#7042 and GPR#295: CSE optimization confuses the FP literals +0.0 and -0.0
  (Xavier Leroy)
- PR#7075: Fix repetitions in ocamldoc generated documentation
  (Florian Angeletti)
- PR#7082: Object type in recursive module's `with` annotation
- PR#7108: ocamldoc, have -html preserve custom/extended html generators
  (Armaël Guéneau)
- PR#7096: ocamldoc uses an incorrect subscript/superscript style
- PR#7115: shadowing in a branch of a GADT match breaks unused variable
  warning (Alain Frisch, report by Valentin Gatien-Baron)
- GPR#205: Clear caml_backtrace_last_exn before registering as root
  (report and fix by Frederic Bour)
- GPR#220: minor -dsource error on recursive modules
  (Hongbo Zhang)
- GPR#228: fix a dangling internal pointer in (bytecode )debug_info
  (Gabriel Scherer and Mark Shinwell and Xavier Leroy)
- GPR#233: Make CamlinternalMod.init_mod robust to optimization
  (Pierre Chambart, Mark Shinwell)
- GPR#249: fix a few hardcoded ar commands
  (Daniel Bünzli)
- GPR#251: fix cross-compilation with ocamldoc enabled
  (whitequark)
- GPR#280: Fix stdlib dependencies for .p.cmx (Pierre Chambart,
  Mark Shinwell)
- GPR#283: Fix memory leaks in intern.c when OOM is raised
  (Marc Lasson, review by Alain Frisch)
- GPR#313: Prevent quadratic cases in CSE
  (Pierre Chambart, review by Xavier Leroy)
- PR#6795, PR#6996: Make ocamldep report errors passed in
  [%ocaml.error] extension points
  (Jérémie Dimino)
- GPR#355: make ocamlnat build again
  (Jérémie Dimino, Thomas Refis)
- GPR#405: fix compilation under Visual Studio 2015
  (David Allsopp)

Features wishes:
- PR#4518, GPR#29: change location format for reporting errors in ocamldoc
  (Sergei Lebedev)
- PR#4714: List.cons
- PR#5418 (comments) : generate dependencies with $(CC) instead of gcc
- PR#6167: OCAMLPARAM support for disabling PIC generation ("pic=0")
  (Gabor Pali)
- PR#6367: introduce Asttypes.arg_label to encode labelled arguments
- PR#6452, GPR#140: add internal suport for custom printing formats
  (Jérémie Dimino)
- PR#6611: remove the option wrapper on optional arguments in the syntax tree
- PR#6635: support M.[], M.(), M.{< >} and M.[| |]
  (Jeremy Yallop, review by Gabriel Radanne)
- PR#6691: install .cmt[i] files for stdlib and compiler-libs
  (David Sheets, request by Gabriel Radanne)
- PR#6722: compatibility with x32 architecture (x86-64 in ILP32 mode).
  ocamlopt is not supported, but bytecode compiles cleanly.
- PR#6742: remove duplicate virtual_flag information from Tstr_class
- PR#6719: improve Buffer.add_channel when not enough input is available
  (Simon Cruanes)
* PR#6816: reject integer and float literals directly followed by an identifier.
  This was prevously read as two separate tokens.
  [let abc = 1 in (+) 123abc] was accepted and is now rejected.
  (Hugo Heuzard)
- PR#6876: improve warning 6 by listing the omitted labels.
  (Eyyüb Sari)
- PR#6924: tiny optim to avoid some spilling of floats in x87
  (Alain Frisch)
- GPR#111: `(f [@taillcall]) x y` warns if `f x y` is not a tail-call
  (Simon Cruanes)
- GPR#118: ocamldep -allow-approx: fallback to a lexer-based approximation
  (Frédéric Bour)
- GPR#137: add untypeast.ml (in open recursion style) to compiler-libs
  (Gabriel Radanne)
- GPR#142: add a CAMLdrop macro for undoing CAMLparam*/CAMLlocal*
- GPR#145: speeedup bigarray access by optimizing Cmmgen.bigarray_indexing
  (Vladimir Brankov, review by Gabriel Scherer)
- GPR#147: [type 'a result = Ok of 'a | Error of 'b] in Pervasives
  (Yaron Minsky)
- GPR#156, GPR#279: optimize caml_frame_descriptors realloc (dynlink speedup)
  (Pierre Chambart, Alain Frisch,
   review by François Bobot, Xavier Leroy and Damien Doligez)
- GPR#191: Making gc.h and some part of memory.h public
  (Thomas Refis)
- GPR#196: Make [Thread.id] and [Thread.self] [noalloc]
  (Clark Gaebel)
- GPR#165, GPR#221: fix windows compilation warnings
  (Bernhard Schommer, Gabriel Scherer, report by Alain Frisch)
- GPR#189: Added .dylib and .so as extensions for ocamlmklib
  (Edgar Aroutiounian, whitequark)
- GPR#237: a CONTRIBUTING document
  (François Bobot, Gabriel Scherer, review by Xavier Leroy)
- GPR#245: remove a few remaining French comments
  (Florian Angeletti)
- GPR#252: improve build instructions in MSVC Windows README
  (Philip Daian)
* GPR#170: Parse arbitrary precision integers.
  Accept a single [A-Za-z] as modifier for integers (generalizing 'l','L','n')
  and floats.
  May cause breakage (ie. ppx preprocessor) because of changes in the parsetree.
  This changes PR#6816 a little bit by reading the literal [123a] as a single
  token that can later be rewritten by a ppx preprocessor.
  (Hugo Heuzard)
- GPR#308: add experimental support for NetBSD/arm (verified on RaspberryPi)
  (Rich Neswold)
- GPR#365: prevent printing just a single type variable on one side
  of a type error clash. (Hugo Heuzard)
- GPR#383: configure: define _ALL_SOURCE for build on AIX7.1
  (tkob)

Build system:
- GPR#388: FlexDLL added as a Git submodule and bootstrappable with the compiler
  (David Allsopp)

OCaml 4.02.3 (27 Jul 2015):
---------------------------

Bug fixes:
- PR#6908: Top-level custom printing for GADTs: interface change in 4.02.2
  (Grégoire Henry, report by Jeremy Yallop)
- PR#6919: corrupted final_table
  (ygrek)
- PR#6926: Regression: ocamldoc lost unattached comment
  (Damien Doligez, report by François Bobot)
- PR#6930: Aliased result type of GADT constructor results in assertion failure
  (Jacques Garrigue)

Feature wishes:
- PR#6691: install .cmt[i] files for stdlib and compiler-libs
  (David Sheets, request by Gabriel Radanne)
- GPR#37: New primitive: caml_alloc_dummy_function
  (Hugo Heuzard)

OCaml 4.02.2 (17 Jun 2015):
---------------------------

(Changes that can break existing programs are marked with a "*")

Language features:
- PR#6583: add a new class of binary operators with the same syntactic
  precedence as method calls; these operators start with # followed
  by a non-empty sequence of operator symbols (for instance #+, #!?).
  It is also possible to use '#' as part of these extra symbols
  (for instance ##, or #+#); this is rejected by the type-checker,
  but can be used e.g. by ppx rewriters.
  (Alain Frisch, request by Gabriel Radanne)
* PR#6016: add a "nonrec" keyword for type declarations
  (Jérémie Dimino)
* PR#6612, GPR#152: change the precedence of attributes in type declarations
  (Jérémie Dimino)

Compilers:
- PR#6600: make -short-paths faster by building the printing map
  incrementally
  (Jacques Garrigue)
- PR#6642: replace $CAMLORIGIN in -ccopt with the path to cma or cmxa
  (whitequark, Gabriel Scherer, review by Damien Doligez)
- PR#6797: new option -output-complete-obj
  to output an object file with included runtime and autolink libraries
  (whitequark)
- PR#6845: -no-check-prims to tell ocamlc not to check primitives in runtime
  (Alain Frisch)
- GPR#149: Attach documentation comments to parse tree
  (Leo White)
- GPR#159: Better locations for structure/signature items
  (Leo White)

Toplevel and debugger:
- PR#5958: generalized polymorphic #install_printer
  (Pierre Chambart and Grégoire Henry)

OCamlbuild:
- PR#6237: explicit "infer" tag to control or disable menhir --infer
  (Hugo Heuzard)
- PR#6625: pass -linkpkg to files built with -output-obj.
  (whitequark)
- PR#6702: explicit "linkpkg" and "dontlink(foo)" flags
  (whitequark, Gabriel Scherer)
- PR#6712: Ignore common VCS directories
  (whitequark)
- PR#6720: pass -g to C compilers when tag 'debug' is set
  (whitequark, Gabriel Scherer)
- PR#6733: add .byte.so and .native.so targets to pass
  -output-obj -cclib -shared.
  (whitequark)
- PR#6733: "runtime_variant(X)" to pass -runtime-variant X option.
  (whitequark)
- PR#6774: new menhir-specific flags "only_tokens" and "external_tokens(Foo)"
  (François Pottier)

Libraries:
- PR#6285: Add support for nanosecond precision in Unix.stat()
  (Jérémie Dimino, report by user 'gfxmonk')
- PR#6781: Add higher baud rates to Unix termios
  (Damien Doligez, report by Berke Durak)
- PR#6834: Add Obj.{first,last}_non_constant_constructor_tag
  (Mark Shinwell, request by Gabriel Scherer)

Runtime:
- PR#6078: Release the runtime system when calling caml_dlopen
  (Jérémie Dimino)
- PR#6675: GC hooks
  (Damien Doligez and Roshan James)

Build system:
- PR#5418 (comments) : generate dependencies with $(CC) instead of gcc
  (Damien Doligez and Michael Grünewald)
- PR#6266: Cross compilation for iOs, Android etc
  (whitequark, review by Damien Doligez and Mark Shinwell)

Installation procedure:
- Update instructions for x86-64 PIC mode and POWER architecture builds
  (Mark Shinwell)

Bug fixes:
- PR#5271: Location.prerr_warning is hard-coded to use Format.err_formatter
  (Damien Doligez, report by Rolf Rolles)
- PR#5395: OCamlbuild mishandles relative symlinks and include paths
  (Damien Doligez, report by Didier Le Botlan)
- PR#5822: wrong value of Options.ext_dll on windows
  (Damien Doligez and Daniel Weil)
- PR#5836, PR#6684: printing lazy values in ocamldebug may segfault
  (Gabriel Scherer, request by the Coq team)
- PR#5887: move the byterun/*.h headers to byterun/caml/*.h to avoid
  header name clashes
  (Jérôme Vouillon and Adrien Nader and whitequark)
- PR#6281: Graphics window does not acknowledge second click (double click)
  (Kyle Headley)
- PR#6490: incorrect backtraces in gdb on AArch64.  Also fixes incorrect
  backtraces on 32-bit ARM.
  (Mark Shinwell)
- PR#6573: extern "C" for systhreads/threads.h
  (Mickaël Delahaye)
- PR#6575: Array.init evaluates callback although it should not do so
  (Alain Frisch, report by Gerd Stolpmann)
- PR#6607: The manual doesn't mention 0x200 flag for OCAMLRUNPARAM=v
  (Alain Frisch)
- PR#6616: allow meaningful use of -use-runtime without -custom.
  (whitequark)
- PR#6617: allow android build with pthreads support (since SDK r10c)
  (whitequark)
- PR#6626: ocamlbuild on cygwin cannot find ocamlfind
  (Gergely Szilvasy)
- PR#6628: Configure script rejects legitimate arguments
  (Michael Grünewald, Damien Doligez)
- PR#6630: Failure of tests/prim-bigstring/{big,}string.ml on big-endian
  architectures
  (Pierre Chambart, testing by Mark Shinwell)
- PR#6640: ocamlbuild: wrong "unused tag" warning on "precious"
  (report by user 'william')
- PR#6652: ocamlbuild -clean does not print a newline after output
  (Damien Doligez, report by Andi McClure)
- PR#6658: cross-compiler: version check not working on OS X
  (Gerd Stolpmann)
- PR#6665: Failure of tests/asmcomp on sparc
  (Stéphane Glondu)
- PR#6667: wrong implementation of %bswap16 on ARM64
  (Xavier Leroy)
- PR#6669: fix 4.02 regression in toplevel printing of lazy values
  (Leo White, review by Gabriel Scherer)
- PR#6671: Windows: environment variable 'TZ' affects Unix.gettimeofday
  (Mickael Delahaye and Damien Doligez)
- PR#6680: Missing parentheses in warning about polymorphic variant value
  (Jacques Garrigue and Gabriel Scherer, report by Philippe Veber)
- PR#6686: Bug in [subst_boxed_number]
  (Jérémie Dimino, Mark Shinwell)
- PR#6690: Uncaught exception (Not_found) with (wrong) wildcard or unification
  type variable in place of a local abstract type
  (Jacques Garrigue, report by Mikhail Mandrykin)
- PR#6693 (part two): Incorrect relocation types in x86-64 runtime system
  (whitequark, review by Jacques-Henri Jourdan, Xavier Leroy and Mark Shinwell)
- PR#6717: Pprintast does not print let-pattern attributes
  (Gabriel Scherer, report by whitequark)
- PR#6727: Printf.sprintf "%F" misbehavior
  (Benoît Vaugon, report by Vassili Karpov)
- PR#6747: ocamlobjinfo: missing symbol caml_plugin_header due to underscore
  (Damien Doligez, Maverick Woo)
- PR#6749: ocamlopt returns n for (n mod 1) instead of 0
  (Mark Shinwell and Jérémie Dimino)
- PR#6753: Num.quo_num and Num.mod_num incorrect for some negative arguments
  (Xavier Leroy)
- PR#6758: Ocamldoc "analyse_module: parsetree and typedtree don't match"
  (Damien Doligez, report by user 'maro')
- PR#6759: big_int_of_string incorrectly parses some hexa literals
  (Damien Doligez, report by Pierre-yves Strub)
- PR#6763: #show with -short-paths doesn't select shortest type paths
  (Jacques Garrigue, report by David Sheets)
- PR#6768: Typechecker overflow the stack on cyclic type
  (Jacques Garrigue, report by user 'darktenaibre')
- PR#6770: (duplicate of PR#6686)
- PR#6772: asmrun/signals_asm.c doesn't compile on NetBSD/i386
  (Kenji Tokudome)
- PR#6775: Digest.file leaks file descriptor on error
  (Valentin Gatien-Baron)
- PR#6779: Cross-compilers cannot link bytecode using custom primitives
  (Damien Doligez, request by whitequark)
- PR#6787: Soundness bug with polymorphic variants
  (Jacques Garrigue, with help from Leo White and Grégoire Henry,
   report by Michael O'Connor)
- PR#6790: otherlibs should be built with -g
  (Damien Doligez, report by whitequark)
- PR#6791: "%s@[", "%s@{" regression in Scanf
  (Benoît Vaugon)
- PR#6793: ocamlbuild passes nonsensical "-ocamlc ..." commands to menhir
  (Gabriel Scherer, report by Damien Doligez)
- PR#6799: include guards missing for unixsupport.h and other files
  (Andreas Hauptmann)
- PR#6810: Improve documentation of Bigarray.Genarray.map_file
  (Mark Shinwell and Daniel Bünzli)
- PR#6812: -short-paths and -no-alias-deps can create inconsistent assumptions
  (Jacques Garrigue, report by Valentin Gatien-Baron)
- PR#6817: GADT exhaustiveness breakage with modules
  (Leo White, report by Pierre Chambart)
- PR#6824: fix buffer sharing on partial application of Format.asprintf
  (Gabriel Scherer, report by Alain Frisch)
- PR#6831: Build breaks for -aspp gcc on solaris-like OSs
  (John Tibble)
- PR#6836: Assertion failure using -short-paths
  (Jacques Garrigue, report by David Sheets)
- PR#6837: Build profiling libraries on FreeBSD and NetBSD x86-64
  (Mark Shinwell, report by Michael Grünewald)
- PR#6841: Changing compilation unit name with -o breaks ocamldebug
  (Jacques Garrigue, report by Jordan Walke)
- PR#6842: export Typemod.modtype_of_package
- PR#6843: record weak dependencies even when the .cmi is missing
  (Leo White, Gabriel Scherer)
- PR#6849: Inverted pattern unification error
  (Jacques Garrigue, report by Leo White)
- PR#6857: __MODULE__ doesn't give the current module with -o
  (Jacques Garrigue, report by Valentin Gatien-Baron)
- PR#6862: Exhaustiveness check wrong for class constructor arguments
  (Jacques Garrigue)
- PR#6869: Improve comment on [Hashtbl.hash_param]
  (Mark Shinwell, report by Jun Furuse)
- PR#6870: Unsoundness when -rectypes fails to detect non-contractive type
  (Jacques Garrigue, report by Stephen Dolan)
- PR#6872: Type-directed propagation fails to disambiguate variants
  that are also exception constructors
  (Jacques Garrigue, report by Romain Beauxis)
- PR#6878: AArch64 backend generates invalid asm: conditional branch
  out of range (Mark Shinwell, report by Richard Jones, testing by Richard
  Jones and Xavier Leroy, code review by Xavier Leroy and Thomas Refis)
- PR#6879: Wrong optimization of 1 mod n
  (Mark Shinwell, report by Jean-Christophe Filliâtre)
- PR#6884: The __CYGWIN32__ #define should be replaced with __CYGWIN__
  (Adrien Nader)
- PR#6886: -no-alias-deps allows to build self-referential compilation units
  (Jacques Garrigue, report by Valentin Gatien-Baron)
- PR#6889: ast_mapper fails to rewrite class attributes
  (Sébastien Briais)
- PR#6893: ocamlbuild:  "tag not used" warning when using (p)dep
  (Gabriel Scherer, report by Christiano Haesbaert)
- GPR#143: fix getsockopt behaviour for boolean socket options
  (Anil Madhavapeddy and Andrew Ray)
- GPR#190: typo in pervasives
  (Guillaume Bury)
- Misplaced assertion in major_gc.c for no-naked-pointers mode
  (Stephen Dolan, Mark Shinwell)

Feature wishes:
- PR#6452, GPR#140: add internal suport for custom printing formats
  (Jérémie Dimino)
- PR#6641: add -g, -ocamlcflags, -ocamloptflags options to ocamlmklib
  (whitequark)
- PR#6693: also build libasmrun_shared.so and lib{asm,caml}run_pic.a
  (whitequark, review by Mark Shinwell)
- PR#6842: export Typemod.modtype_of_package
  (Jacques Garrigue, request by Jun Furuse)
- GPR#139: more versatile specification of locations of .annot
  (Christophe Troestler, review by Damien Doligez)
- GPR#171: allow custom warning printers / catchers
  (Benjamin Canou, review by Damien Doligez)
- GPR#191: Making gc.h and some part of memory.h public
  (Thomas Refis)

OCaml 4.02.1 (14 Oct 2014):
---------------------------

(Changes that can break existing programs are marked with a "*")

Standard library:
* Add optional argument ?limit to Arg.align.

Bug Fixes:
- PR#4099: Bug in Makefile.nt: won't stop on error
  (George Necula)
- PR#6181: Improve MSVC build
  (Chen Gang)
- PR#6207: Configure doesn't detect features correctly on Haiku
  (Jessica Hamilton)
- PR#6466: Non-exhaustive matching warning message for open types is confusing
  (whitequark)
- PR#6529: fix quadratic-time algorithm in Consistbl.extract.
  (Xavier Leroy, Alain Frisch, relase-worthy report by Jacques-Pascal Deplaix)
- PR#6530: Add stack overflow handling for native code (OpenBSD i386 and amd64)
  (Cristopher Zimmermann)
- PR#6533: broken semantics of %(%) when substituted by a box
  (Benoît Vaugon, report by Boris Yakobowski)
- PR#6534: legacy support for %.10s
  (Benoît Vaugon, Gabriel Scherer, report by Nick Chapman)
- PR#6536: better documentation of flag # in format strings
  (Damien Doligez, report by Nick Chapman)
- PR#6544: Bytes and CamlinternalFormat missing from threads stdlib.cma
  (Christopher Zimmermann)
- PR#6546: -dsource omits parens for `List ((`String "A")::[]) in patterns
  (Gabriel Scherer, report by whitequark)
- PR#6547: __MODULE__ aborts the compiler if the module name cannot be inferred
  (Jacques Garrigue, report by Kaustuv Chaudhuri)
- PR#6549: Debug section is sometimes not readable when using -pack
  (Hugo Heuzard, review by Gabriel Scherer)
- PR#6553: Missing command line options for ocamldoc
  (Maxence Guesdon)
- PR#6554: fix race condition when retrieving backtraces
  (Jérémie Dimino, Mark Shinwell).
- PR#6557: String.sub throws Invalid_argument("Bytes.sub")
  (Damien Doligez, report by Oliver Bandel)
- PR#6562: Fix ocamldebug module source lookup
  (Leo White)
- PR#6563: Inclusion of packs failing to run module initializers
  (Jacques Garrigue, report by Mark Shinwell)
- PR#6564: infinite loop in Mtype.remove_aliases
  (Jacques Garrigue, report by Mark Shinwell)
- PR#6565: compilation fails with Env.Error(_)
  (Jacques Garrigue and Mark Shinwell)
- PR#6566: -short-paths and signature inclusion errors
  (Jacques Garrigue, report by Mark Shinwell)
- PR#6572: Fatal error with recursive modules
  (Jacques Garrigue, report by Quentin Stievenart)
- PR#6575: Array.init evaluates callback although it should not do so
  (Alain Frisch, report by Gerd Stolpmann)
- PR#6578: Recursive module containing alias causes Segmentation fault
  (Jacques Garrigue)
- PR#6581: Some bugs in generative functors
  (Jacques Garrigue, report by Mark Shinwell)
- PR#6584: ocamldep support for "-open M"
  (Gabriel Scherer, review by Damien Doligez, report by Hezekiah M. Carty)
- PR#6588: Code generation errors for ARM
  (Mark Shinwell, Xavier Leroy)
- PR#6590: Improve Windows (MSVC and mingw) build
  (Chen Gang)
- PR#6599: ocamlbuild: add -bin-annot when using -pack
  (Christopher Zimmermann)
- PR#6602: Fatal error when tracing a function with abstract type
  (Jacques Garrigue, report by Hugo Herbelin)
- ocamlbuild: add an -ocamlmklib option to change the ocamlmklib command
  (Jérôme Vouillon)

OCaml 4.02.0 (29 Aug 2014):
---------------------------

(Changes that can break existing programs are marked with a "*")

Language features:
- Attributes and extension nodes
  (Alain Frisch)
- Generative functors (PR#5905)
  (Jacques Garrigue)
* Module aliases
  (Jacques Garrigue)
* Alternative syntax for string literals {id|...|id} (can break comments)
  (Alain Frisch)
- Separation between read-only strings (type string) and read-write byte
  sequences (type bytes). Activated by command-line option -safe-string.
  (Damien Doligez)
- PR#6318: Exception cases in pattern matching
  (Jeremy Yallop, backend by Alain Frisch)
- PR#5584: Extensible open datatypes
  (Leo White)

Build system for the OCaml distribution:
- Use -bin-annot when building.
- Use GNU make instead of portable makefiles.
- Updated build instructions for 32-bit Mac OS X on Intel hardware.

Shedding weight:
* Removed Camlp4 from the distribution, now available as third-party software.
* Removed Labltk from the distribution, now available as a third-party library.

Type system:
* PR#6235: Keep typing of pattern cases independent in principal mode
  (i.e. information from previous cases is no longer used when typing
  patterns; cf. 'PR#6235' in testsuite/test/typing-warnings/records.ml)
  (Jacques Garrigue)
- Allow opening a first-class module or applying a generative functor
  in the body of a generative functor. Allow it also in the body of
  an applicative functor if no types are created
  (Jacques Garrigue, suggestion by Leo White)
* Module aliases are now typed in a specific way, which remembers their
  identity. Compiled interfaces become smaller, but may depend on the
  original modules. This also changes the signature inferred by
  "module type of".
  (Jacques Garrigue, feedback from Leo White, Mark Shinwell and Nick Chapman)
- PR#6331: Slight change in the criterion to distinguish private
  abbreviations and private row types: create a private abbreviation for
  closed objects and fixed polymorphic variants.
  (Jacques Garrigue)
* PR#6333: Compare first class module types structurally rather than
  nominally. Value subtyping allows module subtyping as long as the internal
  representation is unchanged.
  (Jacques Garrigue)

Compilers:
- More aggressive constant propagation, including float and
  int32/int64/nativeint arithmetic.  Constant propagation for floats
  can be turned off with option -no-float-const-prop, for codes that
  change FP rounding modes at run-time.
  (Xavier Leroy)
- New back-end optimization pass: common subexpression elimination (CSE).
  (Reuses results of previous computations instead of recomputing them.)
  (Xavier Leroy)
- New back-end optimization pass: dead code elimination.
  (Removes arithmetic and load instructions whose results are unused.)
  (Xavier Leroy)
- PR#6269: Optimization of sequences of string patterns
  (Benoît Vaugon and Luc Maranget)
- Experimental native code generator for AArch64 (ARM 64 bits)
  (Xavier Leroy)
- PR#6042: Optimization of integer division and modulus by constant divisors
  (Xavier Leroy and Phil Denys)
- Add "-open" command line flag for opening a single module before typing
  (Leo White, Mark Shinwell and Nick Chapman)
* "-o" now sets module name to the output file name up to the first "."
  (it also applies when "-o" is not given, i.e. the module name is then
   the input file name up to the first ".")
  (Leo White, Mark Shinwell and Nick Chapman)
* PR#5779: better sharing of structured constants
  (Alain Frisch)
- PR#5817: new flag to keep locations in cmi files
  (Alain Frisch)
- PR#5854: issue warning 3 when referring to a value marked with
  the [@@ocaml.deprecated] attribute
  (Alain Frisch, suggestion by Pierre-Marie Pédrot)
- PR#6017: a new format implementation based on GADTs
  (Benoît Vaugon and Gabriel Scherer)
* PR#6203: Constant exception constructors no longer allocate
  (Alain Frisch)
- PR#6260: avoid unnecessary boxing in let
  (Vladimir Brankov)
- PR#6345: Better compilation of optional arguments with default values
  (Alain Frisch, review by Jacques Garrigue)
- PR#6389: ocamlopt -opaque option for incremental native compilation
  (Pierre Chambart, Gabriel Scherer)

Toplevel interactive system:
- PR#5377: New "#show_*" directives
  (ygrek, Jacques Garrigue and Alain Frisch)

Runtime system:
- New configure option "-no-naked-pointers" to improve performance by
  avoiding page table tests during block darkening and the marking phase
  of the major GC.  In this mode, all out-of-heap pointers must point at
  things that look like OCaml values: in particular they must have a valid
  header.  The colour of said headers should be black.
  (Mark Shinwell, reviews by Damien Doligez and Xavier Leroy)
- Fixed bug in native code version of [caml_raise_with_string] that could
  potentially lead to heap corruption.
  (Mark Shinwell)
* Blocks initialized by [CAMLlocal*] and [caml_alloc] are now filled with
  [Val_unit] rather than zero.
  (Mark Shinwell)
- Fixed a major performance problem on large heaps (~1GB) by making heap
  increments proportional to heap size by default
  (Damien Doligez)
- PR#4765: Structural equality treats exception specifically
  (Alain Frisch)
- PR#5009: efficient comparison/indexing of exceptions
  (Alain Frisch, request by Markus Mottl)
- PR#6075: avoid using unsafe C library functions (strcpy, strcat, sprintf)
  (Xavier Leroy, reports from user 'jfc' and Anil Madhavapeddy)
- An ISO C99-compliant C compiler and standard library is now assumed.
  (Plus special exceptions for MSVC.)  In particular, emulation code for
  64-bit integer arithmetic was removed, the C compiler must support a
  64-bit integer type.
  (Xavier Leroy)

Standard library:
* Add new modules Bytes and BytesLabels for mutable byte sequences.
  (Damien Doligez)
- PR#4986: add List.sort_uniq and Set.of_list
  (Alain Frisch)
- PR#5935: a faster version of "raise" which does not maintain the backtrace
  (Alain Frisch)
- PR#6146: support "Unix.kill pid Sys.sigkill" under Windows
  (Romain Bardou and Alain Frisch)
- PR#6148: speed improvement for Buffer
  (John Whitington)
- PR#6180: efficient creation of uninitialized float arrays
  (Alain Frisch, request by Markus Mottl)
- PR#6355: Improve documentation regarding finalisers and multithreading
  (Daniel Bünzli, Mark Shinwell)
- Trigger warning 3 for all values marked as deprecated in the documentation.
  (Damien Doligez)

OCamldoc:
- PR#6257: handle full doc comments for variant constructors and
  record fields
  (Maxence Guesdon, request by ygrek)
- PR#6274: allow doc comments on object types
  (Thomas Refis)
- PR#6310: fix ocamldoc's subscript/superscript CSS font size
  (Anil Madhavapeddy)
- PR#6425: fix generation of man pages
  (Maxence Guesdon, report by Anil Madhavapeddy)

Bug fixes:
- PR#2719: wrong scheduling of bound checks within a
  try...with Invalid_argument -> _ ...  (Xavier Leroy)
- PR#4719: Sys.executable_name wrong if executable name contains dots (Windows)
  (Alain Frisch, report by Bart Jacobs)
- PR#5406 ocamlbuild: "tag 'package' does not expect a parameter"
  (Gabriel Scherer)
- PR#5598, PR#6165: Alterations to handling of \013 in source files
  breaking other tools
  (David Allsopp and Damien Doligez)
- PR#5820: Fix camlp4 lexer roll back problem
  (Hongbo Zhang)
- PR#5946: CAMLprim taking (void) as argument
  (Benoît Vaugon)
- PR#6038: on x86-32, enforce 16-byte stack alignment for compatibility
  with recent GCC and Clang.  Win32/MSVC keeps 4-byte stack alignment.
  (Xavier Leroy)
- PR#6062: Fix a 4.01 camlp4 DELETE_RULE regression caused by commit 13047
  (Hongbo Zhang, report by Christophe Troestler)
- PR#6173: Typing error message is worse than before
  (Jacques Garrigue and John Whitington)
- PR#6174: OCaml compiler loops on an example using GADTs (-rectypes case)
  (Jacques Garrigue and Grégoire Henry, report by Chantal Keller)
- PR#6175: open! was not suppored by camlp4
  (Hongbo Zhang)
- PR#6184: ocamlbuild: `ocamlfind ocamldep` does not support -predicate
  (Jacques-Pascal Deplaix)
- PR#6194: Incorrect unused warning with first-class modules in patterns
  (Jacques Garrigue, report by Markus Mottl and Leo White)
- PR#6211: in toplevel interactive use, bad interaction between uncaught
  exceptions and multiple bindings of the form "let x = a let y = b;;".
  (Xavier Leroy)
- PR#6216: inlining of GADT matches generates invalid assembly
  (Xavier Leroy and Alain Frisch, report by Mark Shinwell)
- PR#6232: Don't use [mktemp] on platforms where [mkstemp] is available
  (Stéphane Glondu, Mark Shinwell)
- PR#6233: out-of-bounds exceptions lose their locations on ARM, PowerPC
  (Jacques-Henri Jourdan and Xavier Leroy,
   report and testing by Stéphane Glondu)
- PR#6235: Issue with type information flowing through a variant pattern
  (Jacques Garrigue, report by Hongbo Zhang)
- PR#6239: sometimes wrong stack alignment when raising exceptions
           in -g mode with backtraces active
  (Xavier Leroy, report by Yaron Minsky)
- PR#6240: Fail to expand module type abbreviation during substyping
  (Jacques Garrigue, report by Leo White)
- PR#6241: Assumed inequality between paths involving functor arguments
  (Jacques Garrigue, report by Jeremy Yallop)
- PR#6243: Make "ocamlopt -g" more resistant to ill-formed locations
  (Xavier Leroy, report by Pierre-Marie Pédrot)
- PR#6262: equality of first-class modules take module aliases into account
  (Alain Frisch and Leo White)
- PR#6268: -DMODEL_$(MODEL) not passed when building asmrun/arm.p.o
  (Peter Michael Green)
- PR#6273: fix Sys.file_exists on large files (Win32)
  (Christoph Bauer)
- PR#6275: Soundness bug related to type constraints
  (Jacques Garrigue, report by Leo White)
- PR#6293: Assert_failure with invalid package type
  (Jacques Garrigue, report by Elnatan Reisner)
- PR#6300: ocamlbuild -use-ocamlfind conflicts with -ocamlc
  (Gabriel Scherer)
- PR#6302: bytecode debug information re-read from filesystem every time
  (Jacques-Henri Jourdan)
- PR#6307: Behavior of 'module type of' w.r.t. module aliases
  (Jacques Garrigue, report by Alain Frisch)
- PR#6332: Unix.open_process fails to pass empty arguments under Windows
  (Damien Doligez, report Virgile Prevosto)
- PR#6346: Build failure with latest version of xcode on OSX
  (Jérémie Dimino)
- PR#6348: Unification failure for GADT when original definition is hidden
  (Leo White and Jacques Garrigue, report by Jeremy Yallop)
- PR#6352: Automatic removal of optional arguments and sequencing
  (Jacques Garrigue and Alain Frisch)
- PR#6361: Hashtbl.hash not terminating on some lazy values w/ recursive types
  (Xavier Leroy, report by Leo White)
- PR#6383: Exception Not_found when using object type in absent module
  (Jacques Garrigue, report by Sébastien Briais)
- PR#6384: Uncaught Not_found exception with a hidden .cmi file
  (Leo White)
- PR#6385: wrong allocation of large closures by the bytecode interpreter
  (Xavier Leroy, report by Stephen Dolan)
- PR#6394: Assertion failed in Typecore.expand_path
  (Alain Frisch and Jacques Garrigue)
- PR#6405: unsound interaction of -rectypes and GADTs
  (Jacques Garrigue, report by Gabriel Scherer and Benoît Vaugon)
- PR#6408: Optional arguments given as ~?arg instead of ?arg in message
  (Michael O'Connor)
- PR#6411: missing libgcc_s_sjlj-1.dll in mingw (add -static-libgcc)
  (Jun Furuse and Alain Frisch, Jonathan Protzenko and Adrien Nader)
- PR#6436: Typos in @deprecated text in stdlib/arrayLabels.mli
  (John Whitington)
- PR#6439: Don't use the deprecated [getpagesize] function
  (John Whitington, Mark Shinwell)
- PR#6441: undetected tail-call in some mutually-recursive functions
  (many arguments, and mutual block mixes functions and non-functions)
  (Stefan Holdermans, review by Xavier Leroy)
- PR#6443: ocaml segfault when List.fold_left is traced then executed
  (Jacques Garrigue, report by user 'Reventlov')
- PR#6451: some bugs in untypeast.ml
  (Jun Furuse, review by Alain Frisch)
- PR#6460: runtime assertion failure with large [| e1;...eN |]
  float array expressions
  (Leo White)
- PR#6463: -dtypedtree fails on class fields
  (Leo White)
- PR#6469: invalid -dsource printing of "external _pipe = ...", "Pervasives.(!)"
  (Gabriel Scherer and Damien Doligez, user 'ngunn')
- PR#6482: ocamlbuild fails when _tags file in unhygienic directory
  (Gabriel Scherer)
- PR#6502: ocamlbuild spurious warning on "use_menhir" tag
  (Xavier Leroy)
- PR#6505: Missed Type-error leads to a segfault upon record access
  (Jacques Garrigue, Jeremy Yallop, report by Christoph Höger)
- PR#6507: crash on AArch64 resulting from incorrect setting of
  [caml_bottom_of_stack].  (Richard Jones, Mark Shinwell)
- PR#6509: add -linkall flag to ocamlcommon.cma
  (Frédéric Bour)
- PR#6513: Fatal error Ctype.Unify(_) in functor type
- PR#6523: failure upon character bigarray access, and unnecessary change
  in comparison ordering (Jeremy Yallop, Mark Shinwell)
- bound-checking bug in caml_string_{get,set}{16,32,64}
  (Pierre Chambart and Gabriel Scherer, report by Nicolas Trangez)
- sometimes wrong stack alignment at out-of-bounds array access
  (Gabriel Scherer and Xavier Leroy, report by Pierre Chambart)

Features wishes:
- PR#4243: make the Makefiles parallelizable
  (Grégoire Henry and Damien Doligez)
- PR#4323: have "of_string" in Num and Big_int work with binary and
           hex representations
  (Zoe Paraskevopoulou, review by Gabriel Scherer)
- PR#4771: Clarify documentation of Dynlink.allow_only
  (Damien Doligez, report by David Allsopp)
- PR#4855: 'camlp4 -I +dir' accepted, dir is relative to 'camlp4 -where'
  (Jun Furuse and Hongbo Zhang, report by Dmitry Grebeniuk)
- PR#5201: ocamlbuild: add --norc to the bash invocation to help performances
  (Daniel Weil)
- PR#5650: Camlp4FoldGenerator doesn't handle well "abstract" types
  (Hongbo Zhang)
- PR#5808: allow simple patterns, not just identifiers, in "let p : t = ..."
  (Alain Frisch)
- PR#5851: warn when -r is disabled because no _tags file is present
  (Gabriel Scherer)
- PR#5899: a programmer-friendly access to backtrace information
  (Jacques-Henri Jourdan and Gabriel Scherer)
- PR#6000 comment 9644: add a warning for non-principal coercions to format
  (Jacques Garrigue, report by Damien Doligez)
- PR#6054: add support for M.[ foo ], M.[| foo |] etc.
  (Kaustuv Chaudhuri)
- PR#6064: GADT representation for Bigarray.kind + CAML_BA_CHAR runtime kind
  (Jeremy Yallop, review by Gabriel Scherer)
- PR#6071: Add a -noinit option to the toplevel
  (David Sheets)
- PR#6087: ocamlbuild, improve _tags parsing of escaped newlines
  (Gabriel Scherer, request by Daniel Bünzli)
- PR#6109: Typos in ocamlbuild error messages
  (Gabriel Kerneis)
- PR#6116: more efficient implementation of Digest.to_hex
  (ygrek)
- PR#6142: add cmt file support to ocamlobjinfo
  (Anil Madhavapeddy)
- PR#6166: document -ocamldoc option of ocamlbuild
  (Xavier Clerc)
- PR#6182: better message for virtual objects and class types
  (Leo White, Stephen Dolan)
- PR#6183: enhanced documentation for 'Unix.shutdown_connection'
  (Anil Madhavapeddy, report by Jun Furuse)
- PR#6187: ocamlbuild: warn when using -plugin-tag(s) without myocamlbuild.ml
  (Jacques-Pascal Deplaix)
- PR#6246: allow wildcard _ as for-loop index
  (Alain Frisch, request by ygrek)
- PR#6267: more information printed by "bt" command of ocamldebug
  (Josh Watzman)
- PR#6270: remove need for -I directives to ocamldebug in common case
  (Josh Watzman, review by Xavier Clerc and Alain Frisch)
- PR#6311: Improve signature mismatch error messages
  (Alain Frisch, suggestion by Daniel Bünzli)
- PR#6358: obey DESTDIR in install targets
  (Gabriel Scherer, request by François Berenger)
- PR#6388, PR#6424: more parsetree correctness checks for -ppx users
  (Alain Frisch, request by whitequark and Jun Furuse)
- PR#6406: Expose OCaml version in C headers
  (whitequark and Romain Calascibetta)
- PR#6446: improve "unused declaration" warnings wrt. name shadowing
  (Alain Frisch)
- PR#6495: ocamlbuild tags 'safe_string', 'unsafe_string'
  (Anil Madhavapeddy)
- PR#6497: pass context information to -ppx preprocessors
  (whitequark, Alain Frisch)
- ocamllex: user-definable refill action
  (Frédéric Bour, review by Gabriel Scherer and Luc Maranget)
- shorten syntax for functor signatures: "functor (M1:S1) (M2:S2) .. -> .."
  (Thomas Gazagnaire and Jeremy Yallop, review by Gabriel Scherer)
- make ocamldebug -I auto-detection work with ocamlbuild
  (Josh Watzman)

OCaml 4.01.0 (12 Sep 2013):
---------------------------

(Changes that can break existing programs are marked with a "*")

Other libraries:
- Labltk: updated to Tcl/Tk 8.6.

Type system:
- PR#5759: use well-disciplined type information propagation to
  disambiguate label and constructor names
  (Jacques Garrigue, Alain Frisch and Leo White)
* Propagate type information towards pattern-matching, even in the presence of
  polymorphic variants (discarding only information about possibly-present
  constructors). As a result, matching against absent constructors is no longer
  allowed for exact and fixed polymorphic variant types.
  (Jacques Garrigue)
* PR#6035: Reject multiple declarations of the same method or instance variable
  in an object
  (Alain Frisch)

Compilers:
- PR#5861: raise an error when multiple private keywords are used in type
  declarations
  (Hongbo Zhang)
- PR#5634: parsetree rewriter (-ppx flag)
  (Alain Frisch)
- ocamldep now supports -absname
  (Alain Frisch)
- PR#5768: On "unbound identifier" errors, use spell-checking to suggest names
  present in the environment
  (Gabriel Scherer)
- ocamlc has a new option -dsource to visualize the parsetree
  (Alain Frisch, Hongbo Zhang)
- tools/eqparsetree compares two parsetree ignoring location
  (Hongbo Zhang)
- ocamlopt now uses clang as assembler on OS X if available, which enables
  CFI support for OS X.
  (Benedikt Meurer)
- Added a new -short-paths option, which attempts to use the shortest
  representation for type constructors inside types, taking open modules
  into account. This can make types much more readable if your code
  uses lots of functors.
  (Jacques Garrigue)
- PR#5986: added flag -compat-32 to ocamlc, ensuring that the generated
  bytecode executable can be loaded on 32-bit hosts.
  (Xavier Leroy)
- PR#5980: warning on open statements which shadow an existing
  identifier (if it is actually used in the scope of the open); new
  open! syntax to silence it locally
  (Alain Frisch, thanks to a report of Daniel Bünzli)
* warning 3 is extended to warn about other deprecated features:
  - ISO-latin1 characters in identifiers
  - uses of the (&) and (or) operators instead of (&&) and (||)
  (Damien Doligez)
- Experimental OCAMLPARAM for ocamlc and ocamlopt
  (Fabrice Le Fessant)
- PR#5571: incorrect ordinal number in error message
  (Alain Frisch, report by John Carr)
- PR#6073: add signature to Tstr_include
  (patch by Leo White)

Standard library:
- PR#5899: expose a way to inspect the current call stack,
  Printexc.get_callstack
  (Gabriel Scherer, Jacques-Henri Jourdan, Alain Frisch)
- PR#5986: new flag Marshal.Compat_32 for the serialization functions
  (Marshal.to_*), forcing the output to be readable on 32-bit hosts.
  (Xavier Leroy)
- infix application operators |> and @@ in Pervasives
  (Fabrice Le Fessant)
- PR#6176: new Format.asprintf function with a %a formatter
  compatible with Format.fprintf (unlike Format.sprintf)
  (Pierre Weis)

Other libraries:
- PR#5568: add O_CLOEXEC flag to Unix.openfile, so that the returned
  file descriptor is created in close-on-exec mode
  (Xavier Leroy)

Runtime system:
* PR#6019: more efficient implementation of caml_modify() and caml_initialize().
  The new implementations are less lenient than the old ones: now,
  the destination pointer of caml_modify() must point within the minor or
  major heaps, and the destination pointer of caml_initialize() must
  point within the major heap.
  (Xavier Leroy, from an experiment by Brian Nigito, with feedback
  from Yaron Minsky and Gerd Stolpmann)

Internals:
- Moved debugger/envaux.ml to typing/envaux.ml to publish env_of_only_summary
  as part of compilerlibs, to be used on bin-annot files.
  (Fabrice Le Fessant)
- The test suite can now be run without installing OCaml first.
  (Damien Doligez)

Bug fixes:
- PR#3236: Document the fact that queues are not thread-safe
  (Damien Doligez)
- PR#3468: (part 1) Sys_error documentation
  (Damien Doligez)
- PR#3679: Warning display problems
  (Fabrice Le Fessant)
- PR#3963: Graphics.wait_next_event in Win32 hangs if window closed
  (Damien Doligez)
- PR#4079: Queue.copy is now tail-recursive
  (patch by Christophe Papazian)
- PR#4138: Documentation for Unix.mkdir
  (Damien Doligez)
- PR#4469: emacs mode: caml-set-compile-command is annoying with ocamlbuild
  (Daniel Bünzli)
- PR#4485: Graphics: Keyboard events incorrectly delivered in native code
  (Damien Doligez, report by Sharvil Nanavati)
- PR#4502: ocamlbuild now reliably excludes the build-dir from hygiene check
  (Gabriel Scherer, report by Romain Bardou)
- PR#4762: ?? is not used at all, but registered as a lexer token
  (Alain Frisch)
- PR#4788: wrong error message when executable file is not found for backtrace
  (Damien Doligez, report by Claudio Sacerdoti Coen)
- PR#4812: otherlibs/unix: add extern int code_of_unix_error (value error);
  (Goswin von Berdelow)
- PR#4887: input_char after close_in crashes ocaml (msvc runtime)
  (Alain Frisch and Christoph Bauer, report by ygrek)
- PR#4994: ocaml-mode doesn't work with xemacs21
  (Damien Doligez, report by Stéphane Glondu)
- PR#5098: creating module values may lead to memory leaks
  (Alain Frisch, report by Milan Stanojević)
- PR#5102: ocamlbuild fails when using an unbound variable in rule dependency
  (Xavier Clerc, report by Daniel Bünzli)
* PR#5119: camlp4 now raises a specific exception when 'DELETE_RULE' fails,
  rather than raising 'Not_found'
  (ygrek)
- PR#5121: %( %) in Format module seems to be broken
  (Pierre Weis, first patch by Valentin Gatien-Baron, report by Khoo Yit Phang)
- PR#5178: document in INSTALL how to build a 32-bit version under Linux x86-64
  (Benjamin Monate)
- PR#5212: Improve ocamlbuild error messages of _tags parser
  (ygrek)
- PR#5240: register exception printers for Unix.Unix_error and Dynlink.Error
  (Jérémie Dimino)
- PR#5300: ocamlbuild: verbose parameter should implicitly set classic display
  (Xavier Clerc, report by Robert Jakob)
- PR#5327: (Windows) Unix.select blocks if same socket listed in first and
  third arguments
  (David Allsopp, displaying impressive MSDN skills)
- PR#5343: ocaml -rectypes is unsound wrt module subtyping (was still unsound)
  (Jacques Garrigue)
- PR#5350: missing return code checks in the runtime system
  (Xavier Leroy)
- PR#5468: ocamlbuild should preserve order of parametric tags
  (Wojciech Meyer, report by Dario Texeira)
- PR#5551: Avoid repeated lookups for missing cmi files
  (Alain Frisch)
- PR#5552: unrecognized gcc option -no-cpp-precomp
  (Damien Doligez, report by Markus Mottl)
* PR#5580: missed opportunities for constant propagation
  (Xavier Leroy and John Carr)
- PR#5611: avoid clashes betwen .cmo files and output files during linking
  (Wojciech Meyer)
- PR#5662: typo in md5.c
  (Olivier Andrieu)
- PR#5673: type equality in a polymorphic field
  (Jacques Garrigue, report by Jean-Louis Giavitto)
- PR#5674: Methods call are 2 times slower with 4.00 than with 3.12
  (Jacques Garrigue, Gabriel Scherer, report by Jean-Louis Giavitto)
- PR#5694: Exception raised by type checker
  (Jacques Garrigue, report by Markus Mottl)
- PR#5695: remove warnings on sparc code emitter
  (Fabrice Le Fessant)
- PR#5697: better location for warnings on statement expressions
  (Dan Bensen)
- PR#5698: remove harcoded limit of 200000 labels in emitaux.ml
  (Fabrice Le Fessant, report by Marcin Sawicki)
- PR#5702: bytecomp/bytelibrarian lib_sharedobjs was defined but never used
  (Hongbo Zhang, Fabrice Le Fessant)
- PR#5708: catch Failure"int_of_string" in ocamldebug
  (Fabrice Le Fessant, report by user 'schommer')
- PR#5712: (9) new option -bin-annot is not documented
  (Damien Doligez, report by Hendrik Tews)
- PR#5731: instruction scheduling forgot to account for destroyed registers
  (Xavier Leroy, Benedikt Meurer, reported by Jeffrey Scofield)
- PR#5734: improved Win32 implementation of Unix.gettimeofday
  (David Allsopp)
- PR#5735: %apply and %revapply not first class citizens
  (Fabrice Le Fessant, reported by Jun Furuse)
- PR#5738: first class module patterns not handled by ocamldep
  (Fabrice Le Fessant, Jacques Garrigue, reported by Hongbo Zhang)
- PR#5739: Printf.printf "%F" (-.nan) returns -nan
  (Xavier Leroy, David Allsopp, reported by Samuel Mimram)
- PR#5741: make pprintast.ml in compiler_libs
  (Alain Frisch, Hongbo Zhang)
- PR#5747: 'unused open' warning not given when compiling with -annot
  (Alain Frisch, reported by Valentin Gatien-Baron)
- PR#5752: missing dependencies at byte-code link with mlpack
  (Wojciech Meyer, Nicholas Lucaroni)
- PR#5763: ocamlbuild does not give correct flags when running menhir
  (Gabriel Scherer, reported by Philippe Veber)
- PR#5765: ocamllex doesn't preserve line directives
  (Damien Doligez, reported by Martin Jambon)
- PR#5770: Syntax error messages involving unclosed parens are sometimes
  incorrect
  (Michel Mauny)
- PR#5772: problem with marshaling of mutually-recursive functions
  (Jacques-Henri Jourdan, reported by Cédric Pasteur)
- PR#5775: several bug fixes for tools/pprintast.ml
  (Hongbo Zhang)
- PR#5784: -dclambda option is ignored
  (Pierre Chambart)
- PR#5785: misbehaviour with abstracted structural type used as GADT index
  (Jacques Garrigue, report by Jeremy Yallop)
- PR#5787: Bad behavior of 'Unused ...' warnings in the toplevel
  (Alain Frisch)
- PR#5793: integer marshalling is inconsistent between architectures
  (Xavier Clerc, report by Pierre-Marie Pédrot)
- PR#5798: add ARM VFPv2 support for Raspbian (ocamlopt)
  (Jeffrey Scofield and Anil Madhavapeddy, patch review by Benedikt Meurer)
- PR#5802: Avoiding "let" as a value name
  (Jacques Garrigue, report by Tiphaine Turpin)
- PR#5805: Assert failure with warning 34 on pre-processed file
  (Alain Frisch, report by Tiphaine Turpin)
- PR#5806: ensure that backtrace tests are always run (testsuite)
  (Xavier Clerc, report by user 'michi')
- PR#5809: Generating .cmt files takes a long time, in case of type error
  (Alain Frisch)
- PR#5810: error in switch printing when using -dclambda
  (Pierre Chambart)
- PR#5811: Untypeast produces singleton tuples for constructor patterns
  with only one argument
  (Tiphaine Turpin)
- PR#5813: GC not called when unmarshaling repeatedly in a tight loop (ocamlopt)
  (Xavier Leroy, report by David Waern)
- PR#5814: read_cmt -annot does not report internal references
  (Alain Frisch)
- PR#5815: Multiple exceptions in signatures gives an error
  (Leo White)
- PR#5816: read_cmt -annot does not work for partial .cmt files
  (Alain Frisch)
- PR#5819: segfault when using [with] on large recursive record (ocamlopt)
  (Xavier Leroy, Damien Doligez)
- PR#5821: Wrong record field is reported as duplicate
  (Alain Frisch, report by Martin Jambon)
- PR#5824: Generate more efficient code for immediate right shifts.
  (Pierre Chambart, review by Xavier Leroy)
- PR#5825: Add a toplevel primitive to use source file wrapped with the
  coresponding module
  (Grégoire Henry, Wojciech Meyer, caml-list discussion)
- PR#5833: README.win32 can leave the wrong flexlink in the path
  (Damien Doligez, report by William Smith)
- PR#5835: nonoptional labeled arguments can be passed with '?'
  (Jacques Garrigue, report by Elnatan Reisner)
- PR#5840: improved documentation for 'Unix.lseek'
  (Xavier Clerc, report by Matej Košík)
- PR#5848: Assertion failure in type checker
  (Jacques Garrigue, Alain Frisch, report by David Waern)
- PR#5858: Assert failure during typing of class
  (Jacques Garrigue, report by Julien Signoles)
- PR#5865: assert failure when reporting undefined field label
  (Jacques Garrigue, report by Anil Madhavapeddy)
- PR#5872: Performance: Buffer.add_char is not inlined
  (Gerd Stolpmann, Damien Doligez)
- PR#5876: Uncaught exception with a typing error
  (Alain Frisch, Gabriel Scherer, report by Julien Moutinho)
- PR#5877: multiple "open" can become expensive in memory
  (Fabrice Le Fessant and Alain Frisch)
- PR#5880: 'Genlex.make_lexer' documention mentions the wrong exception
  (Xavier Clerc, report by Virgile Prevosto)
- PR#5885: Incorrect rule for compiling C stubs when shared libraries are not
  supported.
  (Jérôme Vouillon)
- PR#5891: ocamlbuild: support rectypes tag for mlpack
  (Khoo Yit Phang)
- PR#5892: GADT exhaustiveness check is broken
  (Jacques Garrigue and Leo White)
- PR#5906: GADT exhaustiveness check is still broken
  (Jacques Garrigue, report by Sébastien Briais)
- PR#5907: Undetected cycle during typecheck causes exceptions
  (Jacques Garrigue, report by Pascal Zimmer)
- PR#5910: Fix code generation bug for "mod 1" on ARM.
  (Benedikt Meurer, report by user 'jteg68')
- PR#5911: Signature substitutions fail in submodules
  (Jacques Garrigue, report by Markus Mottl)
- PR#5912: add configure option -no-cfi (for OSX 10.6.x with XCode 4.0.2)
  (Damien Doligez against XCode versions, report by Thomas Gazagnaire)
- PR#5914: Functor breaks with an equivalent argument signature
  (Jacques Garrigue, report by Markus Mottl and Grégoire Henry)
- PR#5920, PR#5957: linking failure for big bytecodes on 32bit architectures
  (Benoît Vaugon and Chet Murthy, report by Jun Furuse and Sebastien Mondet)
- PR#5928: Missing space between words in manual page for ocamlmktop
  (Damien Doligez, report by Matej Košík)
- PR#5930: ocamldep leaks temporary preprocessing files
  (Gabriel Scherer, report by Valentin Gatien-Baron)
- PR#5933: Linking is slow when there are functions with large arities
  (Valentin Gatien-Baron, review by Gabriel Scherer)
- PR#5934: integer shift by negative amount (in otherlibs/num)
  (Xavier Leroy, report by John Regehr)
- PR#5944: Bad typing performances of big variant type declaration
  (Benoît Vaugon)
- PR#5945: Mix-up of Minor_heap_min and Minor_heap_max units
  (Benoît Vaugon)
- PR#5948: GADT with polymorphic variants bug
  (Jacques Garrigue, report by Leo White)
- PR#5953: Unix.system does not handle EINTR
  (Jérémie Dimino)
- PR#5965: disallow auto-reference to a recursive module in its definition
  (Alain Frisch, report by Arthur Windler via Gabriel Scherer)
- PR#5973: Format module incorrectly parses format string
  (Pierre Weis, report by Frédéric Bour)
- PR#5974: better documentation for Str.regexp
  (Damien Doligez, report by william)
- PR#5976: crash after recovering from two stack overflows (ocamlopt on MacOS X)
  (Xavier Leroy, report by Pierre Boutillier)
- PR#5977: Build failure on raspberry pi: "input_value: integer too large"
  (Alain Frisch, report by Sylvain Le Gall)
- PR#5981: Incompatibility check assumes abstracted types are injective
  (Jacques Garrigue, report by Jeremy Yallop)
- PR#5982: caml_leave_blocking section and errno corruption
  (Jérémie Dimino)
- PR#5985: Unexpected interaction between variance and GADTs
  (Jacques Garrigue, Jeremy Yallop and Leo White and Gabriel Scherer)
- PR#5988: missing from the documentation: -impl is a valid flag for ocamlopt
  (Damien Doligez, report by Vincent Bernardoff)
- PR#5989: Assumed inequalities involving private rows
  (Jacques Garrigue, report by Jeremy Yallop)
- PR#5992: Crash when pattern-matching lazy values modifies the scrutinee
  (Luc Maranget, Leo White)
- PR#5993: Variance of private type abbreviations not checked for modules
  (Jacques Garrigue)
- PR#5997: Non-compatibility assumed for concrete types with same constructor
  (Jacques Garrigue, report by Gabriel Scherer)
- PR#6004: Type information does not flow to "inherit" parameters
  (Jacques Garrigue, report by Alain Frisch)
- PR#6005: Type unsoundness with recursive modules
  (Jacques Garrigue, report by Jérémie Dimino and Josh Berdine)
- PR#6010: Big_int.extract_big_int gives wrong results on negative arguments
  (Xavier Leroy, report by Drake Wilson via Stéphane Glondu)
- PR#6024: Format syntax for printing @ is incompatible with 3.12.1
  (Damien Doligez, report by Boris Yakobowski)
- PR#6001: Reduce the memory used by compiling Camlp4
  (Hongbo Zhang and Gabriel Scherer, report by Henri Gouraud)
- PR#6031: Camomile problem with -with-frame-pointers
  (Fabrice Le Fessant, report by Anil Madhavapeddy)
- PR#6032: better Random.self_init under Windows
  (Alain Frisch, Xavier Leroy)
- PR#6033: Matching.inline_lazy_force needs eta-expansion (command-line flags)
  (Pierre Chambart, Xavier Leroy and Luc Maranget,
   regression report by Gabriel Scherer)
- PR#6046: testsuite picks up the wrong ocamlrun dlls
  (Anil Madhavapeddy)
- PR#6056: Using 'match' prevents generalization of values
  (Jacques Garrigue, report by Elnatan Reisner)
- PR#6058: 'ocamlbuild -use-ocamlfind -tag thread -package threads t.cma' fails
  (Gabriel Scherer, report by Hezekiah M. Carty)
- PR#6069: ocamldoc: lexing: empty token
  (Maxence Guesdon, Grégoire Henry, report by ygrek)
- PR#6072: configure does not handle FreeBSD current (i.e. 10) correctly
  (Damien Doligez, report by Prashanth Mundkur)
- PR#6074: Wrong error message for failing Condition.broadcast
  (Markus Mottl)
- PR#6084: Define caml_modify and caml_initialize as weak symbols to help
  with Netmulticore
  (Xavier Leroy, Gerd Stolpmann)
- PR#6090: Module constraint + private type seems broken in ocaml 4.01.0
  (Jacques Garrigue, report by Jacques-Pascal Deplaix)
- PR#6109: Typos in ocamlbuild error messages
  (Gabriel Kerneis)
- PR#6123: Assert failure when self escapes its class
  (Jacques Garrigue, report by whitequark)
- PR#6158: Fatal error using GADTs
  (Jacques Garrigue, report by Jeremy Yallop)
- PR#6163: Assert_failure using polymorphic variants in GADTs
  (Jacques Garrigue, report by Leo White)
- PR#6164: segmentation fault on Num.power_num of 0/1
  (Fabrice Le Fessant, report by Johannes Kanig)
- PR#6210: Camlp4 location error
  (Hongbo Zhang, report by Jun Furuse)

Feature wishes:
- PR#5181: Merge common floating point constants in ocamlopt
  (Benedikt Meurer)
- PR#5243: improve the ocamlbuild API documentation in signatures.mli
  (Christophe Troestler)
- PR#5546: moving a function into an internal module slows down its use
  (Alain Frisch, report by Fabrice Le Fessant)
- PR#5597: add instruction trace option 't' to OCAMLRUNPARAM
  (Anil Madhavapeddy, Wojciech Meyer)
- PR#5676: IPv6 support under Windows
  (Jérôme Vouillon, review by Jonathan Protzenko)
- PR#5721: configure -with-frame-pointers for Linux perf profiling
  (Fabrice Le Fessant, test by Jérémie Dimino)
- PR#5722: toplevel: print full module path only for first record field
  (Jacques Garrigue, report by ygrek)
- PR#5762: Add primitives for fast access to bigarray dimensions
  (Pierre Chambart)
- PR#5769: Allow propagation of Sys.big_endian in native code
  (Pierre Chambart, stealth commit by Fabrice Le Fessant)
- PR#5771: Add primitives for reading 2, 4, 8 bytes in strings and bigarrays
  (Pierre Chambart)
- PR#5774: Add bswap primitives for amd64 and arm
  (Pierre Chambart, test by Alain Frisch)
- PR#5795: Generate sqrtsd opcode instead of external call to sqrt on amd64
  (Pierre Chambart)
- PR#5827: provide a dynamic command line parsing mechanism
  (Hongbo Zhang)
- PR#5832: patch to improve "wrong file naming" error messages
  (William Smith)
- PR#5864: Add a find operation to Set
  (François Berenger)
- PR#5886: Small changes to compile for Android
  (Jérôme Vouillon, review by Benedikt Meurer)
- PR#5902: -ppx based pre-processor executables accept arguments
  (Alain Frisch, report by Wojciech Meyer)
- PR#5986: Protect against marshaling 64-bit integers in bytecode
  (Xavier Leroy, report by Alain Frisch)
- PR#6049: support for OpenBSD/macppc platform
  (Anil Madhavapeddy, review by Benedikt Meurer)
- PR#6059: add -output-obj rules for ocamlbuild
  (Anil Madhavapeddy)
- PR#6060: ocamlbuild tags 'principal', 'strict_sequence' and 'short_paths'
  (Anil Madhavapeddy)
- ocamlbuild tag 'no_alias_deps'
  (Daniel Bünzli)

Tools:
- OCamlbuild now features a bin_annot tag to generate .cmt files.
  (Jonathan Protzenko)
- OCamlbuild now features a strict_sequence tag to trigger the
  strict-sequence option.
  (Jonathan Protzenko)
- OCamlbuild now picks the non-core tools like ocamlfind and menhir from PATH
  (Wojciech Meyer)
- PR#5884: Misc minor fixes and cleanup for emacs mode
  (Stefan Monnier)
- PR#6030: Improve performance of -annot
  (Guillaume Melquiond, Alain Frisch)


OCaml 4.00.1 (5 Oct 2012):
--------------------------

Bug fixes:
- PR#4019: better documentation of Str.matched_string
- PR#5111: ocamldoc, heading tags inside spans tags is illegal in html
- PR#5278: better error message when typing "make"
- PR#5468: ocamlbuild should preserve order of parametric tags
- PR#5563: harden Unix.select against file descriptors above FD_SETSIZE
- PR#5690: "ocamldoc ... -text README" raises exception
- PR#5700: crash with native-code stack backtraces under MacOS 10.8 x86-64
- PR#5707: AMD64 code generator: do not use r10 and r11 for parameter passing,
  as these registers can be destroyed by the dynamic loader
- PR#5712: some documentation problems
- PR#5715: configuring with -no-shared-libs breaks under cygwin
- PR#5718: false positive on 'unused constructor' warning
- PR#5719: ocamlyacc generates code that is not warning 33-compliant
- PR#5725: ocamldoc output of preformatted code
- PR#5727: emacs caml-mode indents shebang line in toplevel scripts
- PR#5729: tools/untypeast.ml creates unary Pexp_tuple
- PR#5731: instruction scheduling forgot to account for destroyed registers
- PR#5735: %apply and %revapply not first class citizens
- PR#5738: first class module patterns not handled by ocamldep
- PR#5742: missing bound checks in Array.sub
- PR#5744: ocamldoc error on "val virtual"
- PR#5757: GC compaction bug (crash)
- PR#5758: Compiler bug when matching on floats
- PR#5761: Incorrect bigarray custom block size


OCaml 4.00.0 (26 Jul 2012):
---------------------------

(Changes that can break existing programs are marked with a "*")

- The official name of the language is now OCaml.

Language features:
- Added Generalized Algebraic Data Types (GADTs) to the language.
  See chapter "Language extensions" of the reference manual for documentation.
- It is now possible to omit type annotations when packing and unpacking
  first-class modules. The type-checker attempts to infer it from the context.
  Using the -principal option guarantees forward compatibility.
- New (module M) and (module M : S) syntax in patterns, for immediate
  unpacking of a first-class module.

Compilers:
- Revised simplification of let-alias (PR#5205, PR#5288)
- Better reporting of compiler version mismatch in .cmi files
* Warning 28 is now enabled by default.
- New option -absname to use absolute paths in error messages
- Optimize away compile-time beta-redexes, e.g. (fun x y -> e) a b.
- Added option -bin-annot to dump the AST with type annotations.
- Added lots of new warnings about unused variables, opens, fields,
  constructors, etc.
* New meaning for warning 7: it is now triggered when a method is overridden
  with the "method" keyword.  Use "method!" to avoid the warning.

Native-code compiler:
- Optimized handling of partially-applied functions (PR#5287)
- Small improvements in code generated for array bounds checks (PR#5345,
  PR#5360).
* New ARM backend (PR#5433):
    . Supports both Linux/EABI (armel) and Linux/EABI+VFPv3 (armhf).
    . Added support for the Thumb-2 instruction set with average code size
      savings of 28%.
    . Added support for position-independent code, natdynlink, profiling and
      exception backtraces.
- Generation of CFI information, and filename/line number debugging (with -g)
  annotations, enabling in particular precise stack backtraces with
  the gdb debugger. Currently supported for x86 32-bits and 64-bits only.
  (PR#5487)
- New tool: ocamloptp, the equivalent of ocamlcp for the native-code compiler.

OCamldoc:
- PR#5645: ocamldoc doesn't handle module/type substitution in signatures
- PR#5544: improve HTML output (less formatting in html code)
- PR#5522: allow refering to record fields and variant constructors
- fix PR#5419 (error message in french)
- fix PR#5535 (no cross ref to class after dump+load)
* Use first class modules for custom generators, to be able to
  load various plugins incrementally adding features to the current
  generator
* PR#5507: Use Location.t structures for locations.
- fix: do not keep code when not told to keep code.

Standard library:
- Added float functions "hypot" and "copysign" (PR#3806, PR#4752, PR#5246)
* Arg: options with empty doc strings are no longer included in the usage string
  (PR#5437)
- Array: faster implementations of "blit", "copy", "sub", "append" and "concat"
  (PR#2395, PR#2787, PR#4591)
* Hashtbl:
    . Statistically-better generic hash function based on Murmur 3 (PR#5225)
    . Fixed behavior of generic hash function w.r.t. -0.0 and NaN (PR#5222)
    . Added optional "random" parameter to Hashtbl.create to randomize
      collision patterns and improve security (PR#5572, CVE-2012-0839)
    . Added "randomize" function and "R" parameter to OCAMLRUNPARAM
      to turn randomization on by default (PR#5572, CVE-2012-0839)
    . Added new functorial interface "MakeSeeded" to support randomization
      with user-provided seeded hash functions.
    . Install new header <caml/hash.h> for C code.
- Filename: on-demand (lazy) initialization of the PRNG used by "temp_file".
- Marshal: marshalling of function values (flag Marshal.Closures) now
  also works for functions that come from dynamically-loaded modules (PR#5215)
- Random:
     . More random initialization (Random.self_init()), using /dev/urandom
       when available (e.g. Linux, FreeBSD, MacOS X, Solaris)
     * Faster implementation of Random.float (changes the generated sequences)
- Format strings for formatted input/output revised to correct PR#5380
    . Consistently treat %@ as a plain @ character
    . Consistently treat %% as a plain % character
- Scanf: width and precision for floating point numbers are now handled
- Scanf: new function "unescaped" (PR#3888)
- Set and Map: more efficient implementation of "filter" and "partition"
- String: new function "map" (PR#3888)

Installation procedure:
- Compiler internals are now installed in `ocamlc -where`/compiler-libs.
  The files available there include the .cmi interfaces for all compiler
  modules, plus the following libraries:
      ocamlcommon.cma/.cmxa     modules common to ocamlc, ocamlopt, ocaml
      ocamlbytecomp.cma/.cmxa   modules for ocamlc and ocaml
      ocamloptcomp.cma/.cmxa    modules specific to ocamlopt
      ocamltoplevel.cma         modules specific to ocaml
   (PR#1804, PR#4653, frequently-asked feature).
* Some .cmi for toplevel internals that used to be installed in
  `ocamlc -where` are now to be found in  `ocamlc -where`/compiler-libs.
  Add "-I +compiler-libs" where needed.
* toplevellib.cma is no longer installed because subsumed by
  ocamlcommon.cma ocamlbytecomp.cma ocamltoplevel.cma
- Added a configuration option (-with-debug-runtime) to compile and install
  a debug version of the runtime system, and a compiler option
  (-runtime-variant) to select the debug runtime.

Bug Fixes:

- PR#1643: functions of the Lazy module whose named started with 'lazy_' have
  been deprecated, and new ones without the prefix added
- PR#3571: in Bigarrays, call msync() before unmapping to commit changes
- PR#4292: various documentation problems
- PR#4511, PR#4838: local modules remove polymorphism
* PR#4549: Filename.dirname is not handling multiple / on Unix
- PR#4688: (Windows) special floating-point values aren't converted to strings
  correctly
- PR#4697: Unix.putenv leaks memory on failure
- PR#4705: camlp4 does not allow to define types with `True or `False
- PR#4746: wrong detection of stack overflows in native code under Linux
- PR#4869: rare collisions between assembly labels for code and data
- PR#4880: "assert" constructs now show up in the exception stack backtrace
- PR#4892: Array.set could raise "out of bounds" before evaluating 3rd arg
- PR#4937: camlp4 incorrectly handles optional arguments if 'option' is
  redefined
- PR#5024: camlp4r now handles underscores in irrefutable pattern matching of
  records
- PR#5064, PR#5485: try to ensure that 4K words of stack are available
  before calling into C functions, raising a Stack_overflow exception
  otherwise.  This reduces (but does not eliminate) the risk of
  segmentation faults due to stack overflow in C code
- PR#5073: wrong location for 'Unbound record field label' error
- PR#5084: sub-sub-module building fails for native code compilation
- PR#5120: fix the output function of Camlp4.Debug.formatter
- PR#5131: compilation of custom runtime with g++ generates lots of warnings
- PR#5137: caml-types-explore does not work
- PR#5159: better documentation of type Lexing.position
- PR#5171: Map.join does more comparisons than needed
- PR#5176: emacs mode: stack overflow in regexp matcher
- PR#5179: port OCaml to mingw-w64
- PR#5211: updated Genlex documentation to state that camlp4 is mandatory for
  'parser' keyword and associated notation
- PR#5214: ocamlfind plugin invokes 'cut' utility
- PR#5218: use $(MAKE) instead of "make" in Makefiles
- PR#5224: confusing error message in non-regular type definition
- PR#5231: camlp4: fix parsing of <:str_item< type t = $x$ >>
- PR#5233: finaliser on weak array gives dangling pointers (crash)
- PR#5238, PR#5277: Sys_error when getting error location
- PR#5261, PR#5497: Ocaml source-code examples are not "copy-paste-able"
* PR#5279: executable name is not initialized properly in caml_startup_code
- PR#5290: added hash functions for channels, nats, mutexes, conditions
- PR#5291: undetected loop in class initialization
- PR#5295: OS threads: problem with caml_c_thread_unregister()
- PR#5301: camlp4r and exception equal to another one with parameters
- PR#5305: prevent ocamlbuild from complaining about links to _build/
- PR#5306: comparing to Thread.self() raises exception at runtime
- PR#5309: Queue.add is not thread/signal safe
- PR#5310: Ratio.create_ratio/create_normalized_ratio have misleading names
- PR#5311: better message for warning 23
* PR#5312: command-line arguments @reponsefile auto-expansion feature
  removed from the Windows OCaml runtime, to avoid conflicts with "-w @..."
- PR#5313: ocamlopt -g misses optimizations
- PR#5214: ocamlfind plugin invokes 'cut' utility
- PR#5316: objinfo now shows ccopts/ccobjs/force_link when applicable
- PR#5318: segfault on stack overflow when reading marshaled data
- PR#5319: %r11 clobbered by Lswitch in Windows AMD64 native-code compilation
- PR#5322: type abbreviations expanding to a universal type variable
- PR#5328: under Windows, Unix.select leaves sockets in non-blocking mode
- PR#5330: thread tag with '.top' and '.inferred.mli' targets
- PR#5331: ocamlmktop is not always a shell script
- PR#5335: Unix.environment segfaults after a call to clearenv
- PR#5338: sanitize.sh has windows style end-of-lines (mingw)
- PR#5344: some predefined exceptions need special printing
- PR#5349: Hashtbl.replace uses new key instead of reusing old key
- PR#5356: ocamlbuild handling of 'predicates' for ocamlfind
- PR#5364: wrong compilation of "((val m : SIG1) : SIG2)"
- PR#5370: ocamldep omits filename in syntax error message
- PR#5374: camlp4 creates wrong location for type definitions
- PR#5380: strange sscanf input segfault
- PR#5382: EOPNOTSUPP and ENOTSUPP different on exotic platforms
- PR#5383: build failure in Win32/MSVC
- PR#5387: camlp4: str_item and other syntactic elements with Nils are
  not very usable
- PR#5389: compaction sometimes leaves a very large heap
- PR#5393: fails to build from source on GNU/kFreeBSD because of -R link option
- PR#5394: documentation for -dtypes is missing in manpage
- PR#5397: Filename.temp_dir_name should be mutable
- PR#5410: fix printing of class application with Camlp4
- PR#5416: (Windows) Unix.(set|clear)_close_on_exec now preserves blocking mode
- PR#5435: ocamlbuild does not find .opt executables on Windows
- PR#5436: update object ids on unmarshaling
- PR#5442: camlp4: quotation issue with strings
- PR#5453: configure doesn't find X11 under Ubuntu/MultiarchSpec
- PR#5461: Double linking of bytecode modules
- PR#5463: Bigarray.*.map_file fail if empty array is requested
- PR#5465: increase stack size of ocamlopt.opt for windows
- PR#5469: private record type generated by functor loses abbreviation
- PR#5475: Wrapper script for interpreted LablTk wrongly handles command line
  parameters
- PR#5476: bug in native code compilation of let rec on float arrays
- PR#5477: use pkg-config to configure graphics on linux
- PR#5481: update camlp4 magic numbers
- PR#5482: remove bashism in test suite scripts
- PR#5495: camlp4o dies on infix definition (or)
- PR#5498: Unification with an empty object only checks the absence of
  the first method
- PR#5503: error when ocamlbuild is passed an absolute path as build directory
- PR#5509: misclassification of statically-allocated empty array that
  falls exactly at beginning of an otherwise unused data page.
- PR#5510: ocamldep has duplicate -ml{,i}-synonym options
- PR#5511: in Bigarray.reshape, unwarranted limitation on new array dimensions.
- PR#5513: Int64.div causes floating point exception (ocamlopt, x86)
- PR#5516: in Bigarray C stubs, use C99 flexible array types if possible
- PR#5518: segfault with lazy empty array
- PR#5531: Allow ocamlbuild to add ocamldoc flags through -docflag
  and -docflags switches
- PR#5538: combining -i and -annot in ocamlc
- PR#5543: in Bigarray.map_file, try to avoid using lseek() when growing file
- PR#5648: (probably fixed) test failures in tests/lib-threads
- PR#5551: repeated calls to find_in_path degrade performance
- PR#5552: Mac OS X: unrecognized gcc option "-no-cpp-precomp"
- PR#5555: add Hashtbl.reset to resize the bucket table to its initial size
- PR#5560: incompatible type for tuple pattern with -principal
- PR#5575: Random states are not marshallable across architectures
- PR#5579: camlp4: when a plugin is loaded in the toplevel,
  Token.Filter.define_filter has no effect before the first syntax error
- PR#5585: typo: "explicitely"
- PR#5587: documentation: "allows to" is not correct English
- PR#5593: remove C file when -output-obj fails
- PR#5597: register names for instrtrace primitives in embedded bytecode
- PR#5598: add backslash-space support in strings in ocamllex
- PR#5603: wrong .file debug info generated by ocamlopt -g
- PR#5604: fix permissions of files created by ocamlbuild itself
- PR#5610: new unmarshaler (from PR#5318) fails to freshen object identifiers
- PR#5614: add missing -linkall flag when compiling ocamldoc.opt
- PR#5616: move ocamlbuild documentation to the reference manual
- PR#5619: Uncaught CType.Unify exception in the compiler
- PR#5620: invalid printing of type manifest (camlp4 revised syntax)
- PR#5637: invalid printing of anonymous type parameters (camlp4 revised syntax)
- PR#5643: issues with .cfi and .loc directives generated by ocamlopt -g
- PR#5644: Stream.count broken when used with Sapp or Slazy nodes
- PR#5647: Cannot use install_printer in debugger
- PR#5651: printer for abstract data type (camlp4 revised syntax)
- PR#5654: self pattern variable location tweak
- PR#5655: ocamlbuild doesn't pass cflags when building C stubs
- PR#5657: wrong error location for abbreviated record fields
- PR#5659: ocamlmklib -L option breaks with MSVC
- PR#5661: fixes for the test suite
- PR#5668: Camlp4 produces invalid syntax for "let _ = ..."
- PR#5671: initialization of compare_ext field in caml_final_custom_operations()
- PR#5677: do not use "value" as identifier (genprintval.ml)
- PR#5687: dynlink broken when used from "output-obj" main program (bytecode)
- problem with printing of string literals in camlp4 (reported on caml-list)
- emacs mode: colorization of comments and strings now works correctly
- problem with forall and method (reported on caml-list on 2011-07-26)
- crash when using OCAMLRUNPARAM=a=X with invalid X (reported in private)

Feature wishes:
- PR#352: new option "-stdin" to make ocaml read stdin as a script
- PR#1164: better error message when mixing -a and .cmxa
- PR#1284: documentation: remove restriction on mixed streams
- PR#1496: allow configuring LIBDIR, BINDIR, and MANDIR relative to $(PREFIX)
- PR#1835: add Digest.from_hex
- PR#1898: toplevel: add option to suppress continuation prompts
- PR#4278: configure: option to disable "graph" library
- PR#4444: new String.trim function, removing leading and trailing whistespace
- PR#4549: make Filename.dirname/basename POSIX compliant
- PR#4830: add option -v to expunge.ml
- PR#4898: new Sys.big_endian boolean for machine endianness
- PR#4963, PR#5467: no extern "C" into ocaml C-stub headers
- PR#5199: tests are run only for bytecode if either native support is missing,
  or a non-empty value is set to "BYTECODE_ONLY" Makefile variable
- PR#5215: marshalling of dynlinked closure
- PR#5236: new '%revapply' primitive with the semantics 'revapply x f = f x',
    and '%apply' with semantics 'apply f x = f x'.
- PR#5255: natdynlink detection on powerpc, hurd, sparc
- PR#5295: OS threads: problem with caml_c_thread_unregister()
- PR#5297: compiler now checks existence of builtin primitives
- PR#5329: (Windows) more efficient Unix.select if all fd's are sockets
- PR#5357: warning for useless open statements
- PR#5358: first class modules don't allow "with type" declarations for types
  in sub-modules
- PR#5385: configure: emit a warning when MACOSX_DEPLOYMENT_TARGET is set
- PR#5396: ocamldep: add options -sort, -all, and -one-line
- PR#5397: Filename.temp_dir_name should be mutable
- PR#5403: give better error message when emacs is not found in PATH
- PR#5411: new directive for the toplevel: #load_rec
- PR#5420: Unix.openfile share mode (Windows)
- PR#5421: Unix: do not leak fds in various open_proc* functions
- PR#5434: implement Unix.times in win32unix (partially)
- PR#5438: new warnings for unused declarations
- PR#5439: upgrade config.guess and config.sub
- PR#5445 and others: better printing of types with user-provided names
- PR#5454: Digest.compare is missing and md5 doc update
- PR#5455: .emacs instructions, add lines to recognize ocaml scripts
- PR#5456: pa_macro: replace __LOCATION__ after macro expansion; add LOCATION_OF
- PR#5461: bytecode: emit warning when linking two modules with the same name
- PR#5478: ocamlopt assumes ar command exists
- PR#5479: Num.num_of_string may raise an exception, not reflected in the
  documentation.
- PR#5501: increase IO_BUFFER_SIZE to 64KiB
- PR#5532: improve error message when bytecode file is wrong
- PR#5555: add function Hashtbl.reset to resize the bucket table to
  its initial size.
- PR#5586: increase UNIX_BUFFER_SIZE to 64KiB
- PR#5597: register names for instrtrace primitives in embedded bytecode
- PR#5599: Add warn() tag in ocamlbuild to control -w compiler switch
- PR#5628: add #remove_directory and Topdirs.remove_directory to remove
  a directory from the load path
- PR#5636: in system threads library, issue with linking of pthread_atfork
- PR#5666: C includes don't provide a revision number
- ocamldebug: ability to inspect values that contain code pointers
- ocamldebug: new 'environment' directive to set environment variables
  for debuggee
- configure: add -no-camlp4 option

Shedding weight:
* Removed the obsolete native-code generators for Alpha, HPPA, IA64 and MIPS.
* The "DBM" library (interface with Unix DBM key-value stores) is no
  longer part of this distribution.  It now lives its own life at
  https://forge.ocamlcore.org/projects/camldbm/
* The "OCamlWin" toplevel user interface for MS Windows is no longer
  part of this distribution.  It now lives its own life at
  https://forge.ocamlcore.org/projects/ocamltopwin/

Other changes:
- Copy VERSION file to library directory when installing.


OCaml 3.12.1 (4 Jul 2011):
--------------------------

Bug fixes:
- PR#4345, PR#4767: problems with camlp4 printing of float values
- PR#4380: ocamlbuild should not use tput on windows
- PR#4487, PR#5164: multiple 'module type of' are incompatible
- PR#4552: ocamlbuild does not create symlinks when using '.itarget' file
- PR#4673, PR#5144: camlp4 fails on object copy syntax
- PR#4702: system threads: cleanup tick thread at exit
- PR#4732: camlp4 rejects polymorphic variants using keywords from macros
- PR#4778: Win32/MSVC port: rare syntax error in generated MASM assembly file
- PR#4794, PR#4959: call annotations not generated by ocamlopt
- PR#4820: revised syntax pretty printer crashes with 'Stack_overflow'
- PR#4928: wrong printing of classes and class types by camlp4
- PR#4939: camlp4 rejects patterns of the '?x:_' form
- PR#4967: ocamlbuild passes wrong switches to ocamldep through menhir
- PR#4972: mkcamlp4 does not include 'dynlink.cma'
- PR#5039: ocamlbuild should use '-linkpkg' only when linking programs
- PR#5066: ocamldoc: add -charset option used in html generator
- PR#5069: fcntl() in caml_sys_open may block, do it within blocking section
- PR#5071, PR#5129, PR#5134: inconsistencies between camlp4 and camlp4* binaries
- PR#5080, PR#5104: regression in type constructor handling by camlp4
- PR#5090: bad interaction between toplevel and camlp4
- PR#5095: ocamlbuild ignores some tags when building bytecode objects
- PR#5100: ocamlbuild always rebuilds a 'cmxs' file
- PR#5103: build and install objinfo when building with ocamlbuild
- PR#5109: crash when a parser calls a lexer that calls another parser
- PR#5110: invalid module name when using optional argument
- PR#5115: bytecode executables produced by msvc64 port crash on 32-bit versions
- PR#5117: bigarray: wrong function name without HAS_MMAP; missing include
- PR#5118: Camlp4o and integer literals
- PR#5122: camlp4 rejects lowercase identifiers for module types
- PR#5123: shift_right_big_int returns a wrong zero
- PR#5124: substitution inside a signature leads to odd printing
- PR#5128: typo in 'Camlp4ListComprehension' syntax extension
- PR#5136: obsolete function used in emacs mode
- PR#5145: ocamldoc: missing html escapes
- PR#5146: problem with spaces in multi-line string constants
- PR#5149: (partial) various documentation problems
- PR#5156: rare compiler crash with objects
- PR#5165: ocamlbuild does not pass '-thread' option to ocamlfind
- PR#5167: camlp4r loops when printing package type
- PR#5172: camlp4 support for 'module type of' construct
- PR#5175: in bigarray accesses, make sure bigarray expr is evaluated only once
- PR#5177: Gc.compact implies Gc.full_major
- PR#5182: use bytecode version of ocamldoc to generate man pages
- PR#5184: under Windows, alignment issue with bigarrays mapped from files
- PR#5188: double-free corruption in bytecode system threads
- PR#5192: mismatch between words and bytes in interpreting max_young_wosize
- PR#5202: error in documentation of atan2
- PR#5209: natdynlink incorrectly detected on BSD systems
- PR#5213: ocamlbuild should pass '-rectypes' to ocamldoc when needed
- PR#5217: ocamlfind plugin should add '-linkpkg' for toplevel
- PR#5228: document the exceptions raised by functions in 'Filename'
- PR#5229: typo in build script ('TAG_LINE' vs 'TAGLINE')
- PR#5230: error in documentation of Scanf.Scanning.open_in
- PR#5234: option -shared reverses order of -cclib options
- PR#5237: incorrect .size directives generated for x86-32 and x86-64
- PR#5244: String.compare uses polymorphic compare_val (regression of PR#4194)
- PR#5248: regression introduced while fixing PR#5118
- PR#5252: typo in docs
- PR#5258: win32unix: unix fd leak under windows
- PR#5269: (tentative fix) Wrong ext_ref entries in .annot files
- PR#5272: caml.el doesn't recognize downto as a keyword
- PR#5276: issue with ocamlc -pack and recursively-packed modules
- PR#5280: alignment constraints incorrectly autodetected on MIPS 32
- PR#5281: typo in error message
- PR#5308: unused variables not detected in "include (struct .. end)"
- camlp4 revised syntax printing bug in the toplevel (reported on caml-list)
- configure: do not define _WIN32 under cygwin
- Hardened generic comparison in the case where two custom blocks
  are compared and have different sets of custom operations.
- Hardened comparison between bigarrays in the case where the two
  bigarrays have different kinds.
- Fixed wrong autodetection of expm1() and log1p().
- don't add .exe suffix when installing the ocamlmktop shell script
- ocamldoc: minor fixes related to the display of ocamldoc options
- fixed bug with huge values in OCAMLRUNPARAM
- mismatch between declaration and definition of caml_major_collection_slice

Feature wishes:
- PR#4992: added '-ml-synonym' and '-mli-synonym' options to ocamldep
- PR#5065: added '-ocamldoc' option to ocamlbuild
- PR#5139: added possibility to add options to ocamlbuild
- PR#5158: added access to current camlp4 parsers and printers
- PR#5180: improved instruction selection for float operations on amd64
- stdlib: added a 'usage_string' function to Arg
- allow with constraints to add a type equation to a datatype definition
- ocamldoc: allow to merge '@before' tags like other ones
- ocamlbuild: allow dependency on file "_oasis"

Other changes:
- Changed default minor heap size from 32k to 256k words.
- Added new operation 'compare_ext' to custom blocks, called when
  comparing a custom block value with an unboxed integer.


Objective Caml 3.12.0 (2 Aug 2010):
-----------------------------------

(Changes that can break existing programs are marked with a "*"  )

Language features:
- Shorthand notation for records: in expressions and patterns,
    { lbl } stands for { lbl = lbl } and { M.lbl } for { M.lbl = lbl }
- Record patterns of the form { lbl = pat; _ } to mark that not all
  labels are listed, purposefully.  (See new warning below.)
- Explicit naming of a generic type; in an expression
  "fun ... (type t) ... -> e", the type t is considered abstract in its
  scope (the arguments that follow it and the body of the function),
  and then replaced by a fresh type variable. In particular, the type
  t can be used in contexts where a type variable is not allowed
  (e.g. for defining an exception in a local module).
- Explicit polymorphic types and polymorphic recursion. In let
  definitions, one can write an explicit polymorphic type just
  immediately the function name; the polymorphism will be enforced,
  and recursive calls may use the polymorphism.
  The syntax is the same as for polymorphic methods:
    "let [rec] <ident> : 'a1 ... 'an. <typexp> = ..."
- First-class packages modules.
  New kind of type expression, for packaged modules: (module PT).
  New kind of expression, to pack a module as a first-class value:
    (module MODEXPR : PT).
  New kind of module expression, to unpack a first-class value as a module:
    (val EXPR : PT).
  PT is a package type of the form "S" or
  "S with type t1 = ... and ... and type tn = ..." (S refers to a module type).
- Local opening of modules in a subexpression.
  Syntax: "let open M in e", or "M.(e)"
- In class definitions, method and instance variable override can now
  be made explicit, by writing "method!", "val!" or "inherit!" in place of
  "method", "val" and "inherit". It is an error to override an
  undefined member (or to use overriding inheritance when nothing get
  overridden). Additionally, these constructs disactivate respectively
  warnings 7 (method override, code 'M') and 13 (instance variable
  override, code 'V'). Note that, by default, warning 7 is inactive
  and warning 13 is active.
- "Destructive" substitution in signatures.
  By writing "<signature> with type t := <typeconstr>" and
  "<signature> with module M := <module-path>" one replaces "t" and "M"
  inside the signature, removing their respective fields. Among other
  uses, this allows to merge two signatures containing identically
  named fields.
* While fixing PR#4824, also corrected a gaping hole in the type checker,
  which allowed instantiating separately object parameters and instance
  variables in an interface. This hole was here since the beginning of
  ocaml, and as a result many programs using object inheritance in a non
  trivial way will need to be corrected. You can look at lablgtk2 for an
  example.

Compilers and toplevel:
- Warnings are now numbered and can be switched on and off individually.
  The old system with letters referring to sets of warnings is still
  supported.
- New warnings:
  + 9 (code 'R') to signal record patterns without "; _" where
    some labels of the record type are not listed in the pattern.
  + 28 when giving a wildcard argument to a constant constructor in
    a pattern-matching.
  + 29 when an end-of-line appears unescaped in a string constant.
  + 30 when the same constructor or record field is defined twice in
    mutually-recursive type definitions.
* The semantics of warning 7 (code 'M', method override) have changed
  (it now detects all overrides, not just repeated definitions inside
  the same class body), and it is now inactive by default.
- Better error report in case of unbound qualified identifier: if the module
  is unbound this error is reported in the first place.
- Added option '-strict-sequence' to force left hand part of sequence to have
  type unit.
- Added option '-no-app-funct' to turn applicative functors off.
  This option can help working around mysterious type incompatibilities
  caused by the incomplete comparison of applicative paths F(X).t.

Native-code compiler:
- AMD64: shorter and slightly more efficient code generated for
  float comparisons.

Standard library:
- Format: new function ikfprintf analoguous to ifprintf with a continuation
  argument.
* PR#4210, #4245: stricter range checking in string->integer conversion
  functions (int_of_string, Int32.of_string, Int64.of_string,
  Nativeint.of_string).  The decimal string corresponding to
  max_int + 1 is no longer accepted.
- Scanf: to prevent confusion when mixing Scanf scanning functions and direct
  low level input, value Scanf.stdin has been added.
* Random: changed the algorithm to produce better randomness.  Now passes the
  DieHard tests.
- Map: implement functions from Set that make sense for Map.

Other libraries:
* Str: letters that constitute a word now include digits 0-9 and
  underscore _.  This changes the interpretation of '\b' (word boundary)
  in regexps, but is more consistent with other regexp libraries. (PR#4874).

Ocamlbuild:
- Add support for native dynlink.

New tool:
- ocamlobjinfo: displays various information, esp. dependencies, for
  compiled OCaml files (.cmi, .cmo, .cma, .cmx, .cmxa, .cmxs, and bytecode
  executables).  Extends and makes more official the old objinfo tool
  that was installed by some OCaml packages.

All tools:
- PR#4857: add a -vnum option to display the version number and nothing else

Bug Fixes:
- PR#4012: Map.map and Map.mapi do not conform to specification
- PR#4478: better error messages for type definition mismatches
- PR#4683: labltk script uses fixed path on windows
- PR#4742: finalisation function raising an exception blocks other finalisations
- PR#4775: compiler crash on crazy types (temporary fix)
- PR#4824: narrowing the type of class parameters with a module specification
- PR#4862: relaxed value restriction and records
- PR#4884: optional arguments do not work when Some is redefined
- PR#4964: parenthesized names for infix functions in annot files
- PR#4970: better error message for instance variables
- PR#4975: spelling mistakes
- PR#4988: contravariance lost with ocamlc -i
- PR#5004: problem in Buffer.add_channel with very large lengths.
- PR#5008: on AMD64/MSVC port, rare float corruption during GC.
- PR#5018: wrong exception raised by Dynlink.loadfile.
- PR#5057: fatal typing error with local module + functor + polymorphic variant
- Wrong type for Obj.add_offset.
- Small problem with representation of Int32, Int64, and Nativeint constants.
- Use RTLD_LOCAL for native dynlink in private mode.

Objective Caml 3.11.2 (20 Jan 2010):
------------------------------------

Bug fixes:
- PR#4151: better documentation for min and max w.r.t. NaN
- PR#4421: ocamlbuild uses wrong compiler for C files
- PR#4710, PR#4720: ocamlbuild does not use properly configuration information
- PR#4750: under some Windows installations, high start-up times for Unix lib
- PR#4777: problem with scanf and CRLF
- PR#4783: ocamlmklib problem under Windows
- PR#4810: BSD problem with socket addresses, e.g. in Unix.getnameinfo
- PR#4813: issue with parsing of float literals by the GNU assembler
- PR#4816: problem with modules and private types
- PR#4818: missed opportunity for type-based optimization of bigarray accesses
- PR#4821: check for duplicate method names in classes
- PR#4823: build problem on Mac OS X
- PR#4836: spurious errors raised by Unix.single_write under Windows
- PR#4841, PR#4860, PR#4930: problem with ocamlopt -output-obj under Mac OS X
- PR#4847: C compiler error with ocamlc -output-obj under Win64
- PR#4856: ocamlbuild uses ocamlrun to execute a native plugin
- PR#4867, PR#4760: ocamlopt -shared fails on Mac OS X 64bit
- PR#4873: ocamlbuild ignores "thread" tag when building a custom toplevel
- PR#4890: ocamlbuild tries to use native plugin on bytecode-only arch
- PR#4896: ocamlbuild should always pass -I to tools for external libraries
- PR#4900: small bug triggering automatic compaction even if max_overhead = 1M
- PR#4902: bug in %.0F printf format
- PR#4910: problem with format concatenation
- PR#4922: ocamlbuild recompiles too many files
- PR#4923: missing \xff for scanf %S
- PR#4933: functors not handling private types correctly
- PR#4940: problem with end-of-line in DOS text mode, tentative fix
- PR#4953: problem compiling bytecode interpreter on ARM in Thumb mode.
- PR#4955: compiler crash when typing recursive type expression with constraint
- Module Printf: the simple conversion %F (without width indication) was not
           treated properly.
- Makefile: problem with cygwin, flexdll, and symbolic links
- Various build problems with ocamlbuild under Windows with msvc

Feature wishes:
- PR#9: (tentative implementation) make ocamldebug use #linenum annotations
- PR#123, PR#4477: custom exception printers
- PR#3456: Obj.double_field and Obj.set_double_field functions
- PR#4003: destination directory can be given to Filename.[open_]temp_file
- PR#4647: Buffer.blit function
- PR#4685: access to Filename.dir_sep
- PR#4703: support for debugging embedded applications
- PR#4723: "clear_rules" function to empty the set of ocamlbuild rules
- PR#4921: configure option to help cross-compilers

Objective Caml 3.11.1 (12 Jun 2009):
------------------------------------

Bug fixes:
- PR#4095: ocamldebug: strange behaviour of control-C
- PR#4403: ocamldebug: improved handling of packed modules
- PR#4650: Str.regexp_case_fold mis-handling complemented character sets [^a]
- PR#4660: Scanf.format_from_string: handling of double quote
- PR#4666: Unix.exec* failure in multithread programs under MacOS X and FreeBSD
- PR#4667: debugger out of sync with dynlink changes
- PR#4678: random "out of memory" error with systhreads
- PR#4690: issue with dynamic loading under MacOS 10.5
- PR#4692: wrong error message with options -i and -pack passed to ocamlc
- PR#4699: in otherlibs/dbm, fixed construction of dlldbm.so.
- PR#4704: error in caml_modify_generational_global_root()
- PR#4708: (ocamldoc) improved printing of infix identifiers such as "lor".
- PR#4722: typo in configure script
- PR#4729: documented the fact that PF_INET6 is not available on all platforms
- PR#4730: incorrect typing involving abbreviation "type 'a t = 'a"
- PR#4731: incorrect quoting of arguments passed to the assembler on x86-64
- PR#4735: Unix.LargeFile.fstat cannot report size over 32bits on Win32
- PR#4740: guard against possible processor error in
           {Int32,Int64,Nativeint}.{div,rem}
- PR#4745: type inference wrongly produced non-generalizable type variables.
- PR#4749: better pipe size for win32unix
- PR#4756: printf: no error reported for wrong format '%_s'
- PR#4758: scanf: handling of \<newline> by format '%S'
- PR#4766: incorrect simplification of some type abbreviations.
- PR#4768: printf: %F does not respect width and precision specifications
- PR#4769: Format.bprintf fails to flush
- PR#4775: fatal error Ctype.Unify during module type-checking (temporary fix)
- PR#4776: bad interaction between exceptions and classes
- PR#4780: labltk build problem under Windows.
- PR#4790: under Windows, map ERROR_NO_DATA Win32 error to EPIPE Unix error.
- PR#4792: bug in Big_int.big_int_of_int64 on 32-bit platforms.
- PR#4796: ocamlyacc: missing NUL termination of string
- PR#4804: bug in Big_int.int64_of_big_int on 32-bit platforms.
- PR#4805: improving compatibility with the clang C compiler
- PR#4809: issue with Unix.create_process under Win32
- PR#4814: ocamlbrowser: crash when editing comments
- PR#4816: module abbreviations remove 'private' type restrictions
- PR#4817: Object type gives error "Unbound type parameter .."
- Module Parsing: improved computation of locations when an ocamlyacc rule
                  starts with an empty nonterminal
- Type-checker: fixed wrong variance computation for private types
- x86-32 code generator, MSVC port: wrong "fld" instruction generated.
- ocamlbuild: incorrectly using the compile-time value of $OCAMLLIB
- Makefile problem when configured with -no-shared-libs
- ocamldoc: use dynamic loading in native code

Other changes:
- Improved wording of various error messages
  (contributed by Jonathan Davies, Citrix).
- Support for 64-bit mode in Solaris/x86 (PR#4670).


Objective Caml 3.11.0 (03 Dec 2008):
------------------------------------

(Changes that can break existing programs are marked with a "*"  )

Language features:
- Addition of lazy patterns: "lazy <pat>" matches suspensions whose values,
  after forcing, match the pattern <pat>.
- Introduction of private abbreviation types "type t = private <type-expr>",
  for abstracting the actual manifest type in type abbreviations.
- Subtyping is now allowed between a private abbreviation and its definition,
  and between a polymorphic method and its monomorphic instance.

Compilers:
- The file name for a compilation unit should correspond to a valid
  identifier (Otherwise dynamic linking and other things can fail, and
  a warning is emitted.)
* Revised -output-obj: the output name must now be provided; its
  extension must be one of .o/.obj, .so/.dll, or .c for the
  bytecode compiler. The compilers can now produce a shared library
  (with all the needed -ccopts/-ccobjs options) directly.
- -dtypes renamed to -annot, records (in .annot files) which function calls
  are tail calls.
- All compiler error messages now include a file name and location, for
  better interaction with Emacs' compilation mode.
- Optimized compilation of "lazy e" when the argument "e" is
  already evaluated.
- Optimized compilation of equality tests with a variant constant constructor.
- The -dllib options recorded in libraries are no longer ignored when
  -use_runtime or -use_prims is used (unless -no_auto_link is
  explicitly used).
- Check that at most one of -pack, -a, -shared, -c, -output-obj is
  given on the command line.
- Optimized compilation of private types as regular manifest types
  (e.g. abbreviation to float, float array or record types with only
   float fields).

Native-code compiler:
- New port: Mac OS X / Intel in 64-bit mode (configure with -cc "gcc -m64").
- A new option "-shared" to produce a plugin that can be dynamically
  loaded with the native version of Dynlink.
- A new option "-nodynlink" to enable optimizations valid only for code
  that is never dynlinked (no-op except for AMD64).
- More aggressive unboxing of floats and boxed integers.
- Can select which assembler and asm options to use at configuration time.

Run-time system:
- New implementation of the page table describing the heap (two-level
  array in 32 bits, sparse hashtable in 64 bits), fixes issues with address
  space randomization on 64-bit OS (PR#4448).
- New "generational" API for registering global memory roots with the GC,
  enables faster scanning of global roots.
  (The functions are caml_*_generational_global_root in <caml/memory.h>.)
- New function "caml_raise_with_args" to raise an exception with several
  arguments from C.
- Changes in implementation of dynamic linking of C code:
  under Win32, use Alain Frisch's flexdll implementation of the dlopen
  API; under MacOSX, use dlopen API instead of MacOSX bundle API.
- Programs may now choose a first-fit allocation policy instead of
  the default next-fit.  First-fit reduces fragmentation but is
  slightly slower in some cases.

Standard library:
- Parsing library: new function "set_trace" to programmatically turn
  on or off the printing of a trace during parsing.
- Printexc library: new functions "print_backtrace" and "get_backtrace"
  to obtain a stack backtrace of the most recently raised exception.
  New function "record_backtrace" to turn the exception backtrace mechanism
  on or off from within a program.
- Scanf library: fine-tuning of meta format implementation;
  fscanf behaviour revisited: only one input buffer is allocated for any
  given input channel;
  the %n conversion does not count a lookahead character as read.

Other libraries:
- Dynlink: on some platforms, the Dynlink library is now available in
  native code. The boolean Dynlink.is_native allows the program to
  know whether it has been compiled in bytecode or in native code.
- Bigarrays: added "unsafe_get" and "unsafe_set"
  (non-bound-checking versions of "get" and "set").
- Bigarrays: removed limitation "array dimension < 2^31".
- Labltk: added support for TK 8.5.
- Num: added conversions between big_int and int32, nativeint, int64.
  More efficient implementation of Num.quo_num and Num.mod_num.
- Threads: improved efficiency of mutex and condition variable operations;
  improved interaction with Unix.fork (PR#4577).
- Unix: added getsockopt_error returning type Unix.error.
  Added support for TCP_NODELAY and IPV6_ONLY socket options.
- Win32 Unix: "select" now supports all kinds of file descriptors.
  Improved emulation of "lockf" (PR#4609).

Tools:
- ocamldebug now supported under Windows (MSVC and Mingw ports),
  but without the replay feature.  (Contributed by Dmitry Bely
  and Sylvain Le Gall at OCamlCore with support from Lexifi.)
- ocamldoc: new option -no-module-constraint-filter to include functions
  hidden by signature constraint in documentation.
- ocamlmklib and ocamldep.opt now available under Windows ports.
- ocamlmklib no longer supports the -implib option.
- ocamlnat: an experimental native toplevel (not built by default).

Camlp4:
* programs linked with camlp4lib.cma now also need dynlink.cma.

Bug fixes:
- Major GC and heap compaction: fixed bug involving lazy values and
  out-of-heap pointers.
- PR#3915: updated most man pages.
- PR#4261: type-checking of recursive modules
- PR#4308: better stack backtraces for "spontaneous" exceptions such as
  Stack_overflow, Out_of_memory, etc.
- PR#4338: Str.global_substitute, Str.global_replace and the Str.*split*
  functions are now tail-recursive.
- PR#4503: fixed bug in classify_float on ARM.
- PR#4512: type-checking of recursive modules
- PR#4517: crash in ocamllex-generated lexers.
- PR#4542: problem with return value of Unix.nice.
- PR#4557: type-checking of recursive modules.
- PR#4562: strange %n semantics in scanf.
- PR#4564: add note "stack is not executable" to object files generated by
  ocamlopt (Linux/x86, Linux/AMD64).
- PR#4566: bug in Ratio.approx_ratio_fix and Num.approx_num_fix.
- PR#4582: clarified the documentation of functions in the String module.
- PR#4583: stack overflow in "ocamlopt -g" during closure conversion pass.
- PR#4585: ocamldoc and "val virtual" declarations.
- PR#4587: ocamldoc and escaped @ characters.
- PR#4605: Buffer.add_substitute was sometime wrong when target string had
           backslashes.
- PR#4614: Inconsistent declaration of CamlCBCmd in LablTk library.


Objective Caml 3.10.2 (29 Feb 2008):
------------------------------------

Bug fixes:
- PR#1217 (partial) Typo in ocamldep man page
- PR#3952 (partial) ocamlopt: allocation problems on ARM
- PR#4339 (continued) ocamlopt: problems on HPPA
- PR#4455 str.mli not installed under Windows
- PR#4473 crash when accessing float array with polymorphic method
- PR#4480 runtime would not compile without gcc extensions
- PR#4481 wrong typing of exceptions with object arguments
- PR#4490 typo in error message
- Random crash on 32-bit when major_heap_increment >= 2^22
- Big performance bug in Weak hashtables
- Small bugs in the make-package-macosx script
- Bug in typing of polymorphic variants (reported on caml-list)


Objective Caml 3.10.1 (11 Jan 2008):
------------------------------------

Bug fixes:
- PR#3830 small bugs in docs
- PR#4053 compilers: improved compilation time for large variant types
- PR#4174 ocamlopt: fixed ocamlopt -nopervasives
- PR#4199 otherlibs: documented a small problem in Unix.utimes
- PR#4280 camlp4: parsing of identifier (^)
- PR#4281 camlp4: parsing of type constraint
- PR#4285 runtime: cannot compile under AIX
- PR#4286 ocamlbuild: cannot compile under AIX and SunOS
- PR#4288 compilers: including a functor application with side effects
- PR#4295 camlp4 toplevel: synchronization after an error
- PR#4300 ocamlopt: crash with backtrace and illegal array access
- PR#4302 camlp4: list comprehension parsing problem
- PR#4304 ocamlbuild: handle -I correctly
- PR#4305 stdlib: alignment of Arg.Symbol
- PR#4307 camlp4: assertion failure
- PR#4312 camlp4: accept "let _ : int = 1"
- PR#4313 ocamlbuild: -log and missing directories
- PR#4315 camlp4: constraints in classes
- PR#4316 compilers: crash with recursive modules and Lazy
- PR#4318 ocamldoc: installation problem with Cygwin (tentative fix)
- PR#4322 ocamlopt: stack overflow under Windows
- PR#4325 compilers: wrong error message for unused var
- PR#4326 otherlibs: marshal Big_int on win64
- PR#4327 ocamlbuild: make emacs look for .annot in _build directory
- PR#4328 camlp4: stack overflow with nil nodes
- PR#4331 camlp4: guards on fun expressions
- PR#4332 camlp4: parsing of negative 32/64 bit numbers
- PR#4336 compilers: unsafe recursive modules
- PR#4337 (note) camlp4: invalid character escapes
- PR#4339 ocamlopt: problems on HP-UX (tentative fix)
- PR#4340 camlp4: wrong pretty-printing of optional arguments
- PR#4348 ocamlopt: crash on Mac Intel
- PR#4349 camlp4: bug in private type definitions
- PR#4350 compilers: type errors with records and polymorphic variants
- PR#4352 compilers: terminal recursion under Windows (tentative fix)
- PR#4354 ocamlcp: mismatch with ocaml on polymorphic let
- PR#4358 ocamlopt: float constants wrong on ARM
- PR#4360 ocamldoc: string inside comment
- PR#4365 toplevel: wrong pretty-printing of polymorphic variants
- PR#4373 otherlibs: leaks in win32unix
- PR#4374 otherlibs: threads module not initialized
- PR#4375 configure: fails to build on bytecode-only architectures
- PR#4377 runtime: finalisation of infix pointers
- PR#4378 ocamlbuild: typo in plugin.ml
- PR#4379 ocamlbuild: problem with plugins under Windows
- PR#4382 compilers: typing of polymorphic record fields
- PR#4383 compilers: including module with private type
- PR#4385 stdlib: Int32/Int64.format are unsafe
- PR#4386 otherlibs: wrong signal numbers with Unix.sigprocmask etc.
- PR#4387 ocamlbuild: build directory not used properly
- PR#4392 ocamldep: optional argument of class
- PR#4394 otherlibs: infinite loops in Str
- PR#4397 otherlibs: wrong size for flag arrays in win32unix
- PR#4402 ocamldebug: doesn't work with -rectypes
- PR#4410 ocamlbuild: problem with plugin and -build
- PR#4411 otherlibs: crash with Unix.access under Windows
- PR#4412 stdlib: marshalling broken on 64 bit architectures
- PR#4413 ocamlopt: crash on AMD64 with out-of-bound access and reraise
- PR#4417 camlp4: pretty-printing of unary minus
- PR#4419 camlp4: problem with constraint in type class
- PR#4426 compilers: problem with optional labels
- PR#4427 camlp4: wrong pretty-printing of lists of functions
- PR#4433 ocamlopt: fails to build on MacOSX 10.5
- PR#4435 compilers: crash with objects
- PR#4439 fails to build on MacOSX 10.5
- PR#4441 crash when build on sparc64 linux
- PR#4442 stdlib: crash with weak pointers
- PR#4446 configure: fails to detect X11 on MacOSX 10.5
- PR#4448 runtime: huge page table on 64-bit architectures
- PR#4450 compilers: stack overflow with recursive modules
- PR#4470 compilers: type-checking of recursive modules too restrictive
- PR#4472 configure: autodetection of libX11.so on Fedora x86_64
- printf: removed (partially implemented) positional specifications
- polymorphic < and <= comparisons: some C compiler optimizations
  were causing incorrect results when arguments are incomparable

New features:
- made configure script work on PlayStation 3
- ARM port: brought up-to-date for Debian 4.0 (Etch)
- many other small changes and bugfixes in camlp4, ocamlbuild, labltk,
  emacs files


Objective Caml 3.10.0 (18 May 2007):
------------------------------------

(Changes that can break existing programs are marked with a "*"  )

Language features:
- Added virtual instance variables in classes "val virtual v : t"
* Changed the behaviour of instance variable overriding; the new
  definition replaces the old one, rather than creating a new
  variable.

New tools:
- ocamlbuild: compilation manager for OCaml applications and libraries.
  See draft documentation at http://gallium.inria.fr/~pouillar/
* Camlp4: heavily revised implementation, new API.

New ports:
- MacOS X PowerPC 64 bits.
- MS Windows 64 bits (x64) using the Microsoft PSDK toolchain.
- MS Windows 32 bits using the Visual Studio 2005 toolchain.

Compilers:
- Faster type-checking of functor applications.
- Referencing an interface compiled with -rectypes from a module
    not compiled with -rectypes is now an error.
- Revised the "fragile matching" warning.

Native-code compiler:
- Print a stack backtrace on an uncaught exception.
  (Compile and link with ocamlopt -g; execute with OCAMLRUNPARAM=b.)
  Supported on Intel/AMD in 32 and 64 bits, PPC in 32 and 64 bits.
- Stack overflow detection on MS Windows 32 bits (courtesy O. Andrieu).
- Stack overflow detection on MacOS X PPC and Intel.
- Intel/AMD 64 bits: generate position-independent code by default.
- Fixed bug involving -for-pack and missing .cmx files (PR#4124).
- Fixed bug causing duplication of literals  (PR#4152).

Run-time system:
- C/Caml interface functions take "char const *" arguments
  instead of "char *" when appropriate.
- Faster string comparisons (fast case if strings are ==).

Standard library:
- Refined typing of format strings (type format6).
- Printf, Format: new function ifprintf that consumes its arguments
    and prints nothing (useful to print conditionally).
- Scanf:
    new function format_from_string to convert a string to a format string;
    new %r conversion to accomodate user defined scanners.
- Filename: improved Win32 implementation of Filename.quote.
- List: List.nth now tail-recursive.
- Sys: added Sys.is_directory.  Some functions (e.g. Sys.command) that
    could incorrectly raise Sys_io_blocked now raise Sys_error as intended.
- String and Char: the function ``escaped'' now escapes all the characters
    especially handled by the compiler's lexer (PR#4220).

Other libraries:
- Bigarray: mmap_file takes an optional argument specifying
    the start position of the data in the mapped file.
- Dynlink: now defines only two modules, Dynlink and Dynlinkaux (internal),
    reducing risks of name conflicts with user modules.
- Labltk under Win32: now uses Tcl/Tk 8.4 instead of 8.3 by default.
- VM threads: improved performance of I/O operations (less polling).
- Unix: new function Unix.isatty.
- Unix emulation under Win32:
    fixed incorrect error reporting in several functions (PR#4097);
    better handling of channels opened on sockets (PR#4098);
    fixed GC bug in Unix.system (PR#4112).

Documentation generator (OCamldoc):
- correctly handle '?' in value names (PR#4215)
- new option -hide-warnings not to print ocamldoc warnings

Lexer generator (ocamllex): improved error reporting.

License: fixed a typo in the "special exception" to the LGPL.


Objective Caml 3.09.3 (15 Sep 2006):
------------------------------------

Bug fixes:
- ocamldoc: -using modtype constraint to filter module elements displayed
    in doc PR#4016
- ocamldoc: error in merging of top dependencies of modules PR#4007
- ocamldoc: -dot-colors has no effect PR#3981
- ocamdloc: missing crossref in text from intro files PR#4066
- compilers: segfault with recursive modules PR#4008
- compilers: infinite loop when compiling objects PR#4018
- compilers: bad error message when signature mismatch PR#4001
- compilers: infinite loop with -rectypes PR#3999
- compilers: contravariance bug in private rows
- compilers: unsafe cast with polymorphic exception PR#4002
- native compiler: bad assembly code generated for AMD64 PR#4067
- native compiler: stack alignment problems on MacOSX/i386 PR#4036
- stdlib: crash in marshalling PR#4030
- stdlib: crash when closing a channel twice PR#4039
- stdlib: memory leak in Sys.readdir PR#4093
- C interface: better definition of CAMLreturn PR#4068
- otherlibs/unix: crash in gethostbyname PR#3043
- tools: subtle problem with unset in makefile PR#4048
- camlp4: install pa_o_fast.o PR#3812
- camlp4: install more modules PR#3689

New features:
- ocamldoc: name resolution in cross-referencing {!name}: if name is not
    found, then it is searched in the parent module/class, and in the parent
    of the parent, and so on until it is found.
- ocamldoc: new option -short-functors to use a short form to display
    functors in html generator PR#4017
- ocamlprof: added "-version" option



Objective Caml 3.09.2 (14 Apr 2006):
------------------------------------

Bug fixes:
- Makefile: problem with "make world.opt" PR#3954
- compilers: problem compiling several modules with one command line PR#3979
- compilers,ocamldoc: error message that Emacs cannot parse
- compilers: crash when printing type error PR#3968
- compilers: -dtypes wrong for monomorphic type variables PR#3894
- compilers: wrong warning on optional arguments PR#3980
- compilers: crash when wrong use of type constructor in let rec PR#3976
- compilers: better wording of "statement never returns" warning PR#3889
- runtime: inefficiency of signal handling PR#3990
- runtime: crashes with I/O in multithread programs PR#3906
- camlp4: empty file name in error messages PR#3886
- camlp4: stack overflow PR#3948
- otherlibs/labltk: ocamlbrowser ignores its command line options PR#3961
- otherlibs/unix: Unix.times wrong under Mac OS X PR#3960
- otherlibs/unix: wrong doc for execvp and execvpe PR#3973
- otherlibs/win32unix: random crash in Unix.stat PR#3998
- stdlib: update_mod not found under Windows PR#3847
- stdlib: Filename.dirname/basename wrong on Win32 PR#3933
- stdlib: incomplete documentation of Pervasives.abs PR#3967
- stdlib: Printf bugs PR#3902, PR#3955
- tools/checkstack.c: missing include
- yacc: crash when given argument "-" PR#3956

New features:
- ported to MacOS X on Intel PR#3985
- configure: added support for GNU Hurd PR#3991

Objective Caml 3.09.1 (4 Jan 2006):
-----------------------------------

Bug fixes:
- compilers: raise not_found with -principal PR#3855
- compilers: assert failure in typeclass.cml PR#3856
- compilers: assert failure in typing/ctype.ml PR#3909
- compilers: fatal error exception Ctype.Unify PR#3918
- compilers: spurious warning Y in objects PR#3868
- compilers: spurious warning Z on loop index PR#3907
- compilers: error message that emacs cannot parse
- ocamlopt: problems with -for-pack/-pack PR#3825, PR#3826, PR#3919
- ocamlopt: can't produce shared libraries on x86_64 PR#3869, PR#3924
- ocamlopt: float alignment problem on SPARC PR#3944
- ocamlopt: can't compile on MIPS PR#3936
- runtime: missing dependence for ld.conf
- runtime: missing dependence for .depend.nt PR#3880
- runtime: memory leak in caml_register_named_value PR#3940
- runtime: crash in Marshal.to_buffer PR#3879
- stdlib: Sys.time giving wrong results on Mac OS X PR#3850
- stdlib: Weak.get_copy causing random crashes in rare cases
- stdlib, debugger, labltk: use TMPDIR if set PR#3895
- stdlib: scanf bug on int32 and nativeint PR#3932
- camlp4: mkcamlp4 option parsing problem PR#3941
- camlp4: bug in pretty-printing of lazy/assert/new
- camlp4: update the unmaintained makefile for _loc name
- ocamldoc: several fixes see ocamldoc/Changes.txt
- otherlibs/str: bug in long sequences of alternatives PR#3783
- otherlibs/systhreads: deadlock in Windows PR#3910
- tools: update dumpobj to handle new event format PR#3873
- toplevel: activate warning Y in toplevel PR#3832

New features:
- otherlibs/labltk: browser uses menu bars instead of menu buttons

Objective Caml 3.09.0 (27 Oct 2006):
------------------------------------

(Changes that can break existing programs are marked with a "*"  )

Language features:
- Introduction of private row types, for abstracting the row in object
  and variant types.

Type checking:
- Polymorphic variants with at most one constructor [< `A of t] are no
  longer systematically promoted to the exact type [`A of t]. This was
  more confusing than useful, and created problems with private row
  types.

Both compilers:
- Added warnings 'Y' and 'Z' for local variables that are bound but
  never used.
- Added warning for some uses non-returning functions (e.g. raise), when they
  are passed extra arguments, or followed by extra statements.
- Pattern matching: more prudent compilation in case of guards; fixed PR#3780.
- Compilation of classes: reduction in size of generated code.
- Compilation of "module rec" definitions: fixed a bad interaction with
  structure coercion (to a more restrictive signature).

Native-code compiler (ocamlopt):
* Revised implementation of the -pack option (packing of several compilation
  units into one).  The .cmx files that are to be packed with
  "ocamlopt -pack -o P.cmx" must be compiled with "ocamlopt -for-pack P".
  In exchange for this additional constraint, ocamlopt -pack is now
  available on all platforms (no need for binutils).
* Fixed wrong evaluation order for arguments to certain inlined functions.
- Modified code generation for "let rec ... and ..." to reduce compilation
  time (which was quadratic in the number of mutually-recursive functions).
- x86 port: support tail-calls for functions with up to 21 arguments.
- AMD64 port, Linux: recover from system stack overflow.
- Sparc port: more portable handling of out-of-bound conditions
  on systems other than Solaris.

Standard library:
- Pervasives: faster implementation of close_in, close_out.
  set_binary_mode_{out,in} now working correctly under Cygwin.
- Printf: better handling of partial applications of the printf functions.
- Scanf: new function sscanf_format to read a format from a
  string. The type of the resulting format is dynamically checked and
  should be the type of the template format which is the second argument.
- Scanf: no more spurious lookahead attempt when the end of file condition
  is set and a correct token has already been read and could be returned.

Other libraries:
- System threads library: added Thread.sigmask; fixed race condition
  in signal handling.
- Bigarray library: fixed bug in Array3.of_array.
- Unix library: use canonical signal numbers in results of Unix.wait*;
  hardened Unix.establish_server against EINTR errors.

Run-time system:
- Support platforms where sizeof(void *) = 8 and sizeof(long) = 4.
- Improved and cleaned up implementation of signal handling.

Replay debugger:
- Improved handling of locations in source code.

OCamldoc:
- extensible {foo } syntax
- user can give .txt files on the command line, containing ocamldoc formatted
  text, to be able to include bigger texts out of source files
- -o option is now used by the html generator to indicate the prefix
  of generated index files (to avoid conflict when a Index module exists
  on case-insensitive file systems).

Miscellaneous:
- Configuration information is installed in `ocamlc -where`/Makefile.config
  and can be used by client Makefiles or shell scripts.

Objective Caml 3.08.4 (11 Aug 2005):
------------------------------------

New features:
- configure: find X11 config in some 64-bit Linux distribs
- ocamldoc: (**/**) can be canceled with another (**/**) PR#3665
- graphics: added resize_window
- graphics: check for invalid arguments to drawing primitives PR#3595
- ocamlbrowser: use windows subsystem on mingw

Bug fixes:
- ocamlopt: code generation problem on AMD64 PR#3640
- wrong code generated for some classes PR#3576
- fatal error when compiling some OO code PR#3745
- problem with comparison on constant constructors PR#3608
- camlp4: cryptic error message PR#3592
- camlp4: line numbers in multi-line antiquotations PR#3549
- camlp4: problem with make depend
- camlp4: parse error with :> PR#3561
- camlp4: ident conversion problem with val/contents/contents__
- camlp4: several small parsing problems PR#3688
- ocamldebug: handling of spaces in executable file name PR#3736
- emacs-mode: problem when caml-types-buffer is deleted by user PR#3704
- ocamldoc: extra backslash in ocamldoc man page PR#3687
- ocamldoc: improvements to HTML display PR#3698
- ocamldoc: escaping of @ in info files
- ocamldoc: escaping of . and \ in man pages PR#3686
- ocamldoc: better error reporting of misplaced comments
- graphics: fixed .depend file PR#3558
- graphics: segfault with threads and graphics PR#3651
- nums: several bugs: PR#3718, PR#3719, others
- nums: inline asm problems with gcc 4.0 PR#3604, PR#3637
- threads: problem with backtrace
- unix: problem with getaddrinfo PR#3565
- stdlib: documentation of Int32.rem and Int64.rem PR#3573
- stdlib: documentation of List.rev_map2 PR#3685
- stdlib: wrong order in Map.fold PR#3607
- stdlib: documentation of maximum float array length PR#3714
- better detection of cycles when using -rectypes
- missing case of module equality PR#3738
- better error messages for unbound type variables
- stack overflow while printing type error message PR#3705
- assert failure when typing some classes PR#3638
- bug in type_approx
- better error messages related to type variance checking
- yacc: avoid name capture for idents of the Parsing module


Objective Caml 3.08.3 (24 Mar 2005):
------------------------------------

New features:
- support for ocamlopt -pack under Mac OS X (PR#2634, PR#3320)
- ignore unknown warning options for forward and backward compatibility
- runtime: export caml_compare_unordered (PR#3479)
- camlp4: install argl.* files (PR#3439)
- ocamldoc: add -man-section option
- labltk: add the "solid" relief option (PR#3343)

Bug fixes:
- typing: fix unsoundness in type declaration variance inference.
    Type parameters which are constrained must now have an explicit variant
    annotation, otherwise they are invariant. This is not backward
    compatible, so this might break code which either uses subtyping or
    uses the relaxed value restriction (i.e. was not typable before 3.07)
- typing: erroneous partial match warning for polymorphic variants (PR#3424)
- runtime: handle the case of an empty command line (PR#3409, PR#3444)
- stdlib: make Sys.executable_name an absolute path in native code (PR#3303)
- runtime: fix memory leak in finalise.c
- runtime: auto-trigger compaction even if gc is called manually (PR#3392)
- stdlib: fix segfault in Obj.dup on zero-sized values (PR#3406)
- camlp4: correct parsing of the $ identifier (PR#3310, PR#3469)
- windows (MS tools): use link /lib instead of lib (PR#3333)
- windows (MS tools): change default install destination
- autoconf: better checking of SSE2 instructions (PR#3329, PR#3330)
- graphics: make close_graph close the X display as well as the window (PR#3312)
- num: fix big_int_of_string (empty string) (PR#3483)
- num: fix big bug on 64-bit architecture (PR#3299)
- str: better documentation of string_match and string_partial_match (PR#3395)
- unix: fix file descriptor leak in Unix.accept (PR#3423)
- unix: miscellaneous clean-ups
- unix: fix documentation of Unix.tm (PR#3341)
- graphics: fix problem when allocating lots of images under Windows (PR#3433)
- compiler: fix error message with -pack when .cmi is missing (PR#3028)
- cygwin: fix problem with compilation of camlheader (PR#3485)
- stdlib: Filename.basename doesn't return an empty string any more (PR#3451)
- stdlib: better documentation of Open_excl flag (PR#3450)
- ocamlcp: accept -thread option (PR#3511)
- ocamldep: handle spaces in file names (PR#3370)
- compiler: remove spurious warning in pattern-matching on variants (PR#3424)
- windows: better handling of InterpreterPath registry entry (PR#3334, PR#3432)


Objective Caml 3.08.2 (22 Nov 2004):
------------------------------------

Bug fixes:
- runtime: memory leak when unmarshalling big data structures (PR#3247)
- camlp4: incorrect line numbers in errors (PR#3188)
- emacs: xemacs-specific code, wrong call to "sit-for"
- ocamldoc: "Lexing: empty token" (PR#3173)
- unix: problem with close_process_* (PR#3191)
- unix: possible coredumps (PR#3252)
- stdlib: wrong order in Set.fold (PR#3161)
- ocamlcp: array out of bounds in profiled programs (PR#3267)
- yacc: problem with polymorphic variant types for grammar entries (PR#3033)

Misc:
- export <caml/printexc.h> for caml_format_exception (PR#3080)
- clean up caml_search_exe_in_path (maybe PR#3079)
- camlp4: new function "make_lexer" for new-style locations
- unix: added missing #includes (PR#3088)


Objective Caml 3.08.1 (19 Aug 2004):
------------------------------------

Licence:
- The emacs files are now under GPL
- Slightly relaxed some conditions of the QPL

Bug fixes:
- ld.conf now generated at compile-time instead of install-time
- fixed -pack on Windows XP (PR#2935)
- fixed Obj.tag (PR#2946)
- added support for multiple dlopen in Darwin
- run ranlib when installing camlp4 libraries (PR#2944)
- link camlp4opt with -linkall (PR#2949)
- camlp4 parsing of patterns now conforms to normal parsing (PR#3015)
- install camlp4 *.cmx files (PR#2955)
- fixed handling of linefeed in string constants in camlp4 (PR#3074)
- ocamldoc: fixed display of class parameters in HTML and LaTeX (PR#2994)
- ocamldoc: fixed display of link to class page in html (PR#2994)
- Windows toplevel GUI: assorted fixes (including PR#2932)

Misc:
- added -v option to ocamllex
- ocamldoc: new -intf and -impl options supported (PR#3036)

Objective Caml 3.08.0 (13 Jul 2004):
------------------------------------

(Changes that can break existing programs are marked with a "*"  )

Language features:
- Support for immediate objects, i.e. objects defined without going
  through a class.  (Syntax is "object <fields and methods> end".)

Type-checking:
- When typing record construction and record patterns, can omit
  the module qualification on all labels except one.  I.e.
  { M.l1 = ...; l2 = ... } is interpreted as { M.l1 = ...; M.l2 = ... }

Both compilers:
- More compact compilation of classes.
- Much more efficient handling of class definitions inside functors
  or local modules.
- Simpler representation for method tables. Objects can now be marshaled
  between identical programs with the flag Marshal.Closures.
- Improved error messages for objects and variants.
- Improved printing of inferred module signatures (toplevel and ocamlc -i).
  Recursion between type, class, class type and module definitions is now
  correctly printed.
- The -pack option now accepts compiled interfaces (.cmi files) in addition
  to compiled implementations (.cmo or .cmx).
* A compile-time error is signaled if an integer literal exceeds the
  range of representable integers.
- Fixed code generation error for "module rec" definitions.
- The combination of options -c -o sets the name of the generated
  .cmi / .cmo / .cmx files.

Bytecode compiler:
- Option -output-obj is now compatible with Dynlink and
  with embedded toplevels.

Native-code compiler:
- Division and modulus by zero correctly raise exception Division_by_zero
  (instead of causing a hardware trap).
- Improved compilation time for the register allocation phase.
- The float constant -0.0 was incorrectly treated as +0.0 on some processors.
- AMD64: fixed bugs in asm glue code for GC invocation and exception raising
  from C.
- IA64: fixed incorrect code generated for "expr mod 1".
- PowerPC: minor performance tweaks for the G4 and G5 processors.

Standard library:
* Revised handling of NaN floats in polymorphic comparisons.
  The polymorphic boolean-valued comparisons (=, <, >, etc) now treat
  NaN as uncomparable, as specified by the IEEE standard.
  The 3-valued comparison (compare) treats NaN as equal to itself
  and smaller than all other floats.  As a consequence, x == y
  no longer implies x = y but still implies compare x y = 0.
* String-to-integer conversions now fail if the result overflows
  the range of integers representable in the result type.
* All array and string access functions now raise
  Invalid_argument("index out of bounds") when a bounds check fails.
  In earlier releases, different exceptions were raised
  in bytecode and native-code.
- Module Buffer: new functions Buffer.sub, Buffer.nth
- Module Int32: new functions Int32.bits_of_float, Int32.float_of_bits.
- Module Map: new functions is_empty, compare, equal.
- Module Set: new function split.
* Module Gc: in-order finalisation, new function finalise_release.

Other libraries:
- The Num library: complete reimplementation of the C/asm lowest
  layer to work around potential licensing problems.
  Improved speed on the PowerPC and AMD64 architectures.
- The Graphics library: improved event handling under MS Windows.
- The Str library: fixed bug in "split" functions with nullable regexps.
- The Unix library:
   . Added Unix.single_write.
   . Added support for IPv6.
   . Bug fixes in Unix.closedir.
   . Allow thread switching on Unix.lockf.

Runtime System:
* Name space depollution: all global C identifiers are now prefixed
  with "caml" to avoid name clashes with other libraries.  This
  includes the "external" primitives of the standard runtime.

Ports:
- Windows ports: many improvements in the OCamlWin toplevel application
  (history, save inputs to file, etc).  Contributed by Christopher A. Watford.
- Native-code compilation supported for HPPA/Linux. Contributed by Guy Martin.
- Removed support for MacOS9.  Mac OS 9 is obsolete and the port was not
  updated since 3.05.
- Removed ocamlopt support for HPPA/Nextstep and Power/AIX.

Ocamllex:
- #line directives in the input file are now accepted.
- Added character set concatenation operator "cset1 # cset2".

Ocamlyacc:
- #line directives in the input file are now accepted.

Camlp4:
* Support for new-style locations (line numbers, not just character numbers).
- See camlp4/CHANGES and camlp4/ICHANGES for more info.


Objective Caml 3.07 (29 Sep 2003):
----------------------------------

Language features:
- Experimental support for recursive module definitions
      module rec A : SIGA = StructA and B : SIGB = StructB and ...
- Support for "private types", or more exactly concrete data types
  with private constructors or labels.  These data types can be
  de-structured normally in pattern matchings, but values of these
  types cannot be constructed directly outside of their defining module.
- Added integer literals of types int32, nativeint, int64
  (written with an 'l', 'n' or 'L' suffix respectively).

Type-checking:
- Allow polymorphic generalization of covariant parts of expansive
  expressions.  For instance, if f: unit -> 'a list, "let x = f ()"
  gives "x" the generalized type forall 'a. 'a list, instead of '_a list
  as before.
- The typing of polymorphic variants in pattern matching has changed.
  It is intended to be more regular, sticking to the principle of "closing
  only the variants which would be otherwise incomplete". Two potential
  consequences: (1) some types may be left open which were closed before,
  and the resulting type might not match the interface anymore (expected to
  be rare); (2) in some cases an incomplete match may be generated.
- Lots of bug fixes in the handling of polymorphism and recursion inside
  types.
- Added a new "-dtypes" option to ocamlc/ocamlopt, and an emacs extension
  "emacs/caml-types.el".  The compiler option saves inferred type information
  to file *.annot, and the emacs extension allows the user to look at the
  type of any subexpression in the source file.  Works even in the case
  of a type error (all the types computed up to the error are available).
  This new feature is also supported by ocamlbrowser.
- Disable "method is overridden" warning when the method was explicitly
  redefined as virtual beforehand (i.e. not through inheritance). Typing
  and semantics are unchanged.

Both compilers:
- Added option "-dtypes" to dump detailed type information to a file.
- The "-i" option no longer generates compiled files, it only prints
  the inferred types.
- The sources for the module named "Mod" can be placed either in Mod.ml or
  in mod.ml.
- Compilation of "let rec" on non-functional values: tightened some checks,
  relaxed some other checks.
- Fixed wrong code that was generated for "for i = a to max_int"
  or "for i = a downto min_int".
- An explicit interface Mod.mli can now be provided for the module obtained
  by ocamlc -pack -o Mod.cmo ... or ocamlopt -pack -o Mod.cmx ...
- Revised internal handling of source code locations, now handles
  preprocessed code better.
- Pattern-matching bug on float literals fixed.
- Minor improvements on pattern-matching over variants.
- More efficient compilation of string comparisons and the "compare" function.
- More compact code generated for arrays of constants.
- Fixed GC bug with mutable record fields of type "exn".
- Added warning "E" for "fragile patterns": pattern matchings that would
  not be flagged as partial if new constructors were added to the data type.

Bytecode compiler:
- Added option -vmthread to select the threads library with VM-level
  scheduling.  The -thread option now selects the system threads library.

Native-code compiler:
- New port: AMD64 (Opteron).
- Fixed instruction selection bug on expressions of the kind (raise Exn)(arg).
- Several bug fixes in ocamlopt -pack (tracking of imported modules,
  command line too long).
- Signal handling bug fixed.
- x86 port:
    Added -ffast-math option to use inline trigo and log functions.
    Small performance tweaks for the Pentium 4.
    Fixed illegal "imul" instruction generated by reloading phase.
- Sparc port:
    Enhanced code generation for Sparc V8 (option -march=v8) and
    Sparc V9 (option -march=v9).
    Profiling support added for Solaris.
- PowerPC port:
    Keep stack 16-aligned for compatibility with C calling conventions.

Toplevel interactive system:
- Tightened interface consistency checks between .cmi files, .cm[oa] files
  loaded by #load, and the running toplevel.
- #trace on mutually-recursive functions was broken, works again.
- Look for .ocamlinit file in home directory in addition to the current dir.

Standard library:
- Match_failure and Assert_failure exceptions now report
  (file, line, column), instead of (file, starting char, ending char).
- float_of_string, int_of_string: some ill-formed input strings were not
    rejected.
- Added format concatenation, string_of_format, format_of_string.
- Module Arg: added new option handlers Set_string, Set_int, Set_float,
    Symbol, Tuple.
- Module Format: tag handling is now turned off by default,
    use [Format.set_tags true] to activate.
- Modules Lexing and Parsing: added better handling of positions
    in source file.  Added function Lexing.flush_input.
- Module Scanf: %n and %N formats to count characters / items read so far;
    assorted bug fixes, %! to match end of input. New ``_'' special
    flag to skip reresulting value.
- Module Format: tags are not activated by default.
- Modules Set and Map: fixed bugs causing trees to become unbalanced.
- Module Printf: less restrictive typing of kprintf.
- Module Random: better seeding; functions to generate random int32, int64,
    nativeint; added support for explicit state management.
- Module Sys: added Sys.readdir for reading the contents of a directory.

Runtime system:
- output_value/input_value: fixed bug with large blocks (>= 4 Mwords)
  produced on a 64-bit platform and incorrectly read back on a 32-bit
  platform.
- Fixed memory compaction bug involving input_value.
- Added MacOS X support for dynamic linking of C libraries.
- Improved stack backtraces on uncaught exceptions.
- Fixed float alignment problem on Sparc V9 with gcc 3.2.

Other libraries:
- Dynlink:
    By default, dynamically-loaded code now has access to all
      modules defined by the program; new functions Dynlink.allow_only
      and Dynlink.prohibit implement access control.
    Fixed Dynlink problem with files generated with ocamlc -pack.
    Protect against references to modules not yet fully initialized.
- LablTK/CamlTK: added support for TCL/TK 8.4.
- Str: reimplemented regexp matching engine, now less buggy, faster,
    and LGPL instead of GPL.
- Graphics: fixed draw_rect and fill_rect bug under X11.
- System threads and bytecode threads libraries can be both installed.
- System threads: better implementation of Thread.exit.
- Bytecode threads: fixed two library initialization bugs.
- Unix: make Unix.openfile blocking to account for named pipes;
  GC bug in Unix.*stat fixed; fixed problem with Unix.dup2 on Windows.

Ocamllex:
- Can name parts of the matched input text, e.g.
    "0" (['0'-'7']+ as s) { ... s ... }

Ocamldebug:
- Handle programs that run for more than 2^30 steps.

Emacs mode:
- Added file caml-types.el to interactively display the type information
  saved by option -dtypes.

Win32 ports:
- Cygwin port: recognize \ as directory separator in addition to /
- MSVC port: ocamlopt -pack works provided GNU binutils are installed.
- Graphics library: fixed bug in Graphics.blit_image; improved event handling.

OCamldoc:
- new ty_code field for types, to keep code of a type (with option -keep-code)
- new ex_code field for types, to keep code of an exception
    (with option -keep-code)
- some fixes in html generation
- don't overwrite existing style.css file when generating HTML
- create the ocamldoc.sty file when generating LaTeX (if nonexistent)
- man pages are now installed in man/man3 rather than man/mano
- fix: empty [] in generated HTML indexes


Objective Caml 3.06 (20 Aug 2002):
----------------------------------

Type-checking:
- Apply value restriction to polymorphic record fields.

Run-time system:
- Fixed GC bug affecting lazy values.

Both compilers:
- Added option "-version" to print just the version number.
- Fixed wrong dependencies in .cmi generated with the -pack option.

Native-code compiler:
- Fixed wrong return value for inline bigarray assignments.

Libraries:
- Unix.getsockopt: make sure result is a valid boolean.

Tools:
- ocamlbrowser: improved error reporting; small Win32 fixes.

Windows ports:
- Fixed two problems with the Mingw port under Cygwin 1.3.


Objective Caml 3.05 (29 Jul 2002):
----------------------------------

Language features:
- Support for polymorphic methods and record fields.
- Allows _ separators in integer and float literals, e.g. 1_000_000.

Type-checker:
- New flag -principal to enforce principality of type inference.
- Fixed subtle typing bug with higher-order functors.
- Fixed several complexity problems; changed (again) the  behaviour of
  simple coercions.
- Fixed various bugs with objects and polymorphic variants.
- Improved some error messages.

Both compilers:
- Added option "-pack" to assemble several compilation units as one unit
  having the given units as sub-modules.
- More precise detection of unused sub-patterns in "or" patterns.
- Warnings for ill-formed \ escapes in string and character literals.
- Protect against spaces and other special characters in directory names.
- Added interface consistency check when building a .cma or .cmxa library.
- Minor reduction in code size for class initialization code.
- Added option "-nostdlib" to ignore standard library entirely.

Bytecode compiler:
- Fixed issue with ocamlc.opt and dynamic linking.

Native-code compiler:
- Added link-time check for multiply-defined module names.
- Fixed GC bug related to constant constructors of polymorphic variant types.
- Fixed compilation bug for top-level "include" statements.
- PowerPC port: work around limited range for relative branches,
  thus removing assembler failures on large functions.
- IA64 port: fixed code generation bug for 3-way constructor matching.

Toplevel interactive system:
- Can load object files given on command line before starting up.
- ocamlmktop: minimized possibility of name clashes with user-provided modules.

Run-time system:
- Minor garbage collector no longer recursive.
- Better support for lazy data in the garbage collector.
- Fixed issues with the heap compactor.
- Fixed issues with finalized Caml values.
- The type "int64" is now supported on all platforms: we use software
  emulation if the C compiler doesn't support 64-bit integers.
- Support for float formats that are neither big-endian nor little-endian
  (one known example: the ARM).
- Fixed bug in callback*_exn functions in the exception-catching case.
- Work around gcc 2.96 bug on RedHat 7.2 and Mandrake 8.0, 8.1 among others.
- Stub DLLs now installed in subdir stublibs/ of standard library dir.

Standard library:
- Protect against integer overflow in sub-string and sub-array bound checks.
- New module Complex implementing arithmetic over complex numbers.
- New module Scanf implementing format-based scanning a la scanf() in C.
- Module Arg: added alternate entry point Arg.parse_argv.
- Modules Char, Int32, Int64, Nativeint, String: added type "t" and function
  "compare" so that these modules can be used directly with e.g. Set.Make.
- Module Digest: fixed issue with Digest.file on large files (>= 1Gb);
    added Digest.to_hex.
- Module Filename: added Filename.open_temp_file to atomically create and
    open the temp file; improved security of Filename.temp_file.
- Module Genlex: allow _ as first character of an identifier.
- Module Lazy: more efficient implementation.
- Module Lexing: improved performances for very large tokens.
- Module List: faster implementation of sorting functions.
- Module Printf:
    added %S and %C formats (quoted, escaped strings and characters);
    added kprintf (calls user-specified continuation on formatted string).
- Module Queue: faster implementation (courtesy of Francois Pottier).
- Module Random: added Random.bool.
- Module Stack: added Stack.is_empty.
- Module Pervasives:
    added sub-module LargeFile to support files larger than 1Gb
      (file offsets are int64 rather than int);
    opening in "append" mode automatically sets "write" mode;
    files are now opened in close-on-exec mode;
    string_of_float distinguishes its output from a plain integer;
    faster implementation of input_line for long lines.
- Module Sys:
     added Sys.ocaml_version containing the OCaml version number;
     added Sys.executable_name containing the (exact) path of the
       file being executable;
     Sys.argv.(0) is now unchanged w.r.t. what was provided as 0-th argument
       by the shell.
- Module Weak: added weak hash tables.

Other libraries:
- Bigarray:
    support for bigarrays of complex numbers;
    added functions Genarray.dims,
      {Genarray,Array1,Array2,Array3}.{kind,layout}.
- Dynlink: fixed bug with loading of mixed-mode Caml/C libraries.
- LablTK:
    now supports also the CamlTK API (no labels);
    support for Activate and Deactivate events;
    support for virtual events;
    added UTF conversion;
    export the tcl interpreter as caml value, to avoid DLL dependencies.
- Unix:
    added sub-module LargeFile to support files larger than 1Gb
      (file offsets are int64 rather than int);
    added POSIX opening flags (O_NOCTTY, O_*SYNC);
    use reentrant functions for gethostbyname and gethostbyaddr when available;
    fixed bug in Unix.close_process and Unix.close_process_full;
    removed some overhead in Unix.select.

Tools:
- ocamldoc (the documentation generator) is now part of the distribution.
- Debugger: now supports the option -I +dir.
- ocamllex: supports the same identifiers as ocamlc; warns for
  bad \ escapes in strings and characters.
- ocamlbrowser:
    recenter the module boxes when showing a cross-reference;
    include the current directory in the ocaml path.

Windows port:
- Can now compile with Mingw (the GNU compilers without the Cygwin
  runtime library) in addition to MSVC.
- Toplevel GUI: wrong filenames were given to #use and #load commands;
  read_line() was buggy for short lines (2 characters or less).
- OCamlBrowser: now fully functional.
- Graphics library: fixed several bugs in event handling.
- Threads library: fixed preemption bug.
- Unix library: better handling of the underlying differences between
  sockets and regular file descriptors;
  added Unix.lockf and a better Unix.rename (thanks to Tracy Camp).
- LablTk library: fixed a bug in Fileinput


Objective Caml 3.04 (13 Dec 2001):
----------------------------------

Type-checker:
- Allowed coercing self to the type of the current class, avoiding
  an obscure error message about "Self type cannot be unified..."

Both compilers:
- Use OCAMLLIB environment variable to find standard library, falls
  back on CAMLLIB if not defined.
- Report out-of-range ASCII escapes in character or string literals
  such as "\256".

Byte-code compiler:
- The -use-runtime and -make-runtime flags are back by popular demand
  (same behavior as in 3.02).
- Dynamic loading (of the C part of mixed Caml/C libraries): arrange that
  linking in -custom mode uses the static libraries for the C parts,
  not the shared libraries, for maximal robustness and compatibility with
  3.02.

Native-code compiler:
- Fixed bug in link-time consistency checking.

Tools:
- ocamlyacc: added parser debugging support (set OCAMLRUNPARAM=p to get
  a trace of the pushdown automaton actions).
- ocamlcp: was broken in 3.03 (Sys_error), fixed.

Run-time system:
- More work on dynamic loading of the C part of mixed Caml/C libraries.
- On uncaught exception, flush output channels before printing exception
  message and backtrace.
- Corrected several errors in exception backtraces.

Standard library:
- Pervasives: integer division and modulus are now fully specified
  on negative arguments (with round-towards-zero semantics).
- Pervasives.float_of_string: now raises Failure on ill-formed input.
- Pervasives: added useful float constants max_float, min_float, epsilon_float.
- printf functions in Printf and Format: added % formats for int32, nativeint,
  int64; "*" in width and precision specifications now supported
  (contributed by Thorsten Ohl).
- Added Hashtbl.copy, Stack.copy.
- Hashtbl: revised resizing strategy to avoid quadratic behavior
  on Hashtbl.add.
- New module MoreLabels providing labelized versions of modules
  Hashtbl, Map and Set.
- Pervasives.output_value and Marshal.to_* : improved hashing strategy
  for internal data structures, avoid excessive slowness on
  quasi-linearly-allocated inputs.

Other libraries:
- Num: fixed bug in big integer exponentiation (Big_int.power_*).

Windows port:
- New GUI for interactive toplevel (Jacob Navia).
- The Graphics library is now available for stand-alone executables
  (Jacob Navia).
- Unix library: improved reporting of system error codes.
- Fixed error in "globbing" of * and ? patterns on command line.

Emacs mode: small fixes; special color highlighting for ocamldoc comments.

License: added special exception to the LGPL'ed code (libraries and
  runtime system) allowing unrestricted linking, whether static or dynamic.


Objective Caml 3.03 ALPHA (12 Oct 2001):
----------------------------------------

Language:
- Removed built-in syntactic sugar for streams and stream patterns
  [< ... >], now supported via CamlP4, which is now included in the
  distribution.
- Switched the default behaviour to labels mode (labels are compulsory),
  but allows omitting labels when a function application is complete.
  -nolabels mode is available but deprecated for programming.
  (See also scrapelabels and addlabels tools below.)
- Removed all labels in the standard libraries, except labltk.
  Labelized versions are kept for ArrayLabels, ListLabels, StringLabels
  and UnixLabels. "open StdLabels" gives access to the first three.
- Extended polymorphic variant type syntax, allowing union types and
  row abbreviations for both sub- and super-types. #t deprecated in types.
- See the Upgrading file for how to adapt to all the changes above.

Type-checker:
- Fixed obscure bug in module typing causing the type-checker to loop
  on signatures of the form
        module type M
        module A: sig module type T = sig module T: M end end
        module B: A.T
- Improved efficiency of module type-checking via lazy computation of
  certain signature summary information.
- An empty polymorphic variant type is now an error.

Both compilers:
- Fixed wrong code generated for "struct include M ... end" when M
  contains one or several "external" declarations.

Byte-code compiler:
- Protect against VM stack overflow caused by module initialization code
  with many local variables.
- Support for dynamic loading of the C part of mixed Caml/C libraries.
- Removed the -use-runtime and -make-runtime flags, obsoleted by dynamic
  loading of C libraries.

Native-code compiler:
- Attempt to recover gracefully from system stack overflow.  Currently
  works on x86 under Linux and BSD.
- Alpha: work around "as" bug in Tru64 5.1.

Toplevel environment:
- Revised printing of inferred types and evaluation results
  so that an external printer (e.g. Camlp4's) can be hooked in.

Tools:
- The CamlP4 pre-processor-pretty-printer is now included in the standard
  distribution.
- New tool ocamlmklib to help build mixed Caml/C libraries.
- New tool scrapelabels and addlabels, to either remove (non-optional)
  labels in interfaces, or automatically add them in the definitions.
  They provide easy transition from classic mode ocaml 3.02 sources,
  depending on whether you want to keep labels or not.
- ocamldep: added -pp option to handle preprocessed source files.

Run-time system:
- Support for dynamic loading of the C part of mixed Caml/C libraries.
  Currently works under Linux, FreeBSD, Windows, Tru64, Solaris and Irix.
- Implemented registration of global C roots with a skip list,
  runs much faster when there are many global C roots.
- Autoconfiguration script: fixed wrong detection of Mac OS X; problem
  with the Sparc, gcc 3.0, and float alignment fixed.

Standard library:
- Added Pervasives.flush_all to flush all opened output channels.

Other libraries:
- All libraries revised to allow dynamic loading of the C part.
- Graphics under X Windows: revised event handling, should no longer lose
    mouse events between two calls to wait_next_event(); wait_next_event()
    now interruptible by signals.
- Bigarrays: fixed bug in marshaling of big arrays.

Windows port:
- Fixed broken Unix.{get,set}sockopt*



Objective Caml 3.02 (30 Jul 2001):
----------------------------------

Both compilers:
- Fixed embarrassing bug in pattern-matching compilation
  (affected or-patterns containing variable bindings).
- More optimizations in pattern-matching compilation.

Byte-code compiler:
- Protect against VM stack overflow caused by functions with many local
  variables.

Native-code compiler:
- Removed re-sharing of string literals, causes too many surprises with
  in-place string modifications.
- Corrected wrong compilation of toplevel "include" statements.
- Fixed bug in runtime function "callbackN_exn".
- Signal handlers receive the conventional signal number as argument
  instead of the system signal number (same behavior as with the
  bytecode compiler).
- ARM port: fixed issue with immediate operand overflow in large functions.

Toplevel environment:
- User-definer printers (for #install_printer) now receive as first argument
  the pretty-printer formatter where to print their second argument.
  Old printers (with only one argument) still supported for backward
  compatibility.

Standard library:
- Module Hashtbl: added Hashtbl.fold.

Other libraries:
- Dynlink: better error reporting in add_interfaces for missing .cmi files.
- Graphics: added more drawing functions (multiple points, polygons,
    multiple lines, splines).
- Bytecode threads: the module Unix is now thread-safe, ThreadUnix is
    deprecated.  Unix.exec* now resets standard descriptors to blocking mode.
- Native threads: fixed a context-switch-during-GC problem causing
    certain C runtime functions to fail, most notably input_value.
- Unix.inet_addr_of_string: call inet_aton() when available so as to
    handle correctly the address 255.255.255.255.
- Unix: added more getsockopt and setsockopt functions to get/set
    options that have values other than booleans.
- Num: added documentation for the Big_int module.

Tools:
- ocamldep: fixed wrong dependency issue with nested modules.

Run-time system:
- Removed floating-point error at start-up on some non-IEEE platforms
  (e.g. FreeBSD prior to 4.0R).
- Stack backtrace mechanism now works for threads that terminate on
  an uncaught exception.

Auto-configuration:
- Updated config.guess and config.sub scripts, should recognize a greater
  number of recent platform.

Windows port:
- Fixed broken Unix.waitpid.  Unix.file_descr can now be compared or hashed.
- Toplevel application: issue with spaces in name of stdlib directory fixed.

MacOS 9 port:
- Removed the last traces of support for 68k


Objective Caml 3.01 (09 Mar 2001):
----------------------------------

New language features:
- Variables are allowed in "or" patterns, e.g.
     match l with [t] | [_;t] -> ... t ...
- "include <structure expression>" to re-export all components of a
  structure inside another structure.
- Variance annotation on parameters of type declarations, e.g.
    type (+'a,-'b,'c) t (covariant in 'a, contravariant in 'b, invariant in 'c)

New ports:
- Intel IA64/Itanium under Linux (including the native-code compiler).
- Cygwin under MS Windows.  This port is an alternative to the earlier
  Windows port of OCaml, which relied on MS compilers; the Cygwin
  Windows port does not need MS Visual C++ nor MASM, runs faster
  in bytecode, and has a better implementation of the Unix library,
  but currently lacks threads and COM component support.

Type-checking:
- Relaxed "monomorphic restriction" on type constructors in a
  mutually-recursive type definition, e.g. the following is again allowed
    type u = C of int t | D of string t and 'a t = ...
- Fixed name-capture bug in "include SIG" and "SIG with ..." constructs.
- Improved implicit subtypes built by (... :> ty), closer to intuition.
- Several bug fixes in type-checking of variants.
- Typing of polymorphic variants is more restrictive:
   do not allow conjunctive types inside the same pattern matching.
   a type has either an upper bound, or all its tags are in the lower bound.
  This may break some programs (this breaks lablgl-0.94).

Both compilers:
- Revised compilation of pattern matching.
- Option -I +<subdir> to search a subdirectory <subdir> of the standard
  library directory (i.e. write "ocamlc -I +labltk" instead of
  "ocamlc -I /usr/local/lib/ocaml/labltk").
- Option -warn-error to turn warnings into errors.
- Option -where to print the location of the standard library directory.
- Assertions are now type-checked even if the -noassert option is given,
  thus -noassert can no longe change the types of modules.

Bytecode compiler and bytecode interpreter:
- Print stack backtrace when a program aborts due to an uncaught exception
  (requires compilation with -g and running with ocamlrun -b or
   OCAMLRUNPARAM="b=1").

Native-code compiler:
- Better unboxing optimizations on the int32, int64, and nativeint types.
- Tail recursion preserved for functions having more parameters than
  available registers (but tail calls to other functions are still
  turned off if parameters do not fit entirely in registers).
- Fixed name-capture bug in function inlining.
- Improved spilling/reloading strategy for conditionals.
- IA32, Alpha: better alignment of branch targets.
- Removed spurious dependency on the -lcurses library.

Toplevel environment:
- Revised handling of top-level value definitions, allows reclaimation
  of definitions that are shadowed by later definitions with the same names.
  (E.g. "let x = <big list>;; let x = 1;;" allows <big list> to be reclaimed.)
- Revised the tracing facility so that for standard library functions,
  only calls from user code are traced, not calls from the system.
- Added a "*" prompt when within a comment.

Runtime system:
- Fixed portability issue on bcopy() vs memmove(), affecting Linux RedHat 7.0
  in particular.
- Structural comparisons (=, <>, <, <=, >, >=, compare) reimplemented
  so as to avoid overflowing the C stack.
- Input/output functions: arrange so that reads and writes on closed
  in_channel or out_channel raise Sys_error immediately.

Standard library:
- Module Gc: changed some counters to float in order to avoid overflow;
    added alarms
- Module Hashtbl: added Hashtbl.replace.
- Module Int64: added bits_of_float, float_of_bits (access to IEEE 754
    representation of floats).
- Module List:  List.partition now tail-rec;
    improved memory behavior of List.stable_sort.
- Module Nativeint: added Nativeint.size (number of bits in a nativeint).
- Module Obj: fixed incorrect resizing of float arrays in Obj.resize.
- Module Pervasives: added float constants "infinity", "neg_infinity", "nan";
    added a "classify_float" function to test a float for NaN, infinity, etc.
- Pervasives.input_value: fixed bug affecting shared custom objects.
- Pervasives.output_value: fixed size bug affecting "int64" values.
- Pervasives.int_of_string, {Int32,Int64,Nativeint}.of_string:
  fixed bug causing bad digits to be accepted without error.
- Module Random: added get_state and set_state to checkpoint the generator.
- Module Sys: signal handling functions are passed the system-independent
  signal number rather than the raw system signal number whenever possible.
- Module Weak: added Weak.get_copy.

Other libraries:
- Bigarray: added Bigarray.reshape to take a view of the elements of a
  bigarray with different dimensions or number of dimensions;
  fixed bug causing "get" operations to be unavailable in custom
  toplevels including Bigarray.
- Dynlink: raise an error instead of crashing when the loaded module
  refers to the not-yet-initialized module performing a dynlink operation.
- Bytecode threads: added a thread-safe version of the Marshal module;
    fixed a rare GC bug in the thread scheduler.
- POSIX threads: fixed compilation problem with threads.cmxa.
- Both thread libraries: better tail-recursion in Event.sync.
- Num library: fixed bug in square roots (Nat.sqrt_nat, Big_int.sqrt_big_int).

Tools:
- ocamldep: fixed missing dependencies on labels of record patterns and
    record construction operations

Win32 port:
- Unix.waitpid now implements the WNOHANG option.

Mac OS ports:
- Mac OS X public beta is supported.
- Int64.format works on Mac OS 8/9.


Objective Caml 3.00 (25 Apr 2000):
----------------------------------

Language:
- OCaml/OLabl merger:
  * Support for labeled and optional arguments for functions and classes.
  * Support for variant types (sum types compared by structure).
  See tutorial (chapter 2 of the OCaml manual) for more information.
- Syntactic change: "?" in stream error handlers changed to "??".
- Added exception renaming in structures (exception E = F).
- (OCaml 2.99/OLabl users only) Label syntax changed to preserve
  backward compatibility with 2.0x (labeled function application
  is f ~lbl:arg instead of f lbl:arg).  A tool is provided to help
  convert labelized programs to OCaml 3.00.

Both compilers:
- Option -labels to select commuting label mode (labels are mandatory,
  but labeled arguments can be passed in a different order than in
  the definition of the function; in default mode, labels may be omitted,
  but argument reordering is only allowed for optional arguments).
- Libraries (.cma and .cmxa files) now "remember" C libraries given
  at library construction time, and add them back at link time.
  Allows linking with e.g. just unix.cma instead of
  unix.cma -custom -cclib -lunix
- Revised printing of error messages, now use Format.fprintf; no visible
  difference for users, but could facilitate internationalization later.
- Fixed bug in unboxing of records containing only floats.
- Fixed typing bug involving applicative functors as components of modules.
- Better error message for inconsistencies between compiled interfaces.

Bytecode compiler:
- New "modular" format for bytecode executables; no visible differences
  for users, but will facilitate further extensions later.
- Fixed problems in signal handling.

Native-code compiler:
- Profiling support on x86 under FreeBSD
- Open-coding and unboxing optimizations for the new integer types
  int32, int64, nativeint, and for bigarrays.
- Fixed instruction selection bug with "raise" appearing in arguments
  of strict operators, e.g. "1 + raise E".
- Better error message when linking incomplete/incorrectly ordered set
  of .cmx files.
- Optimized scanning of global roots during GC, can reduce total running
  time by up to 8% on GC-intensive programs.

Interactive toplevel:
- Better printing of exceptions, including arguments, when possible.
- Fixed rare GC bug occurring during interpretation of scripts.
- Added consistency checks between interfaces and implementations
  during #load.

Run-time system:
- Added support for "custom" heap blocks (heap blocks carrying
  C functions for finalization, comparison, hashing, serialization
  and deserialization).
- Support for finalisation functions written in Caml.

Standard library:
- New modules Int32, Int64, Nativeint for 32-bit, 64-bit and
  platform-native integers
- Module Array: added Array.sort, Array.stable_sort.
- Module Gc: added Gc.finalise to attach Caml finalisation functions to
  arbitrary heap-allocated data.
- Module Hashtbl: do not bomb when resizing very large table.
- Module Lazy: raise Lazy.Undefined when a lazy evaluation needs itself.
- Module List: added List.sort, List.stable_sort; fixed bug in List.rev_map2.
- Module Map: added mapi (iteration with key and data).
- Module Set: added iterators for_all, exists, filter, partition.
- Module Sort: still here but deprecated in favor of new sorting functions
  in Array and List.
- Module Stack: added Stack.top
- Module String: fixed boundary condition on String.rindex_from
- Added labels on function arguments where appropriate.

New libraries and tools:
- ocamlbrowser: graphical browser for OCaml sources and compiled interfaces,
  supports cross-referencing, editing, running the toplevel.
- LablTK: GUI toolkit based on TK, using labeled and optional arguments,
  easier to use than CamlTK.
- Bigarray: large, multi-dimensional numerical arrays, facilitate
  interfacing with C/Fortran numerical code, efficient support for
  advanced array operations such as slicing and memory-mapping of files.

Other libraries:
- Bytecode threads: timer-based preemption was broken, works back again;
  fixed bug in Pervasives.input_line; exported Thread.yield.
- System threads: several GC / reentrancy bugs fixed in buffered I/O
  and Unix I/O; revised Thread.join implementation for strict POSIX
  conformance; exported Thread.yield.
- Graphics: added support for double buffering; added, current_x, current_y,
  rmoveto, rlineto, and draw_rect.
- Num: fixed bug in Num.float_of_num.
- Str: worked around potential symbol conflicts with C standard library.
- Dbm: fixed bug with Dbm.iter on empty database.

New or updated ports:
- Alpha/Digital Unix: lifted 256M limitation on total memory space
  induced by -taso
- Port to AIX 4.3 on PowerPC
- Port to HPUX 10 on HPPA
- Deprecated 680x0 / SunOS port

Macintosh port:
- Implemented the Unix and Thread libraries.
- The toplevel application does not work on 68k Macintoshes; maybe
  later if there's a demand.
- Added a new tool, ocamlmkappli, to build an application from a
  program written in O'Caml.


Objective Caml 2.04 (26 Nov 1999):
----------------------------------

- C interface: corrected inconsistent change in the CAMLparam* macros.
- Fixed internal error in ocamlc -g.
- Fixed type-checking of "S with ...", where S is a module type name
  abbreviating another module type name.
- ocamldep: fixed stdout/stderr mismatch after failing on one file.
- Random.self_init more random.
- Windows port:
  - Toplevel application: fixed spurious crash on exit.
  - Native-code compiler: fixed bug in assembling certain
    floating-point constants (masm doesn't grok 2e5, wants 2.0e5).

Objective Caml 2.03 (19 Nov 1999):
----------------------------------

New ports:
- Ported to BeOS / Intel x86 (bytecode and native-code).
- BSD / Intel x86 port now supports both a.out and ELF binary formats.
- Added support for {Net,Open}BSD / Alpha.
- Revamped Rhapsody port, now works on MacOS X server.

Syntax:
- Warning for "(*)" and "*)" outside comment.
- Removed "#line LINENO", too ambiguous with a method invocation;
  the equivalent "# LINENO" is still supported.

Typing:
- When an incomplete pattern-matching is detected, report also a
  value or value template that is not covered by the cases of
  the pattern-matching.
- Several bugs in class type matching and in type error reporting fixed.
- Added an option -rectypes to support general recursive types,
  not just those involving object types.

Bytecode compiler:
- Minor cleanups in the bytecode emitter.
- Do not remove "let x = y" bindings in -g mode; makes it easier to
  debug the code.

Native-code compiler:
- Fixed bug in grouping of allocations performed in the same basic block.
- Fixed bug in constant propagation involving expressions containing
  side-effects.
- Fixed incorrect code generation for "for" loops whose upper bound is
  a reference assigned inside the loop.
- MIPS code generator: work around a bug in the IRIX 6 assembler.

Toplevel:
- Fixed incorrect redirection of standard formatter to stderr
  while executing toplevel scripts.

Standard library:
- Added List.rev_map, List.rev_map2.
- Documentation of List functions now says which functions are
  tail-rec, and how much stack space is needed for non-tailrec functions.
- Wrong type for Printf.bprintf fixed.
- Fixed weird behavior of Printf.sprintf and Printf.bprintf in case of
  partial applications.
- Added Random.self_init, which initializes the PRNG from the system date.
- Sort.array: serious bugs fixed.
- Stream.count: fixed incorrect behavior with ocamlopt.

Run-time system and external interface:
- Fixed weird behavior of signal handlers w.r.t. signal masks and exceptions
  raised from the signal handler.
- Fixed bug in the callback*_exn() functions.

Debugger:
- Fixed wrong printing of float record fields and elements of float arrays.
- Supports identifiers starting with '_'.

Profiler:
- Handles .mli files, so ocamlcp can be used to replace ocamlc (e.g. in a
  makefile).
- Now works on programs that use stream expressions and stream parsers.

Other libraries:
- Graphics: under X11, treat all mouse buttons equally; fixed problem
  with current font reverting to the default font when the graphics
  window is resized.
- Str: fixed reentrancy bugs in Str.replace and Str.full_split.
- Bytecode threads: set standard I/O descriptors to non-blocking mode.
- OS threads: revised implementation of Thread.wait_signal.
- All threads: added Event.wrap_abort, Event.choose [].
- Unix.localtime, Unix.gmtime: check for errors.
- Unix.create_process: now supports arbitrary redirections of std descriptors.
- Added Unix.open_process_full.
- Implemented Unix.chmod under Windows.
- Big_int.square_big_int now gives the proper sign to its result.

Others:
- ocamldep: don't stop at first error, skip to next file.
- Emacs mode: updated with Garrigue and Zimmerman's snapshot of 1999/10/18.
- configure script: added -prefix option.
- Windows toplevel application: fixed problem with graphics library
  not loading properly.


Objective Caml 2.02 (04 Mar 1999):
----------------------------------

* Type system:
  - Check that all components of a signature have unique names.
  - Fixed bug in signature matching involving a type component and
    a module component, both sharing an abstract type.
  - Bug involving recursive classes constrained by a class type fixed.
  - Fixed bugs in printing class types and in printing unification errors.

* Compilation:
  - Changed compilation scheme for "{r with lbl = e}" when r has many fields
    so as to avoid code size explosion.

* Native-code compiler:
  - Better constant propagation in boolean expressions and in conditionals.
  - Removal of unused arguments during function inlining.
  - Eliminated redundant tagging/untagging in bit shifts.
  - Static allocation of closures for functions without free variables,
    reduces the size of initialization code.
  - Revised compilation scheme for definitions at top level of compilation
    units, so that top level functions have no free variables.
  - Coalesced multiple allocations of heap blocks inside one expression
    (e.g. x :: y :: z allocates the two conses in one step).
  - Ix86: better handling of large integer constants in instruction selection.
  - MIPS: fixed wrong asm generated for String.length "literal".

* Standard library:
  - Added the "ignore" primitive function, which just throws away its
    argument and returns "()".  It allows to write
    "ignore(f x); y" if "f x" doesn't have type unit and you don't
    want the warning caused by "f x; y".
  - Added the "Buffer" module (extensible string buffers).
  - Module Format: added formatting to buffers and to strings.
  - Added "mem" functions (membership test) to Hashtbl and Map.
  - Module List: added find, filter, partition.
    Renamed remove and removeq to remove_assoc and remove_assq.
  - Module Marshal: fixed bug in marshaling functions when passed functional
    values defined by mutual recursion with other functions.
  - Module Printf: added Printf.bprintf (print to extensible buffer);
    added %i format as synonymous for %d (as per the docs).
  - Module Sort: added Sort.array (Quicksort).

* Runtime system:
  - New callback functions for callbacks with arbitrary many arguments
    and for catching Caml exceptions escaping from a callback.

* The ocamldep dependency generator: now performs full parsing of the
    sources, taking into account the scope of module bindings.

* The ocamlyacc parser generator: fixed sentinel error causing wrong
    tables to be generated in some cases.

* The str library:
  - Added split_delim, full_split as variants of split that control
    more precisely what happens to delimiters.
  - Added replace_matched for separate matching and replacement operations.

* The graphics library:
  - Bypass color lookup for 16 bpp and 32 bpp direct-color displays.
  - Larger color cache.

* The thread library:
  - Bytecode threads: more clever use of non-blocking I/O, makes I/O
    operations faster.
  - POSIX threads: gcc-ism removed, should now compile on any ANSI C compiler.
  - Both: avoid memory leak in the Event module when a communication
    offer is never selected.

* The Unix library:
  - Fixed inversion of ctime and mtime in Unix.stat, Unix.fstat, Unix.lstat.
  - Unix.establish_connection: properly reclaim socket if connect fails.

* The DBM library: no longer crashes when calling Dbm.close twice.

* Emacs mode:
  - Updated with Garrigue and Zimmerman's latest version.
  - Now include an "ocamltags" script for using etags on OCaml sources.

* Win32 port:
  - Fixed end-of-line bug in ocamlcp causing problems with generated sources.


Objective Caml 2.01 (09 Dec 1998):
----------------------------------

* Typing:
  - Added warning for expressions of the form "a; b" where a does not have
    type "unit"; catches silly mistake such as
    "record.lbl = newval; ..." instead of "record.lbl <- newval; ...".
  - Typing bug in "let module" fixed.

* Compilation:
  - Fixed bug in compilation of recursive and mutually recursive classes.
  - Option -w to turn specific warnings on/off.
  - Option -cc to choose the C compiler used with ocamlc -custom and ocamlopt.

* Bytecode compiler and bytecode interpreter:
  - Intel x86: removed asm declaration causing "fixed or forbidden register
    spilled" error with egcs and gcc 2.8 (but not with gcc 2.7, go figure).
  - Revised handling of debugging information, allows faster linking with -g.

* Native-code compiler:
  - Fixed bugs in integer constant propagation.
  - Out-of-bound accesses in array and strings now raise an Invalid_argument
    exception (like the bytecode system) instead of stopping the program.
  - Corrected scheduling of bound checks.
  - Port to the StrongARM under Linux (e.g. Corel Netwinder).
  - I386: fixed bug in profiled code (ocamlopt -p).
  - Mips: switched to -n32 model under IRIX; dropped the Ultrix port.
  - Sparc: simplified the addressing modes, allows for better scheduling.
  - Fixed calling convention bug for Pervasives.modf.

* Toplevel:
  - #trace works again.
  - ocamlmktop: use matching ocamlc, not any ocamlc from the search path.

* Memory management:
  - Fixed bug in heap expansion that could cause the GC to loop.

* C interface:
  - New macros CAMLparam... and CAMLlocal... to simplify the handling
    of local roots in C code.
  - Simplified procedure for allocating and filling Caml blocks from C.
  - Declaration of string_length in <caml/mlvalues.h>.

* Standard library:
  - Module Format: added {get,set}_all_formatter_output_functions,
    formatter_of_out_channel, and the control sequence @<n> in printf.
  - Module List: added mem_assoc, mem_assq, remove, removeq.
  - Module Pervasives: added float_of_int (synonymous for float),
    int_of_float (truncate), int_of_char (Char.code), char_of_int (Char.chr),
    bool_of_string.
  - Module String: added contains, contains_from, rcontains_from.

* Unix library:
  - Unix.lockf: added F_RLOCK, F_TRLOCK; use POSIX locks whenever available.
  - Unix.tc{get,set}attr: added non-standard speeds 57600, 115200, 230400.
  - Unix.chroot: added.

* Threads:
  - Bytecode threads: improved speed of I/O scheduling.
  - Native threads: fixed a bug involving signals and exceptions
    generated from C.

* The "str" library:
  - Added Str.string_partial_match.
  - Bumped size of internal stack.

* ocamlyacc: emit correct '# lineno' directive for prelude part of .mly file.

* Emacs editing mode: updated with Jacques Garrigue's newest code.

* Windows port:
  - Added support for the "-cclib -lfoo" option (instead of
     -cclib /full/path/libfoo.lib as before).
  - Threads: fixed a bug at initialization time.

* Macintosh port: source code for Macintosh application merged in.


Objective Caml 2.00 (19 Aug 1998):
----------------------------------

* Language:
  - New class language.  See http://caml.inria.fr/ocaml/refman/
    for a tutorial (chapter 2) and for the reference manual (section 4.9).
  - Local module definitions "let module X = <module-expr> in <expr>".
  - Record copying with update "{r with lbl1 = expr1; ...}".
  - Array patterns "[|pat1; ...;patN|]" in pattern-matchings.
  - New reserved keywords: "object", "initializer".
  - No longer reserved: "closed", "protected".

* Bytecode compiler:
  - Use the same compact memory representations for float arrays, float
    records and recursive closures as the native-code compiler.
  - More type-dependent optimizations.
  - Added the -use_runtime and -make_runtime flags to build separately
    and reuse afterwards custom runtime systems
    (inspired by Fabrice Le Fessant's patch).

* Native-code compiler:
  - Cross-module constant propagation of integer constants.
  - More type-dependent optimizations.
  - More compact code generated for "let rec" over data structures.
  - Better code generated for "for" loops (test at bottom of code).
  - More aggressive scheduling of stores.
  - Added -p option for time profiling with gprof
    (fully supported on Intel x86/Linux and Alpha/Digital Unix only)
    (inspired by Aleksey Nogin's patch).
  - A case of bad spilling with high register pressure fixed.
  - Fixed GC bug when GC called from C without active Caml code.
  - Alpha: $gp handling revised to follow Alpha's standard conventions,
    allow running "atom" and "pixie" on ocamlopt-generated binaries.
  - Intel x86: use movzbl and movsbl systematically to load 8-bit and 16-bit
    quantities, no more hacks with partial registers (better for the
    Pentium Pro, worse for the Pentium).
  - PowerPC: more aggressive scheduling of return address reloading.
  - Sparc: scheduling bug related to register pairs fixed.

* Runtime system:
  - Better printing of uncaught exceptions (print a fully qualified
    name whenever possible).

* New ports:
  - Cray T3E (bytecode only) (in collaboration with CEA).
  - PowerMac under Rhapsody.
  - SparcStations under Linux.

* Standard library:
  - Added set_binary_mode_in and set_binary_mode_out in Pervasives
    to toggle open channels between text and binary modes.
  - output_value and input_value check that the given channel is in
    binary mode.
  - input_value no longer fails on very large marshalled data (> 16 Mbytes).
  - Module Arg: added option Rest.
  - Module Filename: temp_file no longer loops if temp dir doesn't exist.
  - Module List: added rev_append (tail-rec alternative to @).
  - Module Set: tell the truth about "elements" returning a sorted list;
    added min_elt, max_elt, singleton.
  - Module Sys: added Sys.time for simple measuring of CPU time.

* ocamllex:
  - Check for overflow when generating the tables for the automaton.
  - Error messages in generated .ml file now point to .mll source.
  - Added "let <id> = <regexp>" to name regular expressions
    (inspired by Christian Lindig's patch).

* ocamlyacc:
  - Better error recovery in presence of EOF tokens.
  - Error messages in generated .ml file now point to .mly source.
  - Generated .ml file now type-safe even without the generated .mli file.

* The Unix library:
  - Use float instead of int to represent Unix times (number of seconds
    from the epoch).  This fixes a year 2005 problem on 32-bit platforms.
    Functions affected: stat, lstat, fstat, time, gmtime, localtime,
    mktime, utimes.
  - Added putenv.
  - Better handling of "unknown" error codes (EUNKNOWNERR).
  - Fixed endianness bug in getservbyport.
  - win32unix (the Win32 implementation of the Unix library) now has
    the same interface as the unix implementation, this allows exchange
    of compiled .cmo and .cmi files between Unix and Win32.

* The thread libraries:
  - Bytecode threads: bug with escaping exceptions fixed.
  - System threads (POSIX, Win32): malloc/free bug fixed; signal bug fixed.
  - Both: added Thread.wait_signal to wait synchronously for signals.

* The graph library: bigger color cache.

* The str library: added Str.quote, Str.regexp_string,
  Str.regexp_string_case_fold.

* Emacs mode:
  - Fixed bug with paragraph fill.
  - Fixed bug with next-error under Emacs 20.


Objective Caml 1.07 (11 Dec 1997):
----------------------------------

* Native-code compiler:
  - Revised interface between generated code and GC, fixes serious GC
    problems with signals and native threads.
  - Added "-thread" option for compatibility with ocamlc.

* Debugger: correctly print instance variables of objects.

* Run-time system: ported to OpenBSD.

* Standard library: fixed wrong interface for Marshal.to_buffer and
  Obj.unmarshal.

* Num library: added Intel x86 optimized asm code (courtesy of
  Bernard Serpette).

* Thread libraries:
  - Native threads: fixed GC bugs and installation procedure.
  - Bytecode threads: fixed problem with "Marshal" module.
  - Both: added Event.always.

* MS Windows port: better handling of long command lines in Sys.command

Objective Caml 1.06 (18 Nov 1997):
----------------------------------

* Language:
  - Added two new keywords: "assert" (check assertion) and "lazy"
    (delay evaluation).
  - Allow identifiers to start with "_" (such identifiers are treated
    as lowercase idents).

* Objects:
  - Added "protected" methods (visible only from subclasses, can be hidden
    in class type declared in module signature).
  - Objects can be compared using generic comparison functions.
  - Fixed compilation of partial application of object constructors.

* Type system:
  - Occur-check now more strict (all recursions must traverse an object).
  - A few bugs fixed.

* Run-time system:
  - A heap compactor was implemented, so long-running programs can now
    fight fragmentation.
  - The meaning of the "space_overhead" parameter has changed.
  - The macros Push_roots and Pop_roots are superseded by Begin_roots* and
    End_roots.
  - Bytecode executable includes list of primitives used, avoids crashes
    on version mismatch.
  - Reduced startup overhead for marshalling, much faster marshalling of
    small objects.
  - New exception Stack_overflow distinct from Out_of_memory.
  - Maximum stack size configurable.
  - I/O revised for compatibility with compactor and with native threads.
  - All C code ANSIfied (new-style function declarations, etc).
  - Threaded code work on all 64-bit processors, not just Alpha/Digital Unix.
  - Better printing of uncaught exceptions.

* Both compilers:
  - Parsing: more detailed reporting of syntax errors (e.g. shows
    unmatched opening parenthesis on missing closing parenthesis).
  - Check consistency between interfaces (.cmi).
  - Revised rules for determining dependencies between modules.
  - Options "-verbose" for printing calls to C compiler, "-noassert"
    for turning assertion checks off.

* Native-code compiler:
  - Machine-dependent parts rewritten using inheritance instead of
    parameterized modules.
  - GC bug in value let rec fixed.
  - Port to Linux/Alpha.
  - Sparc: cleaned up use of %g registers, now compatible with Solaris threads.

* Top-level interactive system:
  - Can execute Caml script files given on command line.
  - Reads commands from ./.ocamlinit on startup.
  - Now thread-compatible.

* Standard library:
  - New library module: Lazy (delayed computations).
  - New library module: Marshal.  Allows marshalling to strings and
    transmission of closures between identical programs (SPMD parallelism).
  - Filename: "is_absolute" is superseded by "is_implicit" and "is_relative".
    To adapt old programs, change "is_absolute x" to "not (is_implicit x)"
    (but the new "is_relative" is NOT the opposite of the old "is_absolute").
  - Array, Hashtbl, List, Map, Queue, Set, Stack, Stream:
    the "iter" functions now take as argument a unit-returning function.
  - Format: added "printf" interface to the formatter (see the documentation).
    Revised behaviour of simple boxes: no more than one new line is output
    when consecutive break hints should lead to multiple line breaks.
  - Stream: revised implementation, renamed Parse_failure to Failure and
    Parse_error to Error (don't you love gratuitous changes?).
  - String: added index, rindex, index_from, rindex_from.
  - Array: added mapi, iteri, fold_left, fold_right, init.
  - Added Map.map, Set.subset, Printexc.to_string.

* ocamllex: lexers generated by ocamllex can now handle all characters,
  including '\000'.

* ocamlyacc: fixed bug with function closures returned by parser rules.

* Debugger:
  - Revised generation of events.
  - Break on function entrance.
  - New commands start/previous.
  - The command loadprinter now try to recursively load required
    modules.
  - Numerous small fixes.

* External libraries:
  - systhreads: can now use POSIX threads; POSIX and Win32 threads are
    now supported by the native-code compiler.
  - dbm and graph: work in native code.
  - num: fixed bug in Nat.nat_of_string.
  - str: fixed deallocation bug with case folding.
  - win32unix: use Win32 handles instead of (buggy) VC++ emulation of Unix
    file handles; added gettimeofday.

* Emacs editing mode and debugger interface updated to July '97 version.

Objective Caml 1.05 (21 Mar 1997):
----------------------------------

* Typing: fixed several bugs causing spurious type errors.

* Native-code compiler: fixed instruction selection bug causing GC to
see ill-formed pointers; fixed callbacks to support invocation from a
main program in C.

* Standard library: fixed String.lowercase; Weak now resists integers.

* Toplevel: multiple phrases without intermediate ";;" now really supported;
fixed value printing problems where the wrong printer was selected.

* Debugger: fixed printing problem with local references; revised
handling of checkpoints; various other small fixes.

* Macintosh port: fixed signed division problem in bytecomp/emitcode.ml

Objective Caml 1.04 (11 Mar 1997):
----------------------------------

* Replay debugger ported from Caml Light; added debugger support in
  compiler (option -g) and runtime system. Debugger is alpha-quality
  and needs testing.

* Parsing:
  - Support for "# linenum" directives.
  - At toplevel, allow several phrases without intermediate ";;".

* Typing:
  - Allow constraints on datatype parameters, e.g.
    type 'a foo = ... constraint 'a = 'b * 'c.
  - Fixed bug in signature matching in presence of free type variables '_a.
  - Extensive cleanup of internals of type inference.

* Native-code compilation:
  - Inlining of small functions at point of call (fairly conservative).
  - MIPS code generator ported to SGI IRIX 6.
  - Better code generated for large integer constants.
  - Check for urgent GC when allocating large objects in major heap.
  - PowerPC port: better scheduling, reduced TOC consumption.
  - HPPA port: handle long conditional branches gracefully,
    several span-dependent bugs fixed.

* Standard library:
  - More floating-point functions (all ANSI C float functions now available).
  - Hashtbl: added functorial interface (allow providing own equality
    and hash functions); rehash when resizing, avoid memory leak on
    Hashtbl.remove.
  - Added Char.uppercase, Char.lowercase, String.uppercase, String.lowercase,
    String.capitalize, String.uncapitalize.
  - New module Weak for manipulating weak pointers.
  - New module Callback for registering closures and exceptions to be
    used from C.

* Foreign interface:
  - Better support for callbacks (C calling Caml), exception raising
    from C, and main() in C. Added function to remove a global root.
  - Option -output-obj to package Caml code as a C library.

* Thread library: fixed bug in timed_read and timed_write operations;
  Lexing.from_function and Lexing.from_channel now reentrant.

* Unix interface: renamed EACCESS to EACCES (the POSIX name); added setsid;
  fixed bug in inet_addr_of_string for 64-bit platforms.

* Ocamlyacc: default error function no longer prevents error recovery.

* Ocamllex: fixed reentrancy problem w.r.t. exceptions during refill;
  fixed output problem (\r\r\n) under Win32.

* Macintosh port:
  - The makefiles are provided for compiling and installing O'Caml on
    a Macintosh with MPW 3.4.1.
  - An application with the toplevel in a window is forthcoming.

* Windows NT/95 port: updated toplevel GUI to that of Caml Light 0.73.

* Emacs editing mode and debugger interface included in distribution.


Objective Caml 1.03 (29 Oct 1996):
----------------------------------

* Typing:
  - bug with type names escaping their scope via unification with
    non-generalized type variables '_a completely fixed;
  - fixed bug in occur check : it was too restrictive;
  - fixed bug of coercion operators;
  - check that no two types of the same name are generated in a module
    (there was no check for classes);
  - "#install_printer" works again;
  - fixed bug in printing of subtyping errors;
  - in class interfaces, construct "method m" (without type) change
    the status of method m from abstract to concrete;
  - in a recursive definition of class interfaces, a class can now
    inherit from a previous class;
  - typing of a method make use of an eventual previously given type
    of this method, yielding clearer type errors.

* Compilation (ocamlc and ocamlopt):
  - fixed bug in compilation of classes.

* Native-code compilation:
  - optimization of functions taking tuples of arguments;
  - code emitter for the Motorola 680x0 processors (retrocomputing week);
  - Alpha/OSF1: generate frame descriptors, avoids crashes when e.g.
    exp() or log() cause a domain error; fixed bug with
    String.length "literal";
  - Sparc, Mips, HPPA: removed marking of scanned stack frames
    (benefits do not outweight cost).

* Standard library:
  - Arg.parse now prints documentation for command-line options;
  - I/O buffers (types in_channel and out_channel) now heap-allocated,
    avoids crashing when closing a channel several times;
  - Overflow bug in compare() fixed;
  - GC bug in raising Sys_error from I/O functions fixed;
  - Parsing.symbol_start works even for epsilon productions.

* Foreign interface: main() in C now working, fixed bug in library
  order at link time.

* Thread library: guard against calling thread functions before Thread.create.

* Unix library: fixed getsockopt, setsockopt, open_process_{in,out}.

* Perl-free, cpp-free, cholesterol-free installation procedure.


Objective Caml 1.02 (27 Sep 1996):
----------------------------------

* Typing:
  - fixed bug with type names escaping their scope via unification
    with non-generalized type variables '_a;
  - keep #class abbreviations longer;
  - faster checking of well-formed abbreviation definitions;
  - stricter checking of "with" constraints over signatures (arity
    mismatch, overriding of an already manifest type).

* Compilation (ocamlc and ocamlopt):
  - fixed bug in compilation of recursive classes;
  - [|...|] and let...rec... allowed inside definitions of recursive
    data structures;

* Bytecode compilation: fixed overflow in linker for programs with
  more than 65535 globals and constants.

* Native-code compilation:
  - ocamlopt ported to HPPA under HP/UX, Intel x86 under Solaris 2,
    PowerMacintosh under MkLinux;
  - fixed two bugs related to floating-point arrays (one with "t array"
    where t is an abstract type implemented as float, one with
    comparison between two float arrays on 32 bit platforms);
  - fixed reloading/spilling problem causing non-termination of
    register allocation;
  - fixed bugs in handling of () causing loss of tail recursion;
  - fixed reloading bug in indirect calls.

* Windows NT/95 port:
  - complete port of the threads library (Pascal Cuoq);
  - partial port of the Unix library (Pascal Cuoq);
  - expansion of *, ? and @ on the command line.

* Standard library:
  - bug in in List.exists2 fixed;
  - bug in "Random.int n" for very large n on 64-bit machines fixed;
  - module Format: added a "general purpose" type of box (open_box);
    can output on several formatters at the same time.

* The "threads" library:
  - implementation on top of native threads available for Win32 and
    POSIX 1003.1c;
  - added -thread option to select a thread-safe version of the
    standard library, the ThreadIO module is no longer needed.

* The "graph" library: avoid invalid pixmaps when doing
  open_graph/close_graph several times.

* The "dynlink" library: support for "private" (no re-export) dynamic loading.

* ocamlyacc: skip '...' character literals correctly.

* C interface: C code linked with O'Caml code can provide its own main()
  and call caml_main() later.


Objective Caml 1.01 (12 Jun 1996):
----------------------------------

* Typing: better report of type incompatibilities;
  non-generalizable type variables in a struct...end no longer flagged
  immediately as an error;
  name clashes during "open" avoided.

* Fixed bug in output_value where identical data structures
  could have different external representations; this bug caused wrong
  "inconsistent assumptions" errors when checking compatibility of
  interfaces at link-time.

* Standard library: fixed bug in Array.blit on overlapping array sections

* Unmarshaling from strings now working.

* ocamlc, ocamlopt: new flags -intf and -impl to force compilation as
  an implementation/an interface, regardless of file extension;
  overflow bug on wide-range integer pattern-matchings fixed.

* ocamlc: fixed bytecode generation bug causing problems with compilation
  units defining more than 256 values

* ocamlopt, all platforms:
  fixed GC bug in "let rec" over data structures;
  link startup file first, fixes "undefined symbol" errors with some
  libraries.

* ocamlopt, Intel x86:
  more efficient calling sequence for calling C functions;
  floating-point wars, chapter 5: don't use float stack for holding
  float pseudo-registers, stack-allocating them is just as efficient.

* ocamlopt, Alpha and Intel x86: more compact calling sequence for garbage
  collection.

* ocamllex: generated automata no longer use callbacks for refilling
  the input buffer (works better with threads); character literals
  correctly skipped inside actions.

* ocamldep: "-I" directories now searched in the right order

* Thread library: incompatibilities with callbacks, signals, and
  dynamic linking removed; scheduling bug with Thread.wait fixed.

* New "dbm" library, interfaces with NDBM.

* Object-oriented extensions:
    instance variables can now be omitted in class types;
    some error messages have been made clearer;
    several bugs fixes.

Objective Caml 1.00 (9 May 1996):
---------------------------------

* Merge of Jerome Vouillon and Didier Remy's object-oriented
extensions.

* All libraries: all "new" functions renamed to "create" because "new"
is now a reserved keyword.

* Compilation of "or" patterns (pat1 | pat2) completely revised to
avoid code size explosion.

* Compiler support for preprocessing source files (-pp flag).

* Library construction: flag -linkall to force linking of all units in
a library.

* Native-code compiler: port to the Sparc under NetBSD.

* Toplevel: fixed bug when tracing several times the same function
under different names.

* New format for marshaling arbitrary data structures, allows
marshaling to/from strings.

* Standard library: new module Genlex (configurable lexer for streams)

* Thread library: much better support for I/O and blocking system calls.

* Graphics library: faster reclaimation of unused pixmaps.

* Unix library: new functions {set,clear}_nonblock, {set,clear}_close_on_exec,
{set,get}itimer, inet_addr_any, {get,set}sockopt.

* Dynlink library: added support for linking libraries (.cma files).

Caml Special Light 1.15 (15 Mar 1996):
--------------------------------------

* Caml Special Light now runs under Windows NT and 95. Many thanks to
Kevin Gallo (Microsoft Research) who contributed his initial port.

* csllex now generates tables for a table-driven automaton.
The resulting lexers are smaller and run faster.

* Completely automatic configuration script.

* Typing: more stringent checking of module type definitions against
manifest module type specifications.

* Toplevel: recursive definitions of values now working.

* Native-code compiler, all platforms:
        toplevel "let"s with refutable patterns now working;
        fixed bug in assignment to float record fields;
        direct support for floating-point negation and absolute value.

* Native-code compiler, x86: fixed bug with tail calls (with more than
4 arguments) from a function with a one-word stack frame.

* Native-code compiler, Sparc: problem with -compact fixed.

* Thread library: support for non-blocking writes; scheduler revised.

* Unix library: bug in gethostbyaddr fixed; bounds checking for read,
write, etc.

Caml Special Light 1.14 (8 Feb 1996):
-------------------------------------

* cslopt ported to the PowerPC/RS6000 architecture. Better support for
AIX in the bytecode system as well.

* cslopt, all platforms: fixed bug in live range splitting around catch/exit.

* cslopt for the Intel (floating-point wars, chapter 4):
implemented Ershov's algorithm to minimize floating-point stack usage;
out-of-order pops fixed.

* Several bug fixes in callbacks and signals.

Caml Special Light 1.13 (4 Jan 1996):
-------------------------------------

* Pattern-matching compilation revised to factor out accesses inside
matched structures.

* Callbacks and signals now supported in cslopt.
Signals are only detected at allocation points, though.
Added callback functions with 2 and 3 arguments.

* More explicit error messages when a native-code program aborts due
to array or string bound violations.

* In patterns, "C _" allowed even if the constructor C has several arguments.

* && and || allowed as alternate syntax for & and or.

* cslopt for the Intel: code generation for floating-point
operations entirely redone for the third time (a pox on whomever at
Intel decided to organize the floating-point registers as a stack).

* cslopt for the Sparc: don't use Sparc V8 smul and sdiv instructions,
emulation on V7 processors is abysmal.

Caml Special Light 1.12 (30 Nov 1995):
--------------------------------------

* Fixed an embarrassing bug with references to floats.

Caml Special Light 1.11 (29 Nov 1995):
--------------------------------------

* Streams and stream parsers a la Caml Light are back (thanks to
Daniel de Rauglaudre).

* User-level concurrent threads, with low-level shared memory primitives
(locks and conditions) as well as channel-based communication primitives
with first-class synchronous events, in the style of Reppy's CML.

* The native-code compiler has been ported to the HP PA-RISC processor
running under NextStep (sorry, no HPUX, its linker keeps dumping
core on me).

* References not captured in a function are optimized into variables.

* Fixed several bugs related to exceptions.

* Floats behave a little more as specified in the IEEE standard
(believe it or not, but x < y is not the negation of x >= y).

* Lower memory consumption for the native-code compiler.

Caml Special Light 1.10 (07 Nov 1995):
--------------------------------------

* Many bug fixes (too many to list here).

* Module language: introduction of a "with module" notation over
signatures for concise sharing of all type components of a signature;
better support for concrete types in signatures.

* Native-code compiler: the Intel 386 version has been ported to
NextStep and FreeBSD, and generates better code (especially for
floats)

* Tools and libraries: the Caml Light profiler and library for
arbitrary-precision arithmetic have been ported (thanks to John
Malecki and Victor Manuel Gulias Fernandez); better docs for the Unix
and regexp libraries.

Caml Special Light 1.07 (20 Sep 1995):
--------------------------------------

* Syntax: optional ;; allowed in compilation units and structures
(back by popular demand)

* cslopt:
generic handling of float arrays fixed
direct function application when the function expr is not a path fixed
compilation of "let rec" over values fixed
multiple definitions of a value name in a module correctly handled
no calls to ranlib in Solaris

* csltop: #trace now working

* Standard library: added List.memq; documentation of Array fixed.

Caml Special Light 1.06 (12 Sep 1995):
--------------------------------------

* First public release.<|MERGE_RESOLUTION|>--- conflicted
+++ resolved
@@ -84,6 +84,8 @@
   (Jérémie Dimino, Alain Frisch)
 * PR#6438: Pattern guard disables exhaustiveness check
   (Alain Frisch)
+- PR#6920: fix debug informations around uses of %apply or %revapply
+  (Jérémie Dimino)
 - PR#6939: Segfault with improper use of let-rec (Alain Frisch)
 - PR#6943: native-code generator for POWER/PowerPC 64 bits, both in
   big-endian (ppc64) and little-endian (ppc64le) configuration.
@@ -136,18 +138,13 @@
 - GPR#319: add warning for missing cmx files, and extend -opaque option to mli
   files.
   (Leo White)
-- PR#6920: fix debug informations around uses of %apply or %revapply
-  (Jérémie Dimino)
-<<<<<<< HEAD
+- GPR#388: OCAML_FLEXLINK environment variable allows overriding flexlink
+  command (David Allsopp)
 - GPR#407: don't display the name of compiled .c files when calling the
   Microsoft C Compiler (same as the assembler).
   (David Allsopp)
 - GPR#431: permit constant float arrays to be eligible for pattern match
   branch merging (Pierre Chambart)
-=======
-- GPR#388: OCAML_FLEXLINK environment variable allows overriding flexlink
-  command (David Allsopp)
->>>>>>> ae49015d
 
 Runtime system:
 - PR#3612: allow allocating custom block with finalizers in the minor heap
