Working version
---------------

(Changes that can break existing programs are marked with a "*")

### Language features:

- GPR#1705: Allow @@attributes on exceptions.
  (Hugo Heuzard, review by Gabriel Radanne and Thomas Refis)

### Type system:

- GPR#1826: allow expanding a type to a private abbreviation instead of
  abstracting when removing references to an identifier.
  (Thomas Refis and Leo White, review by Jacques Garrigue)

### Standard library:

- MPR#6701, GPR#1185, GPR#1803: make float_of_string and string_of_float
  locale-independent.
  (ygrek, review by Xavier Leroy and Damien Doligez)

- GPR#1590: ocamllex-generated lexers can be instructed not to update
  their lex_curr_p/lex_start_p fields, resulting in a significant
  performance gain when those fields are not required.
  (Alain Frisch, Jérémie Dimino)

- MPR#7795, GPR#1782: Fix off-by-one error in Weak.create.
  (KC Sivaramakrishnan)

- GPR#1731: Format, use raise_notrace to preserve backtraces.
  (Frédéric Bour, report by Jules Villard, review by Gabriel Scherer)

- GPR#1792, MPR#7794: Add Unix.open_process_args{,_in,_out,_full} similar to
  Unix.open_process{,_in,_out,_full}, but passing an explicit argv array.
  (Nicolás Ojeda Bär, review by Jérémie Dimino, request by Volker Diels-Grabsch)

- GPR#1182: Add new Printf formats %#d %#Ld %#ld %#nd (idem for %i and %u) for
  alternative integer formatting.
  (ygrek, review by Gabriel Scherer)

### Other libraries:

- GPR#1061: Add ?follow parameter to Unix.link. This allows hardlinking
  symlinks.
  (Christopher Zimmermann, review by Xavier Leroy, Damien Doligez, David
   Allsopp, David Sheets)

### Compiler user-interface and warnings:

- PR#6416, GPR#1120: unique printed names for identifiers
  (Florian Angeletti, review by Jacques Garrigue)

- MPR#7116, GPR#1430: new -config-var option
  to get the value of a single configuration variable in scripts.
  (Gabriel Scherer, review by Sébastien Hinderer and David Allsopp,
   request by Adrien Nader)

- GPR#1733: change the perspective of the unexpected existential error message.
  (Florian Angeletti, review by Gabriel Scherer and Jeremy Yallop)

- GPR#1720: Improve error reporting for missing 'rec' in let-bindings.
  (Arthur Charguéraud and Armaël Guéneau, with help and advice
   from Gabriel Scherer, Frédéric Bour, Xavier Clerc and Leo White)

- GPR#1737: Update locations during destructive substitutions.
  (Thomas Refis, review by Gabriel Radanne)

- GPR#1748: do not error when instantiating polymorphic fields in patterns.
  (Thomas Refis, review by Gabriel Scherer)

- MPR#6913: new -match-context-rows option
  to control the degree of optimization in the pattern matching compiler.
  (Dwight Guth, review by Gabriel Scherer and Luc Maranget)

- GPR#1822: keep attributes attached to pattern variables from being discarded.
  (Nicolás Ojeda Bär, review by Thomas Refis)

<<<<<<< HEAD
- GPR#1856: use `BUILD_PATH_PREFIX_MAP` when compiling primitives in order to
  make builds reproducible if code contains uses of `__FILE__` or `__LOC__`
  (Xavier Clerc, review by Gabriel Scherer)
=======
- GPR#1845: new `-dcamlprimc` option to keep the generated C file containing
  the information about primitives; pass `-fdebug-prefix-map` to the C compiler
  when supported
  (Xavier Clerc, review by Jérémie Dimino)
>>>>>>> 9c182f7e

### Code generation and optimizations:

- MPR#7725, GPR#1754: improve AFL instrumentation for objects and lazy values.
  (Stephen Dolan)

- GPR#1631: AMD64 code generator: emit shorter instruction sequences for the
  sign-extension operations.
  (LemonBoy, review by Alain Frisch and Xavier Leroy)

### Runtime system:

- GPR#1793: add the -m and -M command-line options to ocamlrun.
  (Sébastien Hinderer, review by Xavier Clerc and Damien Doligez)

- GPR#1723: Remove internal Meta.static_{alloc,free} primitives.
  (Stephen Dolan, review by Gabriel Scherer)

### Tools:

- GPR#1711: the new 'open' flag in OCAMLRUNPARAM takes a comma-separated list of
  modules to open as if they had been passed via the command line -open flag.
  (Nicolás Ojeda Bär, review by Mark Shinwell)

### Manual and documentation:

- GPR#1788: move the quoted string description to the main chapters.
  (Florian Angeletti, review by Xavier Clerc and Perry E. Metzger)

- GPR#1831: move the local exceptions and exception cases to the main chapters.
  (Florian Angeletti, review by Perry E. Metzger and Jeremy Yallop)

### Compiler distribution build system:

- GPR#1776: add -no-install-bytecode-programs and related configure options to
  control (non-)installation of ".byte" executables.
  (Mark Shinwell, review by Sébastien Hinderer and Gabriel Scherer)

- GPR#1777: add -no-install-source-artifacts and related configure options to
  control installation of .cmt, .cmti, .mli and .ml files.
  (Mark Shinwell, review by Nicolás Ojeda Bär and Sébastien Hinderer)

- GPR#1781: cleanup of the manual's build process.
  (steinuil, review by Marcello Seri, Gabriel Scherer and Florian Angeletti)

- GPR#1797: remove the deprecated Makefile.nt files.
  (Sébastien Hinderer, review by Nicolas Ojeda Bar)

- GPR#1805: fix the bootstrap procedure and its documentation.
  (Sébastien Hinderer, Xavier Leroy and Damien Doligez; review by
  Gabriel Scherer)

- GPR#1840: build system enhancements.
  (Sébastien Hinderer, review by David Allsopp, Xavier Leroy and
  Damien Doligez)

- GPR#1854: remove the no longer defined BYTECCCOMPOPTS build variable.
  (Sébastien Hinderer, review by Damien Doligez)

### Internal/compiler-libs changes:

- GPR#1745: do not generalize the type of every sub-pattern, only of variables.
  (Thomas Refis, review by Leo White)

- GPR#1746: remove unreachable error variant: Make_seltype_nongen.
  (Florian Angeletti, review by Gabriel Radanne)

- GPR#1747: type_cases: always propagate.
  (Thomas Refis, review by Jacques Garrigue)

### Bug fixes:

- GPR#1719: fix Pervasives.LargeFile functions under Windows.
  (Alain Frisch)

- GPR#1739: ensure ocamltest waits for child processes to terminate on Windows.
  (David Allsopp, review by Sébastien Hinderer)

- MPR#7238, GPR#1825: in Unix.in_channel_of_descr and Unix.out_channel_of_descr,
  raise an error if the given file description is not suitable for
  character-oriented I/O, for example if it is a block device or a
  datagram socket.
  (Xavier Leroy, review by Jérémie Dimino and Perry E. Metzger)

- MPR#7799, GPR#1820: fix bug where Scanf.format_from_string could fail when
  the argument string contained characters that require escaping.
  (Gabriel Scherer and Nicolás Ojeda Bär, report by Guillaume Melquiond, review
  by Gabriel Scherer)

- GPR#1843: ocamloptp was doing the wrong thing with option -inline-max-unroll.
  (Github user @poechsel, review by Nicolás Ojeda Bär).


OCaml 4.07
----------

(Changes that can break existing programs are marked with a "*")

### Language features:

- MPR#6023, GPR#1648: Allow type-based selection of GADT constructors.
  (Thomas Refis and Leo White, review by Jacques Garrigue and Gabriel Scherer)

- GPR#1546: Allow empty variants.
  (Runhang Li, review by Gabriel Radanne and Jacques Garrigue)

### Standard library:

- MPR#4170, GPR#1674: add the constant `Float.pi`.
  (Christophe Troestler, review by Damien Doligez)

- MPR#6139, GPR#1685: Move the Bigarray module to the standard library. Keep the
  bigarray library as on overlay adding the deprecated map_file functions.
  (Jérémie Dimino, review by Mark Shinwell)

- MPR#7690, GPR#1528: fix the float_of_string function for hexadecimal floats
  with very large values of the exponent.
  (Olivier Andrieu)

- GPR#1002: add a new `Seq` module defining a list-of-thunks style iterator.
  Also add `{to,of}_seq` to several standard modules.
  (Simon Cruanes, review by Alain Frisch and François Bobot)

* GPR#1010: pack all standard library modules into a single module Stdlib
  which is the default opened module (Stdlib itself includes Pervasives) to free
  up the global namespace for other standard libraries, while still allowing any
  OCaml standard library module to be referred to as Stdlib.Module). This is
  implemented efficiently using module aliases (prefixing all modules with
  Stdlib__, e.g. Stdlib__string).
  (Jérémie Dimino, David Allsopp and Florian Angeletti, review by David Allsopp
   and Gabriel Radanne)

- GPR#1637: String.escaped is faster and does not allocate when called with a
  string that does not contain any characters needing to be escaped.
  (Alain Frisch, review by Xavier Leroy and Gabriel Scherer)

- GPR#1638: add a Float module.
  (Nicolás Ojeda Bär, review by Alain Frisch and Jeremy Yallop)

- GPR#1697: Tune [List.init] tailrec threshold so that it does not stack
  overflow when compiled with the Js_of_ocaml backend.
  (Hugo Heuzard, reviewed by Gabriel Scherer)

### Other libraries:

- MPR#7745, GPR#1629: Graphics.open_graph displays the correct window title on
  Windows again (fault introduced by 4.06 Unicode changes).
  (David Allsopp)

* GPR#1406: Unix.isatty now returns true in the native Windows ports when
  passed a file descriptor connected to a Cygwin PTY. In particular, compiler
  colors for the native Windows ports now work under Cygwin/MSYS2.
  (Nicolás Ojeda Bär, review by Gabriel Scherer, David Allsopp, Xavier Leroy)

- GPR#1451: [getpwuid], [getgrgid], [getpwnam], [getgrnam] now raise Unix error
  instead of returning [Not_found] when interrupted by a signal.
  (Arseniy Alekseyev, review by Mark Shinwell and Xavier Leroy)

- GPR#1477: raw_spacetime_lib can now be used in bytecode.
  (Nicolás Ojeda Bär, review by Mark Shinwell)

- GPR#1533: (a) The implementation of Thread.yield for system thread
  now uses nanosleep(1) for enabling better preemption.
  (b) Thread.delay is now an alias for Unix.sleepf.
  (Jacques-Henri Jourdan, review by Xavier Leroy and David Allsopp)

### Compiler user-interface and warnings:

- MPR#7663, GPR#1694: print the whole cycle and add a reference to the manual in
  the unsafe recursive module evaluation error message.
  (Florian Angeletti, report by Matej Košík, review by Gabriel Scherer)

- GPR#1166: In OCAMLPARAM, an alternative separator can be specified as
  first character (instead of comma) in the set ":|; ,"
  (Fabrice Le Fessant)

- GPR#1358: Fix usage warnings with no mli file.
  (Leo White, review by Alain Frisch)

- GPR#1428: give a non dummy location for warning 49 (no cmi found).
  (Valentin Gatien-Baron)

- GPR#1491: Improve error reporting for ill-typed applicative functor
  types, F(M).t.
  (Valentin Gatien-Baron, review by Florian Angeletti and Gabriel Radanne)

- GPR#1496: Refactor the code printing explanation for unification type errors,
  in order to avoid duplicating pattern matches.
  (Armaël Guéneau, review by Florian Angeletti and Gabriel Scherer)

- GPR#1505: Add specific error messages for unification errors involving
  functions of type "unit -> _".
  (Arthur Charguéraud and Armaël Guéneau, with help from Leo White, review by
  Florian Angeletti and Gabriel Radanne)

- GPR#1510: Add specific explanation for unification errors caused by type
  constraints propagated by keywords (such as if, while, for...).
  (Armaël Guéneau and Gabriel Scherer, original design by Arthur Charguéraud,
  review by Frédéric Bour, Gabriel Radanne and Alain Frisch)

- GPR#1515: honor the BUILD_PATH_PREFIX_MAP environment variable
  to enable reproducible builds.
  (Gabriel Scherer, with help from Ximin Luo, review by Damien Doligez)

- GPR#1534: Extend the warning printed when (*) is used, adding a hint to
  suggest using ( * ) instead.
  (Armaël Guéneau, with help and review from Florian Angeletti and Gabriel
  Scherer)

- GPR#1552, GPR#1577: do not warn about ambiguous variables in guards
  (warning 57) when the ambiguous values have been filtered by
  a previous clause.
  (Gabriel Scherer and Thomas Refis, review by Luc Maranget)

- GPR#1554: warnings 52 and 57: fix reference to manual detailed explanation.
  (Florian Angeletti, review by Thomas Refis and Gabriel Scherer)

- GPR#1618: add the -dno-unique-ids and -dunique-ids compiler flags.
  (Sébastien Hinderer, review by Leo White and Damien Doligez)

- GPR#1649: change compilation order of toplevel definitions, so that some
  warnings emitted by the bytecode compiler appear more in-order than before.
  (Luc Maranget, advice and review by Damien Doligez)

- GPR#1806: add linscan to OCAMLPARAM options.
  (Raja Boujbel)

### Code generation and optimizations:

- MPR#7630, GPR#1401: Faster compilation of large modules with Flambda.
  (Pierre Chambart, report by Emilio Jesús Gallego Arias,
  Pierre-Marie Pédrot and Paul Steckler, review by Gabriel Scherer
  and Leo White)

- MPR#7630, GPR#1455: Disable CSE for the initialization function.
  (Pierre Chambart, report by Emilio Jesús Gallego Arias,
   review by Gabriel Scherer and Xavier Leroy)

- GPR#1370: Fix code duplication in Cmmgen.
  (Vincent Laviron, with help from Pierre Chambart,
   reviews by Gabriel Scherer and Luc Maranget)

- GPR#1486: ARM 32-bit port: add support for ARMv8 in 32-bit mode,
  a.k.a. AArch32.
  For this platform, avoid ITE conditional instruction blocks and use
  simpler IT blocks instead.
  (Xavier Leroy, review by Mark Shinwell)

- GPR#1487: Treat negated float comparisons more directly.
  (Leo White, review by Xavier Leroy)

- GPR#1573: emitcode: merge events after instructions reordering.
  (Thomas Refis and Leo White, with help from David Allsopp, review by Frédéric
  Bour)

- GPR#1606: Simplify the semantics of Lambda.free_variables and Lambda.subst,
  including some API changes in bytecomp/lambda.mli.
  (Pierre Chambart, review by Gabriel Scherer)

- GPR#1613: ensure that set-of-closures are processed first so that other
  entries in the let-rec symbol do not get dummy approximations.
  (Leo White and Xavier Clerc, review by Pierre Chambart)

* GPR#1617: Make string/bytes distinguishable in the bytecode.
  (Hugo Heuzard, reviewed by Nicolás Ojeda Bär)

- GPR#1627: Reduce cmx sizes by sharing variable names (Flambda only).
  (Fuyong Quah, Leo White, review by Xavier Clerc)

- GPR#1665: reduce the size of cmx files in classic mode by droping the
  bodies of functions that will not be inlined.
  (Fuyong Quah, review by Leo White and Pierre Chambart)

- GPR#1666: reduce the size of cmx files in classic mode by droping the
  bodies of functions that cannot be reached from the module block.
  (Fuyong Quah, review by Leo White and Pierre Chambart)

- GPR#1686: Turn off by default flambda invariants checks.
  (Pierre Chambart)

- GPR#1707: Add [Closure_origin.t] to trace inlined functions to prevent
  infinite loops from repeatedly inlining copies of the same function.
  (Fu Yong Quah)

- GPR#1740: make sure startup.o is always linked in when using
  "-output-complete-obj". Previously, it was always linked in only on some
  platforms, making this option unusable on platforms where it wasn't.
  (Jérémie Dimino, review by Sébastien Hinderer and Xavier Leroy)

### Runtime system:

- MPR#6411, GPR#1535: don't compile everything with -static-libgcc on mingw32,
  only dllbigarray.dll and libbigarray.a. Allows the use of C++ libraries which
  raise exceptions.
  (David Allsopp)

- MPR#7100, GPR#1476: trigger a minor GC when custom blocks accumulate
  in minor heap.
  (Alain Frisch, report by talex, review by Damien Doligez, Leo White,
  Gabriel Scherer)

- GPR#1431: remove ocamlrun dependencies on curses/terminfo/termcap C library.
  (Xavier Leroy, review by Daniel Bünzli)

- GPR#1478: The Spacetime profiler now works under Windows (but it is not yet
  able to collect profiling information from C stubs).
  (Nicolás Ojeda Bär, review by Xavier Leroy, Mark Shinwell)

- GPR#1483: fix GC freelist accounting for chunks larger than the maximum block
  size.
  (David Allsopp and Damien Doligez)

- GPR#1526: install the debug and instrumented runtimes
  (lib{caml,asm}run{d,i}.a).
  (Gabriel Scherer, reminded by Julia Lawall)

- GPR#1563: simplify implementation of LSRINT and ASRINT.
  (Max Mouratov, review by Frédéric Bour)

- GPR#1644: remove caml_alloc_float_array from the bytecode primitives list
  (it's a native code primitive).
  (David Allsopp)

- GPR#1701: fix missing root bug in GPR#1476.
  (Mark Shinwell)

- GPR#1752: do not alias function arguments to sigprocmask.
  (Anil Madhavapeddy)

- GPR#1753: avoid potential off-by-one overflow in debugger socket path length.
  (Anil Madhavapeddy)

### Tools:

- MPR#7643, GPR#1377: ocamldep, fix an exponential blowup in presence of nested
  structures and signatures, e.g. "include struct … include(struct … end) … end"
  (Florian Angeletti, review by Gabriel Scherer, report by Christophe Raffalli)

- MPR#7687, GPR#1653: deprecate -thread option,
  which is equivalent to -I +threads.
  (Nicolás Ojeda Bär, report by Daniel Bünzli)

- MPR#7710: `ocamldep -sort` should exit with nonzero code in case of
  cyclic dependencies.
  (Xavier Leroy, report by Mantis user baileyparker)

- GPR#1537: boot/ocamldep is no longer included in the source distribution;
  boot/ocamlc -depend can be used in its place.
  (Nicolás Ojeda Bär, review by Xavier Leroy and Damien Doligez)

- GPR#1585: optimize output of "ocamllex -ml".
  (Alain Frisch, review by Frédéric Bour and Gabriel Scherer)

- GPR#1667: add command-line options -no-prompt, -no-version, -no-time,
  -no-breakpoint-message and -topdirs-path to ocamldebug.
  (Sébastien Hinderer, review by Damien Doligez)

- GPR#1695: add the -null-crc command-line option to ocamlobjinfo.
  (Sébastien Hinderer, review by David Allsopp and Gabriel Scherer)

- GPR#1710: ocamldoc, improve the 'man' rendering of subscripts and
  superscripts.
  (Gabriel Scherer)

- GPR#1771: ocamldebug, avoid out of bound access.
  (Thomas Refis)

### Manual and documentation:

- MPR#7613: minor rewording of the "refutation cases" paragraph.
  (Florian Angeletti, review by Jacques Garrigue)

- MPR#7647, GPR#1384: emphasize ocaml.org website and forum in README.
  (Yawar Amin, review by Gabriel Scherer)

- MPR#7698, GPR#1545: improve wording in OCaml manual in several places,
  mostly in Chapter 1.  This addresses the easier changes suggested in the PR.
  (Jim Fehrle, review by Florian Angeletti and David Allsopp)

- GPR#1540: manual, decouple verbatim and toplevel style in code examples.
  (Florian Angeletti, review by Gabriel Scherer)

- GPR#1556: manual, add a consistency test for manual references inside
  the compiler source code.
  (Florian Angeletti, review by Gabriel Scherer)

- GPR#1647: manual, subsection on record and variant disambiguation.
  (Florian Angeletti, review by Alain Frisch and Gabriel Scherer)

- GPR#1702: manual, add a signature mode for code examples.
  (Florian Angeletti, review by Gabriel Scherer)

- GPR#1741: manual, improve typesetting and legibility in HTML output.
  (steinuil, review by Gabriel Scherer)

- GPR#1757: style the html manual, changing type and layout.
  (Charles Chamberlain, review by Florian Angeletti, Xavier Leroy,
  Gabriel Radanne, Perry E. Metzger, and Gabriel Scherer)

- GPR#1765: manual, ellipsis in code examples.
  (Florian Angeletti, review and suggestion by Gabriel Scherer)

- GPR#1767: change html manual to use relative font sizes.
  (Charles Chamberlain, review by Daniel Bünzli, Perry E. Metzger,
  Josh Berdine, and Gabriel Scherer)

- GPR#1779: integrate the Bigarray documentation into the main manual.
  (Perry E. Metzger, review by Florian Angeletti and Xavier Clerc)

### Type system:

- MPR#7611, GPR#1491: reject the use of generative functors as applicative.
  (Valentin Gatien-Baron)

- MPR#7706, GPR#1565: in recursive value declarations, track
  static size of locally-defined variables.
  (Gabriel Scherer, review by Jeremy Yallop and Leo White, report by Leo White)

- MPR#7717, GPR#1593: in recursive value declarations, don't treat
  unboxed constructor size as statically known.
  (Jeremy Yallop, report by Pierre Chambart, review by Gabriel Scherer)

- MPR#7767, GPR#1712: restore legacy treatment of partially-applied
  labeled functions in 'let rec' bindings.
  (Jeremy Yallop, report by Ivan Gotovchits, review by Gabriel Scherer)

* MPR#7787, GPR#1652, GPR#1743: Don't remove module aliases in `module type of`
  and `with module`.
  The old behaviour can be obtained using the `[@remove_aliases]` attribute.
  (Leo White and Thomas Refis, review by Jacques Garrigue)

- GPR#1468: Do not enrich type_decls with incoherent manifests.
  (Thomas Refis and Leo White, review by Jacques Garrigue)

- GPR#1469: Use the information from [@@immediate] annotations when
  computing whether a type can be [@@unboxed].
  (Damien Doligez, report by Stephan Muenzel, review by Alain Frisch)

- GPR#1513: Allow compilation units to shadow sub-modules of Pervasives.
  For instance users can now use a largeFile.ml file in their project.
  (Jérémie Dimino, review by Nicolás Ojeda Bär, Alain Frisch and Gabriel
  Radanne)

- GPR#1516: Allow float array construction in recursive bindings
  when configured with -no-flat-float-array.
  (Jeremy Yallop, report by Gabriel Scherer)

- GPR#1583: propagate refined ty_arg to Parmatch checks.
  (Thomas Refis, review by Jacques Garrigue)

- GPR#1609: Changes to ambivalence scope tracking.
  (Thomas Refis and Leo White, review by Jacques Garrigue)

- GPR#1628: Treat reraise and raise_notrace as nonexpansive.
  (Leo White, review by Alain Frisch)

* GPR#1778: Fix Soundness bug with non-generalized type variable and
  local modules.  This is the same bug as MPR#7414, but using local
  modules instead of non-local ones.
  (Leo White, review by Jacques Garrigue)

### Compiler distribution build system:

- MPR#5219, GPR#1680: use 'install' instead of 'cp' in install scripts.
  (Gabriel Scherer, review by Sébastien Hinderer)

- MPR#7679: make sure .a files are erased before calling ar rc, otherwise
  leftover .a files from an earlier compilation may contain unwanted modules.
  (Xavier Leroy)

- GPR#1571: do not perform architecture tests on 32-bit platforms, allowing
  64-bit back-ends to use 64-bit specific constructs.
  (Xavier Clerc, review by Damien Doligez)

### Internal/compiler-libs changes:

- MPR#7738, GPR#1624: Asmlink.reset also resets lib_ccobjs/ccopts.
  (Cedric Cellier, review by Gabriel Scherer)

- GPR#1488, GPR#1560: Refreshing parmatch.
  (Gabriel Scherer and Thomas Refis, review by Luc Maranget)

- GPR#1502: more command line options for expect tests.
  (Florian Angeletti, review by Gabriel Scherer)

- GPR#1511: show code at error location in expect-style tests,
  using new Location.show_code_at_location function.
  (Gabriel Scherer and Armaël Guéneau,
   review by Valentin Gatien-Baron and Damien Doligez)

- GPR#1519, GPR#1532, GRP#1570: migrate tests to ocamltest.
  (Sébastien Hinderer, review by Gabriel Scherer, Valentin Gatien-Baron
  and Nicolás Ojeda Bär)

- GPR#1520: more robust implementation of Misc.no_overflow_mul.
  (Max Mouratov, review by Xavier Leroy)

- GPR#1557: Organise and simplify translation of primitives.
  (Leo White, review by François Bobot and Nicolás Ojeda Bär)

- GPR#1567: register all idents relevant for reraise.
  (Thomas Refis, review by Alain Frisch and Frédéric Bour)

- GPR#1586: testsuite: 'make promote' for ocamltest tests.
  (The new "-promote" option for ocamltest is experimental
  and subject to change/removal).
  (Gabriel Scherer)

- GPR#1619: expect_test: print all the exceptions, even the unexpected ones.
  (Thomas Refis, review by Jérémie Dimino)

- GPR#1621: expect_test: make sure to not use the installed stdlib.
  (Jérémie Dimino, review by Thomas Refis)

- GPR#1646: add ocamldoc test to ocamltest and
  migrate ocamldoc tests to ocamltest.
  (Florian Angeletti, review by Sébastien Hinderer)

- GPR#1663: refactor flambda specialise/inlining handling.
  (Leo White and Xavier Clerc, review by Pierre Chambart)

- GPR#1679: remove Pbittest from primitives in lambda.
  (Hugo Heuzard, review by Mark Shinwell)

* GPR#1704: Make Ident.t abstract and immutable.
  (Gabriel Radanne, review by Mark Shinwell)

### Bug fixes:

- MPR#4499, GPR#1479: Use native Windows API to implement Sys.getenv,
  Unix.getenv and Unix.environment under Windows.
  (Nicolás Ojeda Bär, report by Alain Frisch, review by David Allsopp, Xavier
  Leroy)

- MPR#5250, GPR#1435: on Cygwin, when ocamlrun searches the path
  for a bytecode executable file, skip directories and other
  non-regular files, like other Unix variants do.
  (Xavier Leroy)

- MPR#6394, GPR#1425: fix fatal_error from Parmatch.get_type_path.
  (Virgile Prevosto, review by David Allsopp, Thomas Refis and Jacques Garrigue)

* MPR#6604, GPR#931: Only allow directives with filename and at the beginning of
  the line.
  (Tadeu Zagallo, report by Roberto Di Cosmo,
   review by Hongbo Zhang, David Allsopp, Gabriel Scherer, Xavier Leroy)

- MPR#7138, MPR#7701, GPR#1693: Keep documentation comments
  even in empty structures and signatures.
  (Leo White, Florian Angeletti, report by Anton Bachin)

- MPR#7178, MPR#7253, MPR#7796, GPR#1790: Make sure a function
  registered with "at_exit" is executed only once when the program exits.
  (Nicolás Ojeda Bär and Xavier Leroy, review by Max Mouratov)

- MPR#7391, GPR#1620: Do not put a dummy method in object types.
  (Thomas Refis, review by Jacques Garrigue)

- PR#7660, GPR#1445: Use native Windows API to implement Unix.utimes in order to
  avoid unintended shifts of the argument timestamp depending on DST setting.
  (Nicolás Ojeda Bär, review by David Allsopp, Xavier Leroy)

- MPR#7668: -principal is broken with polymorphic variants.
  (Jacques Garrigue, report by Jun Furuse)

- MPR#7680, GPR#1497: Incorrect interaction between Matching.for_let and
  Simplif.simplify_exits.
  (Alain Frisch, report and review by Vincent Laviron)

- MPR#7682, GPR#1495: fix [@@unboxed] for records with 1 polymorphic field.
  (Alain Frisch, report by Stéphane Graham-Lengrand, review by Gabriel Scherer)

- MPR#7695, GPR#1541: Fatal error: exception Ctype.Unify(_) with field override
  (Jacques Garrigue, report by Nicolás Ojeda Bär)

- MPR#7704, GPR#1564: use proper variant tag in non-exhaustiveness warning.
  (Jacques Garrigue, report by Thomas Refis)

- MPR#7711, GPR#1581: Internal typechecker error triggered by a constraint on
   self type in a class type.
  (Jacques Garrigue, report and review by Florian Angeletti)

- MPR#7712, GPR#1576: assertion failure with type abbreviations.
  (Thomas Refis, report by Michael O'Connor, review by Jacques Garrigue)

- MPR#7747: Type checker can loop infinitely and consume all computer memory.
  (Jacques Garrigue, report by kantian)

- MPR#7751, GPR#1657: The toplevel prints some concrete types as abstract.
  (Jacques Garrigue, report by Matej Kosik)

- MPR#7765, GPR#1718: When unmarshaling bigarrays, protect against integer
  overflows in size computations.
  (Xavier Leroy, report by Maximilian Tschirschnitz,
   review by Gabriel Scherer)

- MPR#7760, GPR#1713: Exact selection of lexing engine, that is
  correct "Segfault in ocamllex-generated code using 'shortest'".
  (Luc Maranget, Frédéric Bour, report by Stephen Dolan,
  review by Gabriel Scherer)

- MPR#7769, GPR#1714: calls to Stream.junk could, under some conditions, be
  ignored when used on streams based on input channels.
  (Nicolás Ojeda Bär, report by Michael Perin, review by Gabriel Scherer)

- MPR#7793, GPR#1766: the toplevel #use directive now accepts sequences of ';;'
  tokens. This fixes a bug in which certain files accepted by the compiler were
  rejected by ocamldep.
  (Nicolás Ojeda Bär, report by Hugo Heuzard, review by Hugo Heuzard)

- GPR#1517: More robust handling of type variables in mcomp.
  (Leo White and Thomas Refis, review by Jacques Garrigue)

- GPR#1530, GPR#1574: testsuite, fix 'make parallel' and 'make one DIR=...'
  to work on ocamltest-based tests.
  (Runhang Li and Sébastien Hinderer, review by Gabriel Scherer)

- GPR#1550, GPR#1555: Make pattern matching warnings more robust
  to ill-typed columns.
  (Thomas Refis, with help from Gabriel Scherer and Luc Maranget)

- GPR#1614: consider all bound variables when inlining, fixing a compiler
  fatal error.
  (Xavier Clerc, review by Pierre Chambart, Leo White)

- GPR#1622: fix bug in the expansion of command-line arguments under Windows
  which could result in some elements of Sys.argv being truncated in some cases.
  (Nicolás Ojeda Bär, review by Sébastien Hinderer)

- GPR#1623: Segfault on Windows 64 bits when expanding wildcards in arguments.
  (Marc Lasson, review by David Allsopp, Alain Frisch, Sébastien Hinderer,
   Xavier Leroy, Nicolas Ojeda Bar)

- GPR#1661: more precise principality warning regarding record fields
  disambiguation.
  (Thomas Refis, review by Leo White)

- GPR#1687: fix bug in the printing of short functor types "(S1 -> S2) -> S3".
  (Pieter Goetschalckx, review by Gabriel Scherer)

- GPR#1722: Scrape types in Typeopt.maybe_pointer.
  (Leo White, review by Thomas Refis)

- GPR#1755: ensure that a bigarray is never collected while reading complex
  values.
  (Xavier Clerc, Mark Shinwell and Leo White, report by Chris Hardin,
  reviews by Stephen Dolan and Xavier Leroy)

- GPR#1764: in byterun/memory.c, struct pool_block, use C99 flexible arrays
  if available.
  (Xavier Leroy, review by Max Mouratov)

- GPR#1774: ocamlopt for ARM could generate VFP loads and stores with bad
  offsets, rejected by the assembler.
  (Xavier Leroy, review by Mark Shinwell)

- GPR#1808: handle `[@inlined]` attributes under a module constraint.
  (Xavier Clerc, review by Leo White)

- GPR#1810: use bit-pattern comparison when meeting float approximations.
  (Xavier Clerc, report by Christophe Troestler, review by Nicolás Ojeda Bär
   and Gabriel Scherer)

- GPR#1835: Fix off-by-one errors in Weak.get_copy and Weak.blit.
  (KC Sivaramakrishnan)

- GPR#1849: bug in runtime function generic_final_minor_update()
  that could lead to crashes when Gc.finalise_last is used.
  (report and fix by Yuriy Vostrikov, review by François Bobot)


OCaml 4.06.1 (16 Feb 2018):
---------------------------

### Bug fixes:

- MPR#7661, GPR#1459: fix faulty compilation of patterns
  using extensible variants constructors
  (Luc Maranget, review by Thomas Refis and Gabriel Scherer, report
  by Abdelraouf Ouadjaout and Thibault Suzanne)

- MPR#7702, GPR#1553: refresh raise counts when inlining a function
  (Vincent Laviron, Xavier Clerc, report by Cheng Sun)

- MPR#7704, GPR#1559: Soundness issue with private rows and pattern-matching
  (Jacques Garrigue, report by Jeremy Yallop, review by Thomas Refis)

- MPR#7705, GPR#1558: add missing bounds check in Bigarray.Genarray.nth_dim.
  (Nicolás Ojeda Bär, report by Jeremy Yallop, review by Gabriel Scherer)

- MPR#7713, GPR#1587: Make pattern matching warnings more robust
  to ill-typed columns; this is a backport of GPR#1550 from 4.07+dev
  (Thomas Refis, review by Gabriel Scherer, report by Andreas Hauptmann)

- GPR#1470: Don't commute negation with float comparison
  (Leo White, review by Xavier Leroy)

- GPR#1538: Make pattern matching compilation more robust to ill-typed columns
  (Gabriel Scherer and Thomas Refis, review by Luc Maranget)

OCaml 4.06.0 (3 Nov 2017):
--------------------------

(Changes that can break existing programs are marked with a "*")

### Language features:

- MPR#6271, MPR#7529, GPR#1249: Support "let open M in ..."
  in class expressions and class type expressions.
  (Alain Frisch, reviews by Thomas Refis and Jacques Garrigue)

- GPR#792: fix limitations of destructive substitutions, by
  allowing "S with type t := type-expr",
  "S with type M.t := type-expr", "S with module M.N := path"
  (Valentin Gatien-Baron, review by Jacques Garrigue and Leo White)

* GPR#1064, GPR#1392: extended indexing operators, add a new class of
  user-defined indexing operators, obtained by adding at least
  one operator character after the dot symbol to the standard indexing
  operators: e,g ".%()", ".?[]", ".@{}<-":
    let ( .%() ) = List.nth in [0; 1; 2].%(1)
  After this change, functions or methods with an explicit polymorphic type
  annotation and of which the first argument is optional now requires a space
  between the dot and the question mark,
  e.g. "<f:'a.?opt:int->unit>" must now be written "<f:'a. ?opt:int->unit>".
  (Florian Angeletti, review by Damien Doligez and Gabriel Radanne)

- GPR#1118: Support inherited field in object type expression
    type t = < m : int >
    type u = < n : int; t; k : int >
  (Runhang Li, review by Jeremy Yallop, Leo White, Jacques Garrigue,
   and Florian Angeletti)

* GPR#1232: Support Unicode character escape sequences in string
  literals via the \u{X+} syntax. These escapes are substituted by the
  UTF-8 encoding of the Unicode character.
  (Daniel Bünzli, review by Damien Doligez, Alain Frisch, Xavier
  Leroy and Leo White)

- GPR#1247: M.(::) construction for expressions
  and patterns (plus fix printing of (::) in the toplevel)
  (Florian Angeletti, review by Alain Frisch, Gabriel Scherer)

* GPR#1252: The default mode is now safe-string, can be overridden
  at configure time or at compile time.
  (See GPR#1386 below for the configure-time options)
  This breaks the code that uses the 'string' type as mutable
  strings (instead of Bytes.t, introduced by 4.02 in 2014).
  (Damien Doligez)

* GPR#1253: Private extensible variants
  This change breaks code relying on the undocumented ability to export
  extension constructors for abstract type in signature. Briefly,
    module type S = sig
      type t
      type t += A
    end
   must now be written
    module type S = sig
      type t = private ..
      type t += A
   end
  (Leo White, review by Alain Frisch)

- GPR#1333: turn off warning 40 by default
  (Constructor or label name used out of scope)
  (Leo White)

- GPR#1348: accept anonymous type parameters in `with` constraints:
    S with type _ t = int
  (Valentin Gatien-Baron, report by Jeremy Yallop)

### Type system

- MPR#248, GPR#1225: unique names for weak type variables
    # ref [];;
    - : '_weak1 list ref = {contents = []}
  (Florian Angeletti, review by Frédéric Bour, Jacques Garrigue,
   Gabriel Radanne and Gabriel Scherer)

* MPR#6738, MPR#7215, MPR#7231, GPR#556: Add a new check that 'let rec'
  bindings are well formed.
  (Jeremy Yallop, reviews by Stephen Dolan, Gabriel Scherer, Leo
   White, and Damien Doligez)

- GPR#1142: Mark assertions nonexpansive, so that 'assert false'
  can be used as a placeholder for a polymorphic function.
  (Stephen Dolan)

### Standard library:

- MPR#1771, MPR#7309, GPR#1026: Add update to maps. Allows to update a
  binding in a map or create a new binding if the key had no binding
    val update: key -> ('a option -> 'a option) -> 'a t -> 'a t
  (Sébastien Briais, review by Daniel Bünzli, Alain Frisch and
  Gabriel Scherer)

- MPR#7515, GPR#1147: Arg.align now optionally uses the tab character '\t' to
  separate the "unaligned" and "aligned" parts of the documentation string. If
  tab is not present, then space is used as a fallback. Allows to have spaces in
  the unaligned part, which is useful for Tuple options.
  (Nicolás Ojeda Bär, review by Alain Frisch and Gabriel Scherer)

* GPR#615: Format, add symbolic formatters that output symbolic
  pretty-printing items. New fields have been added to the
  formatter_out_functions record, thus this change will break any code building
  such record from scratch.
  When building Format.formatter_out_functions values redefining the out_spaces
  field, "{ fmt_out_funs with out_spaces = f; }" should be replaced by
  "{ fmt_out_funs with out_spaces = f; out_indent = f; }" to maintain the old
  behavior.
  (Richard Bonichon and Pierre Weis, review by Alain Frisch, original request by
  Spiros Eliopoulos in GPR#506)

* GPR#943: Fixed the divergence of the Pervasives module between the stdlib
  and threads implementations.  In rare circumstances this can change the
  behavior of existing applications: the implementation of Pervasives.close_out
  used when compiling with thread support was inconsistent with the manual.
  It will now not suppress exceptions escaping Pervasives.flush anymore.
  Developers who want the old behavior should use Pervasives.close_out_noerr
  instead.  The stdlib implementation, used by applications not compiled
  with thread support, will now only suppress Sys_error exceptions in
  Pervasives.flush_all.  This should allow exceedingly unlikely assertion
  exceptions to escape, which could help reveal bugs in the standard library.
  (Markus Mottl, review by Hezekiah M. Carty, Jeremie Dimino, Damien Doligez,
  Alain Frisch, Xavier Leroy, Gabriel Scherer and Mark Shinwell)

- GPR#1034: List.init : int -> (int -> 'a) -> 'a list
  (Richard Degenne, review by David Allsopp, Thomas Braibant, Florian
  Angeletti, Gabriel Scherer, Nathan Moreau, Alain Frisch)

- GRP#1091 Add the Uchar.{bom,rep} constants.
  (Daniel Bünzli, Alain Frisch)

- GPR#1091: Add Buffer.add_utf_{8,16le,16be}_uchar to encode Uchar.t
  values to the corresponding UTF-X transformation formats in Buffer.t
  values.
  (Daniel Bünzli, review by Damien Doligez, Max Mouratov)

- GPR#1175: Bigarray, add a change_layout function to each Array[N]
  submodules.
  (Florian Angeletti)

* GPR#1306: In the MSVC and Mingw ports, "Sys.rename src dst" no longer fails if
  file "dst" exists, but replaces it with file "src", like in the other ports.
  (Xavier Leroy)

- GPR#1314: Format, use the optional width information
  when formatting a boolean: "%8B", "%-8B" for example
  (Xavier Clerc, review by Gabriel Scherer)

- c9cc0f25138ce58e4f4e68c4219afe33e2a9d034: Resurrect tabulation boxes
  in module Format. Rewrite/extend documentation of tabulation boxes.
  (Pierre Weis)

### Other libraries:

- MPR#7564, GPR#1211: Allow forward slashes in the target of symbolic links
  created by Unix.symlink under Windows.
  (Nicolás Ojeda Bär, review by David Allsopp)

* MPR#7640, GPR#1414: reimplementation of Unix.execvpe to fix issues
  with the 4.05 implementation.  The main issue is that the current
  directory was always searched (last), even if the current directory
  is not listed in the PATH.
  (Xavier Leroy, report by Louis Gesbert and Arseniy Alekseyev,
   review by Ivan Gotovchits)

- GPR#997, GPR#1077: Deprecate Bigarray.*.map_file and add Unix.map_file as a
  first step towards moving Bigarray to the stdlib
  (Jérémie Dimino and Xavier Leroy)

* GPR#1178: remove the Num library for arbitrary-precision arithmetic.
  It now lives as a separate project https://github.com/ocaml/num
  with an OPAM package called "num".
  (Xavier Leroy)

- GPR#1217: Restrict Unix.environment in privileged contexts; add
  Unix.unsafe_environment.
  (Jeremy Yallop, review by Mark Shinwell, Nicolás Ojeda Bär,
  Damien Doligez and Hannes Mehnert)

- GPR#1321: Reimplement Unix.isatty on Windows. It no longer returns true for
  the null device.
  (David Allsopp)

### Compiler user-interface and warnings:

- MPR#7361, GPR#1248: support "ocaml.warning" in all attribute contexts, and
  arrange so that "ocaml.ppwarning" is correctly scoped by surrounding
  "ocaml.warning" attributes
  (Alain Frisch, review by Florian Angeletti and Thomas Refis)

- MPR#7444, GPR#1138: trigger deprecation warning when a "deprecated"
  attribute is hidden by signature coercion
  (Alain Frisch, report by bmillwood, review by Leo White)

- MPR#7472: ensure .cmi files are created atomically,
  to avoid corruption of .cmi files produced simultaneously by a run
  of ocamlc and a run of ocamlopt.
  (Xavier Leroy, from a suggestion by Gerd Stolpmann)

* MPR#7514, GPR#1152: add -dprofile option, similar to -dtimings but
  also displays memory allocation and consumption.
  The corresponding addition of a new compiler-internal
  Profile module may affect some users of
  compilers-libs/ocamlcommon (by creating module conflicts).
  (Valentin Gatien-Baron, report by Gabriel Scherer)

- MPR#7620, GPR#1317: Typecore.force_delayed_checks does not run with -i option
  (Jacques Garrigue, report by Jun Furuse)

- MPR#7624: handle warning attributes placed on let bindings
  (Xavier Clerc, report by dinosaure, review by Alain Frisch)

- GPR#896: "-compat-32" is now taken into account when building .cmo/.cma
  (Hugo Heuzard)

- GPR#948: the compiler now reports warnings-as-errors by prefixing
  them with "Error (warning ..):", instead of "Warning ..:" and
  a trailing "Error: Some fatal warnings were triggered" message.
  (Valentin Gatien-Baron, review by Alain Frisch)

- GPR#1032: display the output of -dtimings as a hierarchy
  (Valentin Gatien-Baron, review by Gabriel Scherer)

- GPR#1114, GPR#1393, GPR#1429: refine the (ocamlc -config) information
  on C compilers: the variables `{bytecode,native}_c_compiler` are deprecated
  (the distinction is now mostly meaningless) in favor of a single
  `c_compiler` variable combined with `ocaml{c,opt}_cflags`
  and `ocaml{c,opt}_cppflags`.
  (Sébastien Hinderer, Jeremy Yallop, Gabriel Scherer, review by
   Adrien Nader and David Allsopp)

* GPR#1189: allow MSVC ports to use -l option in ocamlmklib
  (David Allsopp)

- GPR#1332: fix ocamlc handling of "-output-complete-obj"
  (François Bobot)

- GPR#1336: -thread and -vmthread option information is propagated to
  PPX rewriters.
  (Jun Furuse, review by Alain Frisch)

### Code generation and optimizations:

- MPR#5324, GPR#375: An alternative Linear Scan register allocator for
  ocamlopt, activated with the -linscan command-line flag. This
  allocator represents a trade-off between worse generated code
  performance for higher compilation speed (especially interesting in
  some cases graph coloring is necessarily quadratic).
  (Marcell Fischbach and Benedikt Meurer, adapted by Nicolás Ojeda Bär, review
  by Nicolás Ojeda Bär and Alain Frisch)

- MPR#6927, GPR#988: On macOS, when compiling bytecode stubs, plugins,
  and shared libraries through -output-obj, generate dylibs instead of
  bundles.
  (whitequark)

- MPR#7447, GPR#995: incorrect code generation for nested recursive bindings
  (Leo White and Jeremy Yallop, report by Stephen Dolan)

- MPR#7501, GPR#1089: Consider arrays of length zero as constants
  when using Flambda.
  (Pierre Chambart, review by Mark Shinwell and Leo White)

- MPR#7531, GPR#1162: Erroneous code transformation at partial applications
  (Mark Shinwell)

- MPR#7614, GPR#1313: Ensure that inlining does not depend on the order
  of symbols (flambda)
  (Leo White, Xavier Clerc, report by Alex, review by Gabriel Scherer
  and Pierre Chambart)

- MPR#7616, GPR#1339: don't warn on mutation of zero size blocks.
  (Leo White)

- MPR#7631, GPR#1355: "-linscan" option crashes ocamlopt
  (Xavier Clerc, report by Paul Steckler)

- MPR#7642, GPR#1411: ARM port: wrong register allocation for integer
  multiply on ARMv4 and ARMv5; possible wrong register allocation for
  floating-point multiply and add on VFP and for floating-point
  negation and absolute value on soft FP emulation.
  (Xavier Leroy, report by Stéphane Glondu and Ximin Luo,
   review and additional sightings by Mark Shinwell)

* GPR#659: Remove support for SPARC native code generation
  (Mark Shinwell)

- GPR#850: Optimize away some physical equality
  (Pierre Chambart, review by Mark Shinwell and Leo White)

- GPR#856: Register availability analysis
  (Mark Shinwell, Thomas Refis, review by Pierre Chambart)

- GPR#1143: tweaked several allocation functions in the runtime by
  checking for likely conditions before unlikely ones and eliminating
  some redundant checks.
  (Markus Mottl, review by Alain Frisch, Xavier Leroy, Gabriel Scherer,
  Mark Shinwell and Leo White)

- GPR#1183: compile curried functors to multi-argument functions
  earlier in the compiler pipeline; correctly propagate [@@inline]
  attributes on such functors; mark functor coercion veneers as
  stubs.
  (Mark Shinwell, review by Pierre Chambart and Leo White)

- GPR#1195: Merge functions based on partiality rather than
  Parmatch.irrefutable.
  (Leo White, review by Thomas Refis, Alain Frisch and Gabriel Scherer)

- GPR#1215: Improve compilation of short-circuit operators
  (Leo White, review by Frédéric Bour and Mark Shinwell)

- GPR#1250: illegal ARM64 assembly code generated for large combined allocations
  (report and initial fix by Steve Walk, review and final fix by Xavier Leroy)

- GPR#1271: Don't generate Ialloc instructions for closures that exceed
  Max_young_wosize; instead allocate them on the major heap.  (Related
  to GPR#1250.)
  (Mark Shinwell)

- GPR#1294: Add a configure-time option to remove the dynamic float array
  optimization and add a floatarray type to let the user choose when to
  flatten float arrays. Note that float-only records are unchanged: they
  are still optimized by unboxing their fields.
  (Damien Doligez, review by Alain Frisch and Mark Shinwell)

- GPR#1304: Mark registers clobbered by PLT stubs as destroyed across
  allocations.
  (Mark Shinwell, Xavier Clerc, report and initial debugging by
  Valentin Gatien-Baron)

- GPR#1323: make sure that frame tables are generated in the data
  section and not in the read-only data section, as was the case
  before in the PPC and System-Z ports.  This avoids relocations in
  the text segment of shared libraries and position-independent
  executables generated by ocamlopt.
  (Xavier Leroy, review by Mark Shinwell)

- GPR#1330: when generating dynamically-linkable code on AArch64, always
  reference symbols (even locally-defined ones) through the GOT.
  (Mark Shinwell, review by Xavier Leroy)

### Tools:

- MPR#1956, GPR#973: tools/check-symbol-names checks for globally
  linked names not namespaced with caml_
  (Stephen Dolan)

- MPR#6928, GPR#1103: ocamldoc, do not introduce an empty <h1> in index.html
  when no -title has been provided
  (Pierre Boutillier)

- MPR#7048: ocamldoc, in -latex mode, don't escape Latin-1 accented letters
  (Xavier Leroy, report by Hugo Herbelin)

* MPR#7351: ocamldoc, use semantic tags rather than <br> tags in the html
  backend
  (Florian Angeletti, request and review by Daniel Bünzli )

* MPR#7352, MPR#7353: ocamldoc, better paragraphs in html output
  (Florian Angeletti, request by Daniel Bünzli)

* MPR#7363, GPR#830: ocamldoc, start heading levels at {1 not {2 or {6.
  This change modifies the mapping between ocamldoc heading level and
  html heading level, breaking custom css style for ocamldoc.
  (Florian Angeletti, request and review by Daniel Bünzli)

* MPR#7478, GPR#1037: ocamldoc, do not use as a module preamble documentation
  comments that occur after the first module element. This change may break
  existing documenation. In particular, module preambles must now come before
  any `open` statement.
  (Florian Angeletti, review by David Allsopp and report by Daniel Bünzli)

- MPR#7521, GPR#1159: ocamldoc, end generated latex file with a new line
  (Florian Angeletti)

- MPR#7575, GPR#1219: Switch compilers from -no-keep-locs
  to -keep-locs by default: produced .cmi files will contain locations.
  This provides better error messages. Note that, as a consequence,
  .cmi digests now depend on the file path as given to the compiler.
  (Daniel Bünzli)

- MPR#7610, GPR#1346: caml.el (the Emacs editing mode) was cleaned up
  and made compatible with Emacs 25.
  (Stefan Monnier, Christophe Troestler)

- MPR#7635, GPR#1383: ocamldoc, add an identifier to module
  and module type elements
  (Florian Angeletti, review by Yawar Amin and Gabriel Scherer)

- GPR#681, GPR#1426: Introduce ocamltest, a new test driver for the
  OCaml compiler testsuite
  (Sébastien Hinderer, review by Damien Doligez)

- GPR#1012: ocamlyacc, fix parsing of raw strings and nested comments, as well
  as the handling of ' characters in identifiers.
  (Demi Obenour)

- GPR#1045: ocamldep, add a "-shared" option to generate dependencies
  for native plugin files (i.e. .cmxs files)
  (Florian Angeletti, suggestion by Sébastien Hinderer)

- GPR#1078: add a subcommand "-depend" to "ocamlc" and "ocamlopt",
  to behave as ocamldep. Should be used mostly to replace "ocamldep" in the
  "boot" directory to reduce its size in the future.
  (Fabrice Le Fessant)

- GPR#1036: ocamlcmt (tools/read_cmt) is installed, converts .cmt to .annot
  (Fabrice Le Fessant)

- GPR#1180: Add support for recording numbers of direct and indirect
  calls over the lifetime of a program when using Spacetime profiling
  (Mark Shinwell)

- GPR#1457, ocamldoc: restore label for exception in the latex backend
  (omitted since 4.04.0)
  (Florian Angeletti, review by Gabriel Scherer)

### Toplevel:

- MPR#7570: remove unusable -plugin option from the toplevel
  (Florian Angeletti)

- GPR#1041: -nostdlib no longer ignored by toplevel.
  (David Allsopp, review by Xavier Leroy)

- GPR#1231: improved printing of unicode texts in the toplevel,
  unless OCAMLTOP_UTF_8 is set to false.
  (Florian Angeletti, review by Daniel Bünzli, Xavier Leroy and
   Gabriel Scherer)

- GPR#1688: Fix printing of -0.
  (Nicolás Ojeda Bär, review by Jérémie Dimino)

### Runtime system:

* MPR#3771, GPR#153, GPR#1200, GPR#1357, GPR#1362, GPR#1363, GPR#1369, GPR#1398,
  GPR#1446, GPR#1448: Unicode support for the Windows runtime.
  (ygrek, Nicolás Ojeda Bär, review by Alain Frisch, David Allsopp, Damien
  Doligez)

* MPR#7594, GPR#1274, GPR#1368: String_val now returns 'const char*', not
  'char*' when -safe-string is enabled at configure time.  New macro Bytes_val
  for accessing bytes values.
  (Jeremy Yallop, reviews by Mark Shinwell and Xavier Leroy)

- GPR#71: The runtime can now be shut down gracefully by means of the new
  caml_shutdown and caml_startup_pooled functions. The new 'c' flag in
  OCAMLRUNPARAM enables shutting the runtime properly on process exit.
  (Max Mouratov, review and discussion by Damien Doligez, Gabriel Scherer,
  Mark Shinwell, Thomas Braibant, Stephen Dolan, Pierre Chambart,
  François Bobot, Jacques Garrigue, David Allsopp, and Alain Frisch)

- GPR#938, GPR#1170, GPR#1289: Stack overflow detection on 64-bit Windows
  (Olivier Andrieu, tweaked by David Allsopp)

- GPR#1070, GPR#1295: enable gcc typechecking for caml_alloc_sprintf,
  caml_gc_message. Make caml_gc_message a variadic function. Fix many
  caml_gc_message format strings.
  (Olivier Andrieu, review and 32bit fix by David Allsopp)

- GPR#1073: Remove statically allocated compare stack.
  (Stephen Dolan)

- GPR#1086: in Sys.getcwd, just fail instead of calling getwd()
  if HAS_GETCWD is not set.
  (Report and first fix by Sebastian Markbåge, final fix by Xavier Leroy,
   review by Mark Shinwell)

- GPR#1269: Remove 50ms delay at exit for programs using threads
  (Valentin Gatien-Baron, review by Stephen Dolan)

* GPR#1309: open files with O_CLOEXEC (or equivalent) in caml_sys_open, thus
  unifying the semantics between Unix and Windows and also eliminating race
  condition on Unix.
  (David Allsopp, report by Andreas Hauptmann)

- GPR#1326: Enable use of CFI directives in AArch64 and ARM runtime
  systems' assembly code (asmrun/arm64.S).  Add CFI directives to enable
  unwinding through [caml_c_call] and [caml_call_gc] with correct termination
  of unwinding at [main].
  (Mark Shinwell, review by Xavier Leroy and Gabriel Scherer, with thanks
  to Daniel Bünzli and Fu Yong Quah for testing)

- GPR#1338: Add "-g" for bytecode runtime system compilation
  (Mark Shinwell)

* GPR#1416, GPR#1444: switch the Windows 10 Console to UTF-8 encoding.
  (David Allsopp, reviews by Nicolás Ojeda Bär and Xavier Leroy)

### Manual and documentation:

- MPR#6548: remove obsolete limitation in the description of private
  type abbreviations
  (Florian Angeletti, suggestion by Leo White)

- MPR#6676, GPR#1110: move record notation to tutorial
  (Florian Angeletti, review by Gabriel Scherer)

- MPR#6676, GPR#1112: move local opens to tutorial
  (Florian Angeletti)

- MPR#6676, GPR#1153: move overriding class definitions to reference
  manual and tutorial
  (Florian Angeletti)

- MPR#6709: document the associativity and precedence level of
  pervasive operators
  (Florian Angeletti, review by David Allsopp)

- MPR#7254, GPR#1096: Rudimentary documentation of ocamlnat
  (Mark Shinwell)

- MPR#7281, GPR#1259: fix .TH macros in generated manpages
  (Olaf Hering)

- MPR#7507: Align the description of the printf conversion
  specification "%g" with the ISO C90 description.
  (Florian Angeletti, suggestion by Armaël Guéneau)

- MPR#7551, GPR#1194 : make the final ";;" potentially optional in
  caml_example
  (Florian Angeletti, review and suggestion by Gabriel Scherer)

- MPR#7588, GPR#1291: make format documentation predictable
  (Florian Angeletti, review by Gabriel Radanne)

- MPR#7604: Minor Ephemeron documentation fixes
  (Miod Vallat, review by Florian Angeletti)

- GPR#594: New chapter on polymorphism troubles:
  weakly polymorphic types, polymorphic recursion,and higher-ranked
  polymorphism.
  (Florian Angeletti, review by Damien Doligez, Gabriel Scherer,
   and Gerd Stolpmann)

- GPR#1187: Minimal documentation for compiler plugins
  (Florian Angeletti)

- GPR#1202: Fix Typos in comments as well as basic grammar errors.
  (JP Rodi, review and suggestions by David Allsopp, Max Mouratov,
  Florian Angeletti, Xavier Leroy, Mark Shinwell and Damien Doligez)

- GPR#1220: Fix "-keep-docs" option in ocamlopt manpage
  (Etienne Millon)

### Compiler distribution build system:

- MPR#6373, GPR#1093: Suppress trigraph warnings from macOS assembler
  (Mark Shinwell)

- MPR#7639, GPR#1371: fix configure script for correct detection of
  int64 alignment on Mac OS X 10.13 (High Sierra) and above; fix bug in
  configure script relating to such detection.
  (Mark Shinwell, report by John Whitington, review by Xavier Leroy)

- GPR#558: enable shared library and natdynlink support on more Linux
  platforms
  (Felix Janda, Mark Shinwell)

* GPR#1104: remove support for the NeXTStep platform
  (Sébastien Hinderer)

- GPR#1130: enable detection of IBM XL C compiler (one need to run configure
  with "-cc <path to xlc compiler>"). Enable shared library support for
  bytecode executables on AIX/xlc (tested on AIX 7.1, XL C 12).
  To enable 64-bit, run both "configure" and "make world" with OBJECT_MODE=64.
  (Konstantin Romanov, Enrique Naudon)

- GPR#1203: speed up the manual build by using ocamldoc.opt
  (Gabriel Scherer, review by Florian Angeletti)

- GPR#1214: harden config/Makefile against '#' characters in PREFIX
  (Gabriel Scherer, review by David Allsopp and Damien Doligez)

- GPR#1216: move Compplugin and friends from BYTECOMP to COMP
  (Leo White, review by Mark Shinwell)

* GPR#1242: disable C plugins loading by default
  (Alexey Egorov)

- GPR#1275: correct configure test for Spacetime availability
  (Mark Shinwell)

- GPR#1278: discover presence of <sys/shm.h> during configure for afl runtime
  (Hannes Mehnert)

- GPR#1386: provide configure-time options to fine-tune the safe-string
  options and default settings changed by GPR#1525.

  The previous configure option -safe-string is now
  renamed -force-safe-string.

  At configure-time, -force-safe-string forces all module to use
  immutable strings (this disables the per-file, compile-time
  -unsafe-string option). The new default-(un)safe-string options
  let you set the default choice for the per-file compile-time
  option. (The new GPR#1252 behavior corresponds to having
  -default-safe-string, while 4.05 and older had
  -default-unsafe-string).

  (Gabriel Scherer, review by Jacques-Pascal Deplaix and Damien Doligez)

- GPR#1409: Fix to enable NetBSD/powerpc to work.
  (Håvard Eidnes)

### Internal/compiler-libs changes:

- MPR#6826, GPR#828, GPR#834: improve compilation time for open
  (Alain Frisch, review by Frédéric Bour and Jacques Garrigue)

- MPR#7127, GPR#454, GPR#1058: in toplevel, print bytes and strip
  strings longer than the size specified by the "print_length" directive
  (Fabrice Le Fessant, initial PR by Junsong Li)

- GPR#406: remove polymorphic comparison for Types.constructor_tag in compiler
  (Dwight Guth, review by Gabriel Radanne, Damien Doligez, Gabriel Scherer,
   Pierre Chambart, Mark Shinwell)

- GRP#1119: Change Set (private) type to inline records.
  (Albin Coquereau)

* GPR#1127: move config/{m,s}.h to byterun/caml and install them.
  User code should not have to include them directly since they are
  included by other header files.
  Previously {m,s}.h were not installed but they were substituted into
  caml/config.h; they are now just #include-d by this file. This may
  break some scripts relying on the (unspecified) presence of certain
  #define in config.h instead of m.h and s.h -- they can be rewritten
  to try to grep those files if they exist.
  (Sébastien Hinderer)

- GPR#1281: avoid formatter flushes inside exported printers in Location
  (Florian Angeletti, review by Gabriel Scherer)

### Bug fixes:

- MPR#5927: Type equality broken for conjunctive polymorphic variant tags
  (Jacques Garrigue, report by Leo White)

- MPR#6329, GPR#1437: Introduce padding word before "data_end" symbols
  to ensure page table tests work correctly on an immediately preceding
  block of zero size.
  (Mark Shinwell, review by Xavier Leroy)

- MPR#6587: only elide Pervasives from printed type paths in unambiguous context
  (Florian Angeletti and Jacques Garrigue)

- MPR#6934: nonrec misbehaves with GADTs
  (Jacques Garrigue, report by Markus Mottl)

- MPR#7070, GPR#1139: Unexported values can cause non-generalisable variables
  error
  (Leo White)

- MPR#7261: Warn on type constraints in GADT declarations
  (Jacques Garrigue, report by Fabrice Le Botlan)

- MPR#7321: Private type in signature clashes with type definition via
  functor instantiation
  (Jacques Garrigue, report by Markus Mottl)

- MPR#7372, GPR#834: fix type-checker bug with GADT and inline records
  (Alain Frisch, review by Frédéric Bour and Jacques Garrigue)

- MPR#7344: Inconsistent behavior with type annotations on let
  (Jacques Garrigue, report by Leo White)

- MPR#7468: possible GC problem in caml_alloc_sprintf
  (Xavier Leroy, discovery by Olivier Andrieu)

- MPR#7496: Fixed conjunctive polymorphic variant tags do not unify
  with themselves
  (Jacques Garrigue, report by Leo White)

- MPR#7506: pprintast ignores attributes in tails of a list
  (Alain Frisch, report by Kenichi Asai and Gabriel Scherer)

- MPR#7513: List.compare_length_with mishandles negative numbers / overflow
  (Fabrice Le Fessant, report by Jeremy Yallop)

- MPR#7519: Incorrect rejection of program due to faux scope escape
  (Jacques Garrigue, report by Markus Mottl)

- MPR#7540, GPR#1179: Fixed setting of breakpoints within packed modules
  for ocamldebug
  (Hugo Herbelin, review by Gabriel Scherer, Damien Doligez)

- MPR#7543: short-paths printtyp can fail on packed type error messages
  (Florian Angeletti)

- MPR#7553, GPR#1191: Prevent repeated warnings with recursive modules.
  (Leo White, review by Josh Berdine and Alain Frisch)

- MPR#7563, GPR#1210: code generation bug when a module alias and
  an extension constructor have the same name in the same module
  (Gabriel Scherer, report by Manuel Fähndrich,
   review by Jacques Garrigue and Leo White)

- MPR#7591, GPR#1257: on x86-64, frame table is not 8-aligned
  (Xavier Leroy, report by Mantis user "voglerr", review by Gabriel Scherer)

- MPR#7601, GPR#1320: It seems like a hidden non-generalized type variable
  remains in some inferred signatures, which leads to strange errors
  (Jacques Garrigue, report by Mandrikin)

- MPR#7609: use-after-free memory corruption if a program debugged
  under ocamldebug calls Pervasives.flush_all
  (Xavier Leroy, report by Paul Steckler, review by Gabriel Scherer)

- MPR#7612, GPR#1345: afl-instrumentation bugfix for classes.
  (Stephen Dolan, review by Gabriel Scherer and David Allsopp)

- MPR#7617, MPR#7618, GPR#1318: Ambiguous (mistakenly) type escaping the
  scope of its equation
  (Jacques Garrigue, report by Thomas Refis)

- MPR#7619, GPR#1387: position of the optional last semi-column not included
  in the position of the expression (same behavior as for lists)
  (Christophe Raffalli, review by Gabriel Scherer)

- MPR#7638: in the Windows Mingw64 port, multithreaded programs compiled
  to bytecode could crash when raising an exception from C code.
  This looks like a Mingw64 issue, which we work around with GCC builtins.
  (Xavier Leroy)

- MPR#7656, GPR#1423: false 'unused type/constructor/value' alarms
  in the 4.06 development version
  (Alain Frisch, review by Jacques Garrigue, report by Jacques-Pascal Deplaix)

- MPR#7657, GPR#1424: ensures correct call-by-value semantics when
  eta-expanding functions to eliminate optional arguments
  (Alain Frisch, report by sliquister, review by Leo White and Jacques
  Garrigue)

- MPR#7658, GPR#1439: Fix Spacetime runtime system compilation with
  -force-safe-string
  (Mark Shinwell, report by Christoph Spiel, review by Gabriel Scherer)

- GPR#1155: Fix a race condition with WAIT_NOHANG on Windows
  (Jérémie Dimino and David Allsopp)

- GPR#1199: Pretty-printing formatting cleanup in pprintast
  (Ethan Aubin, suggestion by Gabriel Scherer, review by David Allsopp,
  Florian Angeletti, and Gabriel Scherer)

- GPR#1223: Fix corruption of the environment when using -short-paths
  with the toplevel.
  (Leo White, review by Alain Frisch)

- GPR#1243: Fix pprintast for #... infix operators
  (Alain Frisch, report by Omar Chebib)

- GPR#1324: ensure that flambda warning are printed only once
  (Xavier Clerc)

- GPR#1329: Prevent recursive polymorphic variant names
  (Jacques Garrigue, fix suggested by Leo White)

- GPR#1308: Only treat pure patterns as inactive
  (Leo White, review by Alain Frisch and Gabriel Scherer)

- GPR#1390: fix the [@@unboxed] type check to accept parametrized types
  (Leo White, review by Damien Doligez)

- GPR#1407: Fix raw_spacetime_lib
  (Leo White, review by Gabriel Scherer and Damien Doligez)

OCaml 4.05.0 (13 Jul 2017):
---------------------------

(Changes that can break existing programs are marked with a "*")

### Language features:

### Code generation and optimizations:

- MPR#7201, GPR#954: Correct wrong optimisation of "0 / <expr>"
  and "0 mod <expr>" in the case when <expr> was a non-constant
  evaluating to zero
  (Mark Shinwell, review by Gabriel Scherer, Leo White and Xavier Leroy)

- MPR#7357, GPR#832: Improve compilation time for toplevel
  include(struct ... end : sig ... end)
  (Alain Frisch, report by Hongbo Zhang, review by Jacques Garrigue)

- MPR#7533, GPR#1173: Correctly perform side effects for certain
  cases of "/" and "mod"
  (Mark Shinwell, report by Jan Mitgaard)

- GPR#504: Instrumentation support for fuzzing with afl-fuzz.
  (Stephen Dolan, review by Alain Frisch, Pierre Chambart, Mark
  Shinwell, Gabriel Scherer and Damien Doligez)

- GPR#863, GPR#1068, GPR#1069: Optimise matches with constant
  results to lookup tables.
  (Stephen Dolan, review by Gabriel Scherer, Pierre Chambart,
  Mark Shinwell, and bug report by Gabriel Scherer)

- GPR#1150: Fix typo in arm64 assembler directives
  (KC Sivaramakrishnan)

### Runtime system:

- MPR#385, GPR#953: Add caml_startup_exn
  (Mark Shinwell)

- MPR#7423, GPR#946: expose new exception-raising functions
  `void caml_{failwith,invalid_argument}_value(value msg)`
  in addition to
  `void caml_{failwith,invalid_argument}(char const *msg)`.
  The previous functions would not free their message argument, so
  were inconvient for dynamically-allocated messages; the messages
  passed to the new functions are handled by the garbage collector.
  (Gabriel Scherer, review by Mark Shinwell, request by Immanuel Litzroth)

- MPR#7557, GPR#1213: More security for getenv
  (Damien Doligez, reports by Seth Arnold and Eric Milliken, review by
  Xavier Leroy, David Allsopp, Stephen Dolan, Hannes Mehnert)

- GPR#795: remove 256-character limitation on Sys.executable_name
  (Xavier Leroy)

- GPR#891: Use -fno-builtin-memcmp when building runtime with gcc.
  (Leo White)

### Type system:

- MPR#6608, GPR#901: unify record types when overriding all fields
  (Tadeu Zagallo and Gabriel Scherer, report by Jeremy Yallop,
  review by David Allsopp, Jacques Garrigue)

* MPR#7414, GPR#929: Soundness bug with non-generalized type variables and
  functors.
  (compatibility: some code using module-global mutable state will
   fail at compile-time and is fixed by adding extra annotations;
   see the Mantis and Github discussions.)
  (Jacques Garrigue, report by Leo White)

### Compiler user-interface and warnings:

- MPR#7050, GPR#748 GPR#843 GPR#864: new `-args/-args0 <file>` parameters to
  provide extra command-line arguments in a file -- see documentation.
  User programs may implement similar options using the new `Expand`
  constructor of the `Arg` module.
  (Bernhard Schommer, review by Jérémie Dimino, Gabriel Scherer
   and Damien Doligez, discussion with Alain Frisch and Xavier Leroy,
   feature request from the Coq team)

- MPR#7137, GPR#960: "-open" command line flag now accepts
  a module path (not a module name)
  (Arseniy Alekseyev and Leo White)

- MPR#7172, GPR#970: add extra (ocamlc -config) options
  int_size, word_size, ext_exe
  (Gabriel Scherer, request by Daniel Bünzli)

- MPR#7315, GPR#736: refine some error locations
  (Gabriel Scherer and Alain Frisch, report by Matej Košík)

- MPR#7473, GPR#1025: perform proper globbing for command-line arguments on
  Windows
  (Jonathan Protzenko)

- MPR#7479: make sure "ocamlc -pack" is only given .cmo and .cmi files,
  and that "ocamlopt -pack" is only given .cmx and .cmi files.
  (Xavier Leroy)

- GPR#796: allow compiler plugins to declare their own arguments.
  (Fabrice Le Fessant)

- GPR#829: better error when opening a module aliased to a functor
  (Alain Frisch)

- GPR#911: ocamlc/ocamlopt do not pass warnings-related options to C
  compiler when called to compile third-party C source files
  (Sébastien Hinderer, review by Adrien Nader and David Allsopp)

- GPR#915: fix -dsource (pprintast.ml) bugs
  (Runhang Li, review by Alain Frisch)

* GPR#933: ocamlopt -p now reports an error on platforms that do not
  support profiling with gprof; dummy profiling libraries are no longer
  installed on such platforms.
  This can be tested with ocamlopt -config
  (Sébastien Hinderer)

- GPR#1009: "ocamlc -c -linkall" and "ocamlopt -c -linkall" can now be used
  to set the "always link" flag on individual compilation units.  This
  controls linking with finer granularity than "-a -linkall", which sets
  the "always link" flag on all units of the given library.
  (Xavier Leroy)

- GPR#1015: add option "-plugin PLUGIN" to ocamldep too. Use compilerlibs
  to build ocamldep. Add option "-depend" to ocamlc/ocamlopt to behave
  as ocamldep. Remove any use of ocamldep to build the distribution.
  (Fabrice Le Fessant)

- GPR#1027: various improvements to -dtimings, mostly including time
  spent in subprocesses like preprocessors
  (Valentin Gatien-Baron, review by Gabriel Scherer)

- GPR#1098: the compiler now takes the boolean "OCAML_COLOR" environment
  variable into account if "-color" is not provided.  This allows users
  to override the default behaviour without modifying invocations of ocaml
  manually.
  (Hannes Mehnert, Guillaume Bury,
   review by Daniel Bünzli, Gabriel Scherer, Damien Doligez)

### Standard library:

- MPR#6975, GPR#902: Truncate function added to stdlib Buffer module
  (Dhruv Makwana, review by Alain Frisch and Gabriel Scherer)

- MPR#7279, GPR#710: `Weak.get_copy` `Ephemeron.*_copy` doesn't copy
  custom blocks anymore
  (François Bobot, Alain Frisch, bug reported by Martin R. Neuhäußer,
  review by Thomas Braibant and Damien Doligez)

* MPR#7500, GPR#1081: Remove Uchar.dump
  (Daniel Bünzli)

- GPR#760: Add a functions List.compare_lengths and
  List.compare_length_with to avoid full list length computations
  (Fabrice Le Fessant, review by Leo White, Josh Berdine and Gabriel Scherer)

- GPR#778: Arg: added option Expand that allows to expand a string
  argument to a string array of new arguments
  (Bernhard Schommer, review by Gabriel Scherer and Jérémie Dimino)

- GPR#849: Expose a Spacetime.enabled value
  (Leo White)

- GPR#885: Option-returning variants of stdlib functions
  (Alain Frisch, review by David Allsopp and Bart Jacobs)

- GPR#869: Add find_first, find_first_opt, find_last, find_last_opt to
  maps and sets.  Find the first or last binding or element
  satisfying a monotonic predicate.
  (Gabriel de Perthuis, with contributions from Alain Frisch, review by
  Hezekiah M. Carty and Simon Cruanes, initial report by Gerd Stolpmann)

- GPR#875: Add missing functions to ArrayLabels, BytesLabels,
  ListLabels, MoreLabels, StringLabels so they are compatible with
  non-labeled counterparts. Also add missing @@ocaml.deprecated attributes
  in StringLabels and BytesLabels.
  (Roma Sokolov, review by Gabriel Scherer, Jacques Garrigue,
   Gabriel Radanne, Alain Frisch)

- GPR#999: Arg, do not repeat the usage message thrice when reporting an error
  (this was a regression in 4.03)
  (Florian Angeletti, review by Gabriel Scherer)

- GPR#1042: Fix escaping of command-line arguments in
  Unix.create_process{,_env} under Windows.  Arguments with tabs should now
  be received verbatim by the child process.
  (Nicolás Ojeda Bär, Andreas Hauptmann review by Xavier Leroy)

### Debugging and profiling:

- MPR#7258: ocamldebug's "install_printer" command had problems with
  module aliases
  (Xavier Leroy)

- GPR#378: Add [Printexc.raise_with_backtrace] to raise an exception using
  an explicit backtrace
  (François Bobot, review by Gabriel Scherer, Xavier Leroy, Damien Doligez,
   Frédéric Bour)

### Manual and documentation:

- MPR#6597, GPR#1030: add forward references to language extensions
  that extend non-terminal symbols in the language reference section.
  (Florian Angeletti, review by Gabriel Scherer)

- MPR#7497, GPR#1095: manual, enable numbering for table of contents
  (Florian Angeletti, request by Daniel Bünzli)

- MPR#7539, GPR#1181: manual, update dead links in ocamldoc chapter
  (Florian Angeletti)

- GPR#633: manpage and manual documentation for the `-opaque` option
  (Konstantin Romanov, Gabriel Scherer, review by Mark Shinwell)

- GPR#751, GPR#925: add a HACKING.adoc file to contain various
  tips and tricks for people hacking on the repository. See also
  CONTRIBUTING.md for advice on sending contributions upstream.
  (Gabriel Scherer and Gabriel Radanne, review by David Allsopp,
  inspired by John Whitington)

- GPR#916: new tool lintapidiff, use it to update the manual with
  @since annotations for API changes introduced between 4.00-4.05.
  (Edwin Török, review by Gabriel Scherer, discussion with Alain Frisch,
   David Allsopp, Sébastien Hinderer, Damien Doligez and Xavier Leroy)

- GPR#939: activate the caml_example environment in the language
  extensions section of the manual. Convert some existing code
  examples to this format.
  (Florian Angeletti)

- GPR#1082: clarify that the use of quoted string for preprocessed
  foreign quotations still requires the use of an extension node
  [%foo ...] to mark non-standard interpretation.
  (Gabriel Scherer, request by Matthew Wahab in GPR#1066,
   review by Florian Angeletti)

### Other libraries:

- MPR#7158: Event.sync, Mutex.create, Condition.create cause too many GCs.
  The fix is to no longer consider mutexes and condition variables
  as rare kernel resources.
  (Xavier Leroy)

- MPR#7264: document the different behaviors of Unix.lockf under POSIX
  and under Win32.
  (Xavier Leroy, report by David Allsopp)

- MPR#7339, GPR#787: Support the '0 dimension' case for bigarrays
  (see Bigarray documentation)
  (Laurent Mazare,
   review by Gabriel Scherer, Alain Frisch and Hezekiah M. Carty)

* MPR#7342, GPR#797: fix Unix.read on pipes with no data left on Windows
  it previously raised an EPIPE error, it now returns 0 like other OSes
  (Jonathan Protzenko, review by Andreas Hauptmann and Damien Doligez)

- GPR#650: in the Unix library, add `?cloexec:bool` optional arguments to
  functions that create file descriptors (`dup`, `dup2`, `pipe`, `socket`,
  `socketpair`, `accept`).  Implement these optional arguments in the
  most atomic manner provided by the operating system to set (or clear)
  the close-on-exec flag at the same time the file descriptor is created,
  reducing the risk of race conditions with `exec` or `create_process`
  calls running in other threads, and improving security.  Also: add a
  `O_KEEPEXEC` flag for `openfile` by symmetry with `O_CLOEXEC`.
  (Xavier Leroy, review by Mark Shinwell, David Allsopp and Alain Frisch,
   request by Romain Beauxis)

- GPR#996: correctly update caml_top_of_stack in systhreads
  (Fabrice Le Fessant)

- GPR#997, GPR#1077: Deprecate Bigarray.*.map_file and add Unix.map_file as a
  first step towards moving Bigarray to the stdlib
  (Jérémie Dimino and Xavier Leroy)

### Toplevel:

- MPR#7060, GPR#1035: Print exceptions in installed custom printers
  (Tadeu Zagallo, review by David Allsopp)

### Tools:

- MPR#5163: ocamlobjinfo, dump globals defined by bytecode executables
  (Stéphane Glondu)

- MPR#7333: ocamldoc, use the first sentence of text file as
  a short description in overviews.
  (Florian Angeletti)

- GPR#848: ocamldoc, escape link targets in HTML output
  (Etienne Millon, review by Gabriel Scherer, Florian Angeletti and
  Daniel Bünzli)

- GPR#986: ocamldoc, use relative paths in error message
  to solve ocamlbuild+doc usability issue (ocaml/ocamlbuild#79)
  (Gabriel Scherer, review by Florian Angeletti, discussion with Daniel Bünzli)

- GPR#1017: ocamldoc, add an option to detect code fragments that could be
  transformed into a cross-reference to a known element.
  (Florian Angeletti, review and suggestion by David Allsopp)

- clarify ocamldoc text parsing error messages
  (Gabriel Scherer)

### Compiler distribution build system:

- MPR#7377: remove -std=gnu99 for newer gcc versions
  (Damien Doligez, report by ygrek)

- MPR#7452, GPR#1228: tweak GCC options to try to avoid the
  Skylake/Kaby lake bug
  (Damien Doligez, review by David Allsopp, Xavier Leroy and Mark Shinwell)

- GPR#693: fail on unexpected errors or warnings within caml_example
  environment.
  (Florian Angeletti)

- GPR#803: new ocamllex-based tool to extract bytecode compiler
  opcode information from C headers.
  (Nicolás Ojeda Bär)

- GPR#827: install missing mli and cmti files, new make target
  install-compiler-sources for installation of compiler-libs ml files
  (Hendrik Tews)

- GPR#887: allow -with-frame-pointers if clang is used as compiler on Linux
  (Bernhard Schommer)

- GPR#898: fix locale-dependence of primitive list order,
  detected through reproducible-builds.org.
  (Hannes Mehnert, review by Gabriel Scherer and Ximin Luo)

- GPR#907: Remove unused variable from the build system
  (Sébastien Hinderer, review by whitequark, Gabriel Scherer, Adrien Nader)

- GPR#911: Clarify the use of C compiler related variables in the build system.
  (Sébastien Hinderer, review by Adrien Nader, Alain Frisch, David Allsopp)

- GPR#919: use clang as preprocessor assembler if clang is used as compiler
  (Bernhard Schommer)

- GPR#927: improve the detection of hashbang support in the configure script
  (Armaël Guéneau)

- GPR#932: install ocaml{c,lex}->ocaml{c,lex}.byte symlink correctly
  when the opt target is built but opt.opt target is not.
  (whitequark, review by Gabriel Scherer)

- GPR#935: allow build in Android's termux
  (ygrek, review by Gabriel Scherer)

- GPR#984: Fix compilation of compiler distribution when Spacetime
  enabled
  (Mark Shinwell)

- GPR#991: On Windows, fix installation when native compiler is not
  built
  (Sébastien Hinderer, review by David Allsopp)

- GPR#1033: merge Unix and Windows build systems in the root directory
  (Sébastien Hinderer, review by Damien Doligez and Adrien Nader)

- GPR#1047: Make .depend files generated for C sources more portable
  (Sébastien Hinderer, review by Xavier Leroy and David Allsopp)

- GPR#1076: Simplify ocamlyacc's build system
  (Sébastien Hinderer, review by David Allsopp)

### Compiler distribution build system: Makefile factorization

The compiler distribution build system (the set of Makefiles used to
build the compiler distribution) traditionally had separate Makefiles
for Unix and Windows, which lead to some amount of duplication and
subtle differences and technical debt in general -- for people working
on the compiler distribution, but also cross-compilation or porting to
new systems. During the 4.05 development period, Sébastien Hinderer
worked on harmonizing the build rules and merging the two build
systems.

* Some changes were made to the config/Makefile file which
  is exported as $(ocamlc -where)/Makefile.config, and on
  which some advanced users might rely. The changes are
  as follows:
  - a BYTERUN variable was added that points to the installed ocamlrun
  - the PARTIALLD variable was removed (PACKLD is more complete)
  - the always-empty DLLCCCOMPOPTS was removed
  - the SHARED variable was removed; its value is "shared" or "noshared",
    which duplicates the existing and more convenient
    SUPPORTS_SHARED_LIBRARIES variable whose value is "true" or "false".

  Note that Makefile.config may change further in the future and relying
  on it is a bit fragile. We plan to make `ocamlc -config` easier to use
  for scripting purposes, and have a stable interface there. If you rely
  on Makefile.config, you may want to get in touch with Sébastien Hinderer
  or participate to MPR#7116 (Allow easy retrieval of Makefile.config's values)
  or MPR#7172 (More information in ocamlc -config).

The complete list of changes is listed below.

- GPR#705: update Makefile.nt so that ocamlnat compiles
  for non-Cygwin Windows ports.
  (Sébastien Hinderer, review by Alain Frisch)

- GPR#729: Make sure ocamlnat is built with a $(EXE) extension, merge
  rules between Unix and Windows Makefiles
  (Sébastien Hinderer, review by Alain Frisch)

- GPR#762: Merge build systems in the yacc/ directory.
  (Sébastien Hinderer, review by David Allsopp, Alain Frisch)

- GPR#764: Merge build systems in the debugger/ directory.
  (Sébastien Hinderer, review by Alain Frisch)

- GPR#785: Merge build systems in otherlibs/systhreads/
  (Sébastien Hinderer, review by Alain Frisch, David Allsopp,
   testing and regression fix by Jérémie Dimino)

- GPR#788: Merge build systems in subdirectories of otherlibs/.
  (Sébastien Hinderer, review by Alain Frisch)

- GPR#808, GPR#906: Merge Unix and Windows build systems
  in the ocamldoc/ directory
  (Sébastien Hinderer, review by Alain Frisch)

- GPR#812: Merge build systems in the tools/ subdirectory
  (Sébastien Hinderer, review by Alain Frisch)

- GPR#866: Merge build systems in the stdlib/ directory
  (Sébastien Hinderer, review by David Allsopp and Adrien Nader)

- GPR#941: Merge Unix and Windows build systems in the asmrun/ directory
  (Sébastien Hinderer, review by Mark Shinwell, Adrien Nader,
   Xavier Leroy, David Allsopp, Damien Doligez)

- GPR#981: Merge build systems in the byterun/ directory
  (Sébastien Hinderer, review by Adrien Nader)

- GPR#1033, GPR#1048: Merge build systems in the root directory
  (Sébastien Hinderer, review by Adrien Nader and Damien Doligez,
   testing and regression fix by Andreas Hauptmann)

### Internal/compiler-libs changes:

- GPR#673: distinguish initialization of block fields from mutation in lambda.
  (Frédéric Bour, review by Xavier Leroy, Stephen Dolan and Mark Shinwell)

- GPR#744, GPR#781: fix duplicate self-reference in imported cmi_crcs
  list in .cmti files + avoid rebuilding cmi_info record when creating
  .cmti files
  (Alain Frisch, report by Daniel Bünzli, review by Jérémie Dimino)

- GPR#881: change `Outcometree.out_variant` to be more general.
  `Ovar_name of out_ident * out_type list` becomes `Ovar_type of out_type`.
  (Valentin Gatien-Baron, review by Leo White)

- GPR#908: refactor PIC-handling in the s390x backend
  (Gabriel Scherer, review by Xavier Leroy and Mark Shinwell)

### Bug fixes:

- MPR#5115: protect all byterun/fail.c functions against
  uninitialized caml_global_data (only changes the bytecode behavior)
  (Gabriel Scherer, review by Xavier Leroy)

- MPR#6136, GPR#967: Fix Closure so that overapplication evaluation order
  matches the bytecode compiler and Flambda.
  (Mark Shinwell, report by Jeremy Yallop, review by Frédéric Bour)

- MPR#6550, GPR#1094: Allow creation of empty .cmxa files on macOS
  (Mark Shinwell)

- MPR#6594, GPR#955: Remove "Istore_symbol" specific operation on x86-64.
  This is more robust and in particular avoids assembly failures on Win64.
  (Mark Shinwell, review by Xavier Leroy, testing by David Allsopp and
   Olivier Andrieu)

- MPR#6903: Unix.execvpe doesn't change environment on Cygwin
  (Xavier Leroy, report by Adrien Nader)

- MPR#6987: Strange error message probably caused by
  universal variable escape (with polymorphic variants)
  (Jacques Garrigue, report by Mikhail Mandrykin and Leo White)

- MPR#7216, GPR#949: don't require double parens in Functor((val x))
  (Jacques Garrigue, review by Valentin Gatien-Baron)

- MPR#7331: ocamldoc, avoid infinite loop in presence of self alias,
  i.e. module rec M:sig end = M
  (Florian Angeletti, review Gabriel Scherer)

- MPR#7346, GPR#966: Fix evaluation order problem whereby expressions could
  be incorrectly re-ordered when compiling with Flambda.  This also fixes one
  example of evaluation order in the native code compiler not matching the
  bytecode compiler (even when not using Flambda)
  (Mark Shinwell, Leo White, code review by Pierre Chambart)

- MPR#7348: Private row variables can escape their scope
  (Jacques Garrigue, report by Leo White)

- MPR#7407: Two not-quite-standard C idioms rejected by SUNWSPro compilers
  (Xavier Leroy)

- MPR#7421: Soundness bug with GADTs and lazy
  (Jacques Garrigue, report by Leo White)

- MPR#7424: Typechecker diverges on unboxed type declaration
  (Jacques Garrigue, report by Stephen Dolan)

- MPR#7426, GPR#965: Fix fatal error during object compilation (also
  introduces new [Pfield_computed] and [Psetfield_computed] primitives)
  (Mark Shinwell, report by Ulrich Singer)

- MPR#7427, GPR#959: Don't delete let bodies in Cmmgen
  (Mark Shinwell, report by Valentin Gatien-Baron)

- MPR#7432: Linking modules compiled with -labels and -nolabels is not safe
  (Jacques Garrigue, report by Jeremy Yallop)

- MPR#7437: typing assert failure with nonrec priv
  (Jacques Garrigue, report by Anil Madhavapeddy)

- MPR#7438: warning +34 exposes #row with private types
  (Alain Frisch, report by Anil Madhavapeddy)

- MPR#7443, GPR#990: spurious unused open warning with local open in patterns
  (Florian Angeletti, report by Gabriel Scherer)

- MPR#7456, GPR#1092: fix slow compilation on source files containing a lot
  of similar debugging information location entries
  (Mark Shinwell)

- MPR#7504: fix warning 8 with unconstrained records
  (Florian Angeletti, report by John Whitington)

- MPR#7511, GPR#1133: Unboxed type with unboxed argument should not be accepted
  (Damien Doligez, review by Jeremy Yallop and Leo White)

- GPR#805, GPR#815, GPR#833: check for integer overflow in String.concat
  (Jeremy Yallop,
   review by Damien Doligez, Alain Frisch, Daniel Bünzli, Fabrice Le Fessant)

- GPR#881: short-paths did not apply to some polymorphic variants
  (Valentin Gatien-Baron, review by Leo White)

- GPR#886: Fix Ctype.moregeneral's handling of row_name
  (Leo White, review by Jacques Garrigue)

- GPR#934: check for integer overflow in Bytes.extend
  (Jeremy Yallop, review by Gabriel Scherer)

- GPR#956: Keep possibly-effectful expressions when optimizing multiplication
  by zero.
  (Jeremy Yallop, review by Nicolás Ojeda Bär, Xavier Leroy and Mark Shinwell)

- GPR#977: Catch Out_of_range in ocamldebug's "list" command
  (Yunxing Dai)

- GPR#983: Avoid removing effectful expressions in Closure, and
  eliminate more non-effectful ones
  (Alain Frisch, review by Mark Shinwell and Gabriel Scherer)

- GPR#987: alloc_sockaddr: don't assume a null terminator. It is not inserted
  on macOS by system calls that fill in a struct sockaddr (e.g. getsockname).
  (Anton Bachin)

- GPR#998: Do not delete unused closures in un_anf.ml.
  (Leo White, review by Mark Shinwell and Pierre Chambart)

- GPR#1019: Fix fatal error in Flambda mode "[functions] does not map set of
  closures ID"
  (Pierre Chambart, code review by Mark Shinwell and Leo White)

- GPR#1075: Ensure that zero-sized float arrays have zero tags.
  (Mark Shinwell, Leo White, review by Xavier Leroy)

* GPR#1088: Gc.minor_words now returns accurate numbers.
  (compatibility: the .mli declaration of `Gc.minor_words`
   and `Gc.get_minor_free` changed, which may break libraries
   re-exporting these values.)
  (Stephen Dolan, review by Pierre Chambart and Xavier Leroy)

OCaml 4.04.2 (23 Jun 2017):
---------------------------

### Security fix:

- PR#7557: Local privilege escalation issue with ocaml binaries.
  (Damien Doligez, report by Eric Milliken, review by Xavier Leroy)

OCaml 4.04.1 (14 Apr 2017):
---------------------------

### Standard library:

- PR#7403, GPR#894: fix a bug in Set.map as introduced in 4.04.0
  (Gabriel Scherer, report by Thomas Leonard)

### Tools:

- PR#7411: ocamldoc, avoid nested <pre> tags in module description.
  (Florian Angeletti, report by user 'kosik')

- PR#7488: ocamldoc, wrong Latex output for variant types
  with constructors without arguments.
  (Florian Angeletti, report by Xavier Leroy)

### Build system:

- PR#7373, GPR#1023: New flexlink target in Makefile.nt to bootstrap the
  flexlink binary only, rather than the flexlink binary and the FlexDLL C
  objects.
  (David Allsopp)

### Bug fixes:

- PR#7369: Str.regexp raises "Invalid_argument: index out of bounds"
  (Damien Doligez, report by John Whitington)

- PR#7373, GPR#1023: Fix ocamlmklib with bootstrapped FlexDLL. Bootstrapped
  FlexDLL objects are now installed to a subdirectory flexdll of the Standard
  Library which allows the compilers to pick them up explicitly and also
  ocamlmklib to include them without unnecessarily adding the entire Standard
  Library.
  (David Allsopp)

- PR#7385, GPR#1057: fix incorrect timestamps returned by Unix.stat on Windows
  when either TZ is set or system date is in DST.
  (David Allsopp, report and initial fix by Nicolás Ojeda Bär, review and
   superior implementation suggestion by Xavier Leroy)

- PR#7405, GPR#903: s390x: Fix address of caml_raise_exn in native dynlink
  modules.
  (Richard Jones, review by Xavier Leroy)

- PR#7417, GPR#930: ensure 16 byte stack alignment inside caml_allocN on x86-64
  for ocaml build with WITH_FRAME_POINTERS defined
  (Christoph Cullmann)

- PR#7456, GPR#1092: fix slow compilation on source files containing a lot
  of similar debugging information location entries
  (Mark Shinwell)

- PR#7457: a case of double free in the systhreads library (POSIX
  implementation).
  (Xavier Leroy, report by Chet Murthy)

- PR#7460, GPR#1011: catch uncaught exception when unknown files are passed
  as argument (regression in 4.04.0)
  (Bernhard Schommer, review by Florian Angeletti and Gabriel Scherer,
   report by Stephen Dolan)

- PR#7505: Memory cannot be released after calling
    Bigarray.Genarray.change_layout.
  (Damien Doligez and Xavier Leroy, report by Liang Wang)

- GPR#912: Fix segfault in Unix.create_process on Windows caused by wrong header
  configuration.
  (David Allsopp)

- GPR#980: add dynlink options to ocamlbytecomp.cmxa to allow ocamlopt.opt
  to load plugins. See http://github.com/OCamlPro/ocamlc-plugins for examples.
  (Fabrice Le Fessant, review by David Allsopp)

- GPR#992: caml-types.el: Fix missing format argument, so that it can show kind
  of call at point correctly.
  (Chunhui He)

- GPR#1043: Allow Windows CRLF line-endings in ocamlyacc on Unix and Cygwin.
  (David Allsopp, review by Damien Doligez and Xavier Leroy)

- GPR#1072: Fix segfault in Sys.runtime_parameters when exception backtraces
  are enabled.
  (Olivier Andrieu)

OCaml 4.04.0 (4 Nov 2016):
--------------------------

(Changes that can break existing programs are marked with a "*")

### Language features:

- PR#7233: Support GADT equations on non-local abstract types
  (Jacques Garrigue)

- GPR#187, GPR#578: Local opening of modules in a pattern.
  Syntax: "M.(p)", "M.[p]","M.[| p |]", "M.{p}"
  (Florian Angeletti, Jacques Garrigue, review by Alain Frisch)

- GPR#301: local exception declarations "let exception ... in"
  (Alain Frisch)

- GPR#508: Allow shortcut for extension on semicolons: ;%foo
  (Jérémie Dimino)

- GPR#606: optimized representation for immutable records with a single
  field, and concrete types with a single constructor with a single argument.
  This is triggered with a [@@unboxed] attribute on the type definition.
  Currently mutually recursive datatypes are not well supported, this
  limitation should be lifted in the future (see MPR#7364).
  (Damien Doligez)

### Compiler user-interface and warnings:

* PR#6475, GPR#464: interpret all command-line options before compiling any
  files, changes (improves) the semantics of repeated -o options or -o
  combined with -c see the super-detailed commit message at
  https://github.com/ocaml/ocaml/commit/da56cf6dfdc13c09905c2e07f1d4849c8346eec8
  (whitequark)

- PR#7139: clarify the wording of Warning 38
  (Unused exception or extension constructor)
  (Gabriel Scherer)

* PR#7147, GPR#475: add colors when reporting errors generated by ppx rewriters.
  Remove the `Location.errorf_prefixed` function which is no longer relevant
  (Simon Cruanes, Jérémie Dimino)

- PR#7169, GPR#501: clarify the wording of Warning 8
  (Non-exhaustivity warning for pattern matching)
  (Florian Angeletti, review and report by Gabriel Scherer)

* GPR#591: Improve support for OCAMLPARAM: (i) do not use objects
  files with -a, -pack, -shared; (ii) use "before" objects in the toplevel
  (but not "after" objects); (iii) use -I dirs in the toplevel,
  (iv) fix bug where -I dirs were ignored when using threads
  (Marc Lasson, review by Damien Doligez and Alain Frisch)

- GPR#648: New -plugin option for ocamlc and ocamlopt, to dynamically extend
  the compilers at runtime.
  (Fabrice Le Fessant)

- GPR#684: Detect unused module declarations
  (Alain Frisch)

- GPR#706: Add a settable Env.Persistent_signature.load function so
  that cmi files can be loaded from other sources. This can be used to
  create self-contained toplevels.
  (Jérémie Dimino)

### Standard library:

- PR#6279, GPR#553: implement Set.map
  (Gabriel Scherer)

- PR#6820, GPR#560: Add Obj.reachable_words to compute the
  "transitive" heap size of a value
  (Alain Frisch, review by Mark Shinwell and Damien Doligez)

- GPR#473: Provide `Sys.backend_type` so that user can write backend-specific
  code in some cases (for example,  code generator).
  (Hongbo Zhang)

- GPR#589: Add a non-allocating function to recover the number of
  allocated minor words.
  (Pierre Chambart, review by Damien Doligez and Gabriel Scherer)

- GPR#626: String.split_on_char
  (Alain Frisch)

- GPR#669: Filename.extension and Filename.remove_extension
  (Alain Frisch, request by Edgar Aroutiounian, review by Daniel Bünzli
  and Damien Doligez)

- GPR#674: support unknown Sys.os_type in Filename, defaulting to Unix
  (Filename would previously fail at initialization time for
   Sys.os_type values other than "Unix", "Win32" and "Cygwin";
   mirage-os uses "xen")
  (Anil Madhavapeddy)

- GPR#772 %string_safe_set and %string_unsafe_set are deprecated aliases
  for %bytes_safe_set and %bytes_unsafe_set.
  (Hongbo Zhang and Damien Doligez)

### Other libraries

- MPR#4834, GPR#592: Add a Biggarray.Genarray.change_layout function
  to switch bigarrays between C and fortran layouts.
  (Guillaume Hennequin, review by Florian Angeletti)

### Code generation and optimizations:

- PR#4747, GPR#328: Optimize Hashtbl by using in-place updates of its
  internal bucket lists.  All operations run in constant stack size
  and are usually faster, except Hashtbl.copy which can be much
  slower
  (Alain Frisch)

- PR#6217, GPR#538: Optimize performance of record update:
  no more performance cliff when { foo with t1 = ..; t2 = ...; ... }
  hits 6 updated fields
  (Olivier Nicole, review by Thomas Braibant and Pierre Chambart)

- PR#7023, GPR#336: Better unboxing strategy
  (Alain Frisch, Pierre Chambart)

- PR#7244, GPR#840: Ocamlopt + flambda requires a lot of memory
  to compile large array literal expressions
  (Pierre Chambart, review by Mark Shinwell)

- PR#7291, GPR#780: Handle specialisation of recursive function that does
  not always preserve the arguments
  (Pierre Chambart, Mark Shinwell, report by Simon Cruanes)

- PR#7328, GPR#702: Do not eliminate boxed int divisions by zero and
  avoid checking twice if divisor is zero with flambda.
  (Pierre Chambart, report by Jeremy Yallop)

- GPR#427: Obj.is_block is now an inlined OCaml function instead of a
  C external.  This should be faster.
  (Demi Obenour)

- GPR#580: Optimize immutable float records
  (Pierre Chambart, review by Mark Shinwell)

- GPR#602: Do not generate dummy code to force module linking
  (Pierre Chambart, reviewed by Jacques Garrigue)

- GPR#703: Optimize some constant string operations when the "-safe-string"
  configure time option is enabled.
  (Pierre Chambart)

- GPR#707: Load cross module information during a meet
  (Pierre Chambart, report by Leo White, review by Mark Shinwell)

- GPR#709: Share a few more equal switch branches
  (Pierre Chambart, review by Gabriel Scherer)

- GPR#712: Small improvements to type-based optimizations for array
  and lazy
  (Alain Frisch, review by Pierre Chambart)

- GPR#714: Prevent warning 59 from triggering on Lazy of constants
  (Pierre Chambart, review by Leo White)

- GPR#723 Sort emitted functions according to source location
  (Pierre Chambart, review by Mark Shinwell)

- Lack of type normalization lead to missing simple compilation for "lazy x"
  (Alain Frisch)

### Runtime system:

- PR#7203, GPR#534: Add a new primitive caml_alloc_float_array to allocate an
  array of floats
  (Thomas Braibant)

- PR#7210, GPR#562: Allows to register finalisation function that are
  called only when a value will never be reachable anymore. The
  drawbacks compared to the existing one is that the finalisation
  function is not called with the value as argument. These finalisers
  are registered with `GC.finalise_last`
  (François Bobot reviewed by Damien Doligez and Leo White)

- GPR#247: In previous OCaml versions, inlining caused stack frames to
  disappear from stacktraces. This made debugging harder in presence of
  optimizations, and flambda was going to make this worse. The debugging
  information produced by the compiler now enables the reconstruction of the
  original backtrace. Use `Printexc.get_raw_backtrace_next_slot` to traverse
  the list of inlined stack frames.
  (Frédéric Bour, review by Mark Shinwell and Xavier Leroy)

- GPR#590: Do not perform compaction if the real overhead is less than expected
  (Thomas Braibant)

### Tools:

- PR#7189: toplevel #show, follow chains of module aliases
  (Gabriel Scherer, report by Daniel Bünzli, review by Thomas Refis)

- PR#7248: have ocamldep interpret -open arguments in left-to-right order
  (Gabriel Scherer, report by Anton Bachin)

- PR#7272, GPR#798: ocamldoc, missing line breaks in type_*.html files
  (Florian Angeletti)

- PR#7290: ocamldoc, improved support for inline records
  (Florian Angeletti)

- PR#7323, GPR#750: ensure "ocamllex -ml" works with -safe-string
  (Hongbo Zhang)

- PR#7350, GPR#806: ocamldoc, add viewport metadata to generated html pages
  (Florian Angeletti, request by Daniel Bünzli)

- GPR#452: Make the output of ocamldep more stable
  (Alain Frisch)

- GPR#548: empty documentation comments
  (Florian Angeletti)

- GPR#575: Add the -no-version option to the toplevel
  (Sébastien Hinderer)

- GPR#598: Add a --strict option to ocamlyacc treat conflicts as errors
  (this option is now used for the compiler's parser)
  (Jeremy Yallop)

- GPR#613: make ocamldoc use -open arguments
  (Florian Angeletti)

- GPR#718: ocamldoc, fix order of extensible variant constructors
  (Florian Angeletti)

### Debugging and profiling:

- GPR#585: Spacetime, a new memory profiler (Mark Shinwell, Leo White)

### Manual and documentation:

- PR#7007, PR#7311: document the existence of OCAMLPARAM and
  ocaml_compiler_internal_params
  (Damien Doligez, reports by Wim Lewis and Gabriel Scherer)

- PR#7243: warn users against using WinZip to unpack the source archive
  (Damien Doligez, report by Shayne Fletcher)

- PR#7245, GPR#565: clarification to the wording and documentation
  of Warning 52 (fragile constant pattern)
  (Gabriel Scherer, William, Adrien Nader, Jacques Garrigue)

- #PR7265, GPR#769: Restore 4.02.3 behaviour of Unix.fstat, if the
  file descriptor doesn't wrap a regular file (win32unix only)
  (Andreas Hauptmann, review by David Allsopp)

- PR#7288: flatten : Avoid confusion
  (Damien Doligez, report by user 'tormen')

- PR#7355: Gc.finalise and lazy values
  (Jeremy Yallop)

- GPR#842: Document that [Store_field] must not be used to populate
  arrays of values declared using [CAMLlocalN] (Mark Shinwell)

### Compiler distribution build system:

- GPR#324: Compiler developers: Adding new primitives to the
  standard runtime doesn't require anymore to run `make bootstrap`
  (François Bobot)

- GPR#384: Fix compilation using old Microsoft C Compilers not
  supporting secure CRT functions (SDK Visual Studio 2005 compiler and
  earlier) and standard 64-bit integer literals (Visual Studio .NET
  2002 and earlier)
  (David Allsopp)

- GPR#507: More sharing between Unix and Windows makefiles
  (whitequark, review by Alain Frisch)

* GPR#512, GPR#587: Installed `ocamlc`, `ocamlopt`, and `ocamllex` are
  now the native-code versions of the tools, if those versions were
  built.
  (Demi Obenour)

- GPR#525: fix build on OpenIndiana
  (Sergey Avseyev, review by Damien Doligez)

- GPR#687: "./configure -safe-string" to get a system where
  "-unsafe-string" is not allowed, thus giving stronger non-local
  guarantees about immutability of strings
  (Alain Frisch, review by Hezekiah M. Carty)

### Bug fixes:

* PR#6505: Missed Type-error leads to a segfault upon record access.
  (Jacques Garrigue, extra report by Stephen Dolan)
  Proper fix required a more restrictive approach to recursive types:
  mutually recursive types are seen as abstract types (i.e. non-contractive)
  when checking the well-foundedness of the recursion.

* PR#6752: Nominal types and scope escaping.
  Revert to strict scope for non-generalizable type variables, cf. Mantis.
  Note that this is actually stricter than the behavior before 4.03,
  cf. PR#7313, meaning that you may sometimes need to add type annotations
  to explicitly instantiate non-generalizable type variables.
  (Jacques Garrigue, following discussion with Jeremy Yallop,
   Nicolás Ojeda Bär and Alain Frisch)

- PR#7112: Aliased arguments ignored for equality of module types
  (Jacques Garrigue, report by Leo White)

- PR#7134: compiler forcing aliases it shouldn't while reporting type errors
  (Jacques Garrigue, report and suggestion by sliquister)

- PR#7153: document that Unix.SOCK_SEQPACKET is not really usable.

- PR#7165, GPR#494: uncaught exception on invalid lexer directive
  (Gabriel Scherer, report by KC Sivaramakrishnan using afl-fuzz)

- PR#7257, GPR#583: revert a 4.03 change of behavior on (Unix.sleep 0.),
  it now calls (nano)sleep for 0 seconds as in (< 4.03) versions.
  (Hannes Mehnert, review by Damien Doligez)

- PR#7259 and GPR#603: flambda does not collapse pattern matching
  in some cases
  (Pierre Chambart, report by Reed Wilson, review by Mark Shinwell)

- PR#7260: GADT + subtyping compile time crash
  (Jacques Garrigue, report by Nicolás Ojeda Bär)

- PR#7269: Segfault from conjunctive constraints in GADT
  (Jacques Garrigue, report by Stephen Dolan)

- PR#7276: Support more than FD_SETSIZE sockets in Windows' emulation
  of select
  (David Scott, review by Alain Frisch)

* PR#7278: Prevent private inline records from being mutated
  (Alain Frisch, report by Pierre Chambart)

- PR#7284: Bug in mcomp_fields leads to segfault
  (Jacques Garrigue, report by Leo White)

- PR#7285: Relaxed value restriction broken with principal
  (Jacques Garrigue, report by Leo White)

- PR#7297: -strict-sequence turns off Warning 21
  (Jacques Garrigue, report by Valentin Gatien-Baron)

- PR#7299: remove access to OCaml heap inside blocking section in win32unix
  (David Allsopp, report by Andreas Hauptmann)

- PR#7300: remove access to OCaml heap inside blocking in Unix.sleep on Windows
  (David Allsopp)

- PR#7305: -principal causes loop in type checker when compiling
  (Jacques Garrigue, report by Anil Madhavapeddy, analysis by Leo White)

- PR#7330: Missing exhaustivity check for extensible variant
  (Jacques Garrigue, report by Elarnon *)

- PR#7374: Contractiveness check unsound with constraints
  (Jacques Garrigue, report by Leo White)

- PR#7378: GADT constructors can be re-exposed with an incompatible type
  (Jacques Garrigue, report by Alain Frisch)

- PR#7389: Unsoundness in GADT exhaustiveness with existential variables
  (Jacques Garrigue, report by Stephen Dolan)

* GPR#533: Thread library: fixed [Thread.wait_signal] so that it
  converts back the signal number returned by [sigwait] to an
  OS-independent number
  (Jérémie Dimino)

- GPR#600: (similar to GPR#555) ensure that register typing constraints are
  respected at N-way join points in the control flow graph
  (Mark Shinwell)

- GPR#672: Fix float_of_hex parser to correctly reject some invalid forms
  (Bogdan Tătăroiu, review by Thomas Braibant and Alain Frisch)

- GPR#700: Fix maximum weak bucket size
  (Nicolás Ojeda Bär, review by François Bobot)

- GPR#708 Allow more module aliases in strengthening (Leo White)

- GPR#713, PR#7301: Fix wrong code generation involving lazy values in Flambda
  mode
  (Mark Shinwell, review by Pierre Chambart and Alain Frisch)

- GPR#721: Fix infinite loop in flambda due to [@@specialise] annotations

- GPR#779: Building native runtime on Windows could fail when bootstrapping
  FlexDLL if there was also a system-installed flexlink
  (David Allsopp, report Michael Soegtrop)

- GPR#805, GPR#815, GPR#833: check for integer overflow in String.concat
  (Jeremy Yallop,
   review by Damien Doligez, Alain Frisch, Daniel Bünzli, Fabrice Le Fessant)

- GPR#810: check for integer overflow in Array.concat
  (Jeremy Yallop)

- GPR#814: fix the Buffer.add_substring bounds check to handle overflow
  (Jeremy Yallop)

- GPR#880: Fix [@@inline] with default parameters in flambda (Leo White)

* GPR#1353: add labels to BytesLabels.sub_string (Jacques Garrigue)

### Internal/compiler-libs changes:

- PR#7200, GPR#539: Improve, fix, and add test for parsing/pprintast.ml
  (Runhang Li, David Sheets, Alain Frisch)

- GPR#351: make driver/pparse.ml functions type-safe
  (Gabriel Scherer, Dmitrii Kosarev, review by Jérémie Dimino)

- GPR#516: Improve Texp_record constructor representation, and
  propagate updated record type information
  (Pierre Chambart, review by Alain Frisch)

- GPR#678: Graphics.close_graph crashes 64-bit Windows ports (re-implementation
  of PR#3963)
  (David Allsopp)

- GPR#679: delay registration of docstring after the mapper is applied
  (Hugo Heuzard, review by Leo White)

- GPR#872: don't attach (**/**) comments to any particular node
  (Thomas Refis, review by Leo White)

OCaml 4.03.0 (25 Apr 2016):
---------------------------

(Changes that can break existing programs are marked with a "*")

### Language features:

- PR#5528: inline records for constructor arguments
  (Alain Frisch)

- PR#6220, PR#6403, PR#6437, PR#6801:
  Improved redundancy and exhaustiveness checks for GADTs.
  Namely, the redundancy checker now checks whether the uncovered pattern
  of the pattern is actually inhabited, exploding at most one wild card.
  This is also done for exhaustiveness when there is only one case.
  Additionally, one can now write unreachable cases, of the form
  "pat -> .", which are treated by the redundancy check.
  (Jacques Garrigue)

- PR#6374: allow "_ t" as a short-hand for "(_, _, ..) t" for n-ary type
  constructors
  (Alain Frisch)

- PR#6714: allow [@@ocaml.warning] on most structure and signature items:
  values, modules, module types
  (whitequark)

- PR#6806: Syntax shortcut for putting a type annotation on a record field:
  { f1 : typ = e } is sugar for { f1 = (e : typ) }
  { f1 : typ } is sugar for { f1 = (f1 : typ) }
  (Valentin Gatien-Baron, review by Jérémie Dimino)

- PR#6806: Allow type annotations before the "->" in "fun <args> -> <expr>"
  fun x y : (int * int) -> (x, y)
  (Valentin Gatien-Baron, review by Jérémie Dimino)

- GPR#26: support for "(type a b)" as syntactic sugar for "(type a) (type b)"
  (Gabriel Scherer)

- GPR#42: short functor type syntax: "S -> T" for "functor (_ : S) -> T"
  (Leo White)

- GPR#88: allow field punning in object copying expressions:
  {< x; y; >} is sugar for {< x = x; y = y; >}
  (Jeremy Yallop)

- GPR#112: octal escape sequences for char and string literals
  "Make it \o033[1mBOLD\o033[0m"
  (Rafaël Bocquet, request by John Whitington)

- GPR#167: allow to annotate externals' arguments and result types so
  they can be unboxed or untagged: [@unboxed], [@untagged]. Supports
  untagging int and unboxing int32, int64, nativeint and float.
  (Jérémie Dimino, Mark Shinwell)

- GPR#173: [@inline] and [@inlined] attributes (for function declarations
  and call sites respectively) to control inlining
  (Pierre Chambart, Mark Shinwell)

- GPR#188: accept [@@immediate] attribute on type declarations to mark types
  that are represented at runtime by an integer
  (Will Crichton, reviewed by Leo White)

* GPR#234: allow "[]" as a user-defined constructor. Demand parenthesis
  around "::" when using "::" as user-defined constructor:
  code using "| :: of ..." must change to "| (::) of ...".
  (Runhang Li, review by Damien Doligez)

- GPR#240: replace special annotations on externals by attributes:
  * "float" is generalized to [@@unboxed]
  * "noalloc" becomes [@@noalloc]
  Deprecate "float" and "noalloc".
  (Jérémie Dimino)

- GPR#254: @ocaml.warn_on_literal_pattern attribute on constructors to
  warn when the argument is matches against a constant pattern.  This
  attribute is applied on predefined exception constructors which
  carry purely informational (with no stability guarantee) messages.
  (Alain Frisch)

- GPR#268: hexadecimal notation for floating-point literals: -0x1.ffffp+987
  In OCaml source code, FP literals can be written using the hexadecimal
  notation 0x<mantissa in hex>p<exponent> from ISO C99.
  (Xavier Leroy)

- GPR#273: allow to get the extension slot of an extension constructor
  by writing [%extension_constructor <path>]
  (Jérémie Dimino)

- GPR#282: change short-paths penalty heuristic to assign the same cost to
  idents containing double underscores as to idents starting with an underscore
  (Thomas Refis, Leo White)

- PR#6681 GPR#326: signature items are now accepted as payloads for
  extension and attributes, using the syntax [%foo: SIG ] or [@foo: SIG ].
  Examples: "[%%client: val foo : int]" or "val%client foo : int".
  (Alain Frisch and Gabriel Radanne)

* GPR#342: Allow shortcuts for extension and attributes on all keywords:
  module%foo, class[@foo], etc.
  The attribute in "let[@foo] .. in .." is now attached to the value binding,
  not to the expression.
  (Gabriel Radanne)

### Compilers:

* PR#4231, PR#5461: warning 31 is now fatal by default
  (Warning 31: A module is linked twice in the same executable.)
  This is an interim solution; double-linking of modules has dangerous
  semantics, eg. exception constructors end up with two distinct declarations.
  (Alain Frisch)

- PR#4800: better compilation of tuple assignment
  (Gabriel Scherer and Alain Frisch)

- PR#5995: keep -for-pack into account to name exceptions;
  -for-pack should now be used during bytecode compilation as well
  (Alain Frisch, report by Christophe Troestler)

- PR#6400: better error message for '_' used as an expression
  (Alain Frisch, report by whitequark)

- PR#6501: harden the native-code generator against certain uses of "%identity"
  (Xavier Leroy, report by Antoine Miné)

- PR#6636: add --version option
  (whitequark)

- PR#6679: fix pprintast printing of constraints in type declarations
  (Alain Frisch, report by Jun Furuse)

- PR#6737: fix Typedtree attributes on (fun x -> body) expressions
  (Alain Frisch, report by Oleg Kiselyov)

* PR#6865: remove special case for parsing "let _ = expr" in structures
  (Jérémie Dimino, Alain Frisch)

* PR#6438, PR#7059, GPR#315: Pattern guard disables exhaustiveness check
  (function Some x when x = 0 -> ()) will now raise warning 8 (non-exhaustive)
  instead of warning 25 (all clauses are guarded). 25 isn't raised anymore.
  Projects that set warning 8 as an error may fail to compile (presumably
  this is the semantics they wanted).
  (Alain Frisch, request by Martin Jambon and John Whitington)

- PR#6920: fix debug informations around uses of %apply or %revapply
  (Jérémie Dimino, report by Daniel Bünzli)

- PR#6939: Segfault with improper use of let-rec
  (Alain Frisch)

- PR#6943: native-code generator for POWER/PowerPC 64 bits, both in
  big-endian (ppc64) and little-endian (ppc64le) configuration.
  (Xavier Leroy, with inspiration from RedHat's unofficial ppc64 and ppc64le
  ports)

- PR#6979: better code generation in x86-32 backend for copying floats to
  the stack
  (Marc Lasson, review by Xavier Leroy)

- PR#7018: fix missing identifier renaming during inlining
  (Alain Frisch, review by Xavier Leroy)

- PR#7022, GPR#259: unbox float and boxed ints earlier, avoid second pass
  (Alain Frisch)

- PR#7026, GPR#288: remove write barrier for polymorphic variants without
  arguments
  (Simon Cruanes)

- PR#7031: new warning 57, ambiguous guarded or-patterns
  (Luc Maranget, Gabriel Scherer, report by Martin Clochard and Claude Marché)

- PR#7064, GPR#316: allowing to mark compilation units and sub-modules as
  deprecated
  (Alain Frisch)

- PR#7067: fix performance regression (wrt. 4.01) in the native compiler
  for long nested structures
  (Alain Frisch, report by Daniel Bünzli, review by Jacques Garrigue)

- PR#7097: fix strange syntax error message around illegal packaged module
  signature constraints
  (Alain Frisch, report by Jun Furuse)

- PR#7118, PR#7120, GPR#408, GPR#476: Bug fixed in stack unwinding
  metadata generation. Was a cause of crashes in GUI programs on OS X.
  (Bart Jacobs, review by Mark Shinwell)

- PR#7168: Exceeding stack limit in bytecode can lead to a crash.
  (Jacques-Henri Jourdan)

- PR#7232: Strange Pprintast output with ppx_deriving
  (Damien Doligez, report by Anton Bachin)

- GPR#17: some cmm optimizations of integer operations with constants
  (Stephen Dolan, review by Pierre Chambart)

- GPR#89: improve type-specialization of unapplied primitives:
  unapplied annotations (compare : int -> _),
  type propagation (List.sort compare [1;2;3])
  and propagation from module signatures now lead to specialization
  (Frédéric Bour, review by Gabriel Scherer)

- GPR#107: Prevent more unnecessary float boxing, especially in `if` and `match`
  (Vladimir Brankov, review by Alain Frisch)

- GPR#109: new (lazy) unboxing strategy for float and int references
  (Vladimir Brankov, review by Alain Frisch)

- GPR#115: More precise typing of values at the C-- and Mach level.
  (Xavier Leroy, review by Pierre Chambart)

- GPR#132: Flambda: new intermediate language and "middle-end" optimizers
  (Pierre Chambart, Mark Shinwell, Leo White)

- GPR#212, PR#7226, GPR#542: emit column position in gas assembly `.loc`
  (Frédéric Bour, Anton Bachin)

- GPR#207: Colors in compiler messages (warnings, errors)
  configure with -color {auto|always|never} or TERM=dumb
  (Simon Cruanes, review by Gabriel Scherer)

- GPR#258: more precise information on PowerPC instruction sizes
  (Pierre Chambart, Xavier Leroy)

- GPR#263: improve code generation for if-equivalents of (&&) and (||)
  (Pierre Chambart)

- GPR#270: Make [transl_exception_constructor] generate [Immutable] blocks
  (Mark Shinwell)

- GPR#271: Fix incorrect mutability flag when records are built using "with"
  (Mark Shinwell)

- GPR#275: native-code generator for IBM z System running Linux.
  In memoriam Gene Amdahl, 1922-2015.
  (Bill O'Farrell, Tristan Amini, Xavier Leroy)

- GPR#282: relax short-paths safety check in presence of module aliases, take
  penalty into account while building the printing map.
  (Thomas Refis, Leo White)

- GPR#306: Instrument the compiler to debug performance regressions
  (Pierre Chambart)

- GPR#319: add warning 58 for missing cmx files, and
  extend -opaque option to mli files: a missing .cmx does not warn
  if the corresponding .cmi is compiled -opaque.
  (Leo White)

- GPR#388: OCAML_FLEXLINK environment variable allows overriding flexlink
  command (David Allsopp)

- GPR#392: put all parsetree invariants in a new module Ast_invariants
  (Jérémie Dimino)

- GPR#407: don't display the name of compiled .c files when calling the
  Microsoft C Compiler (same as the assembler).
  (David Allsopp)

- GPR#431: permit constant float arrays to be eligible for pattern match
  branch merging
  (Pierre Chambart)

- GPR#455: provide more debugging information to Js_of_ocaml
  (Jérôme Vouillon)

- GPR#514, GPR#554: Added several command-line flags to explicitly enable
  settings that are currently the default:
  `-alias-deps`, `-app-funct`, `-no-keep-docs`, `-no-keep-locs`,
  `-no-principal`, `-no-rectypes`, `-no-strict-formats`
  (Demi Obenour)

- GPR#545: use reraise to preserve backtrace on
  `match .. with exception e -> raise e`
  (Nicolás Ojeda Bär, review by Gabriel Scherer)

### Runtime system:

* GPR#596: make string/bytes distinguishable in the underlying
  compiler implementation; caml_fill_string and caml_create_string are
  deprecated and will be removed in the future, please use
  caml_fill_bytes and caml_create_bytes for migration
  (Hongbo Zhang, review by Damien Doligez, Alain Frisch, and Hugo Heuzard)

- PR#3612, PR#92: allow allocating custom block with finalizers
  in the minor heap.
  (Pierre Chambart)

* PR#6517: use ISO C99 types {,u}int{32,64}_t in preference to our homegrown
  types {,u}int{32,64}.
  C stubs may have to be updated as {,u}int{32,64}_t are not defined anymore.
  (Xavier Leroy)

- PR#6760: closures evaluated in the toplevel can now be marshalled
  (whitequark, review by Jacques-Henri Jourdan)

- PR#6902, GPR#210: emit a runtime warning on stderr
  when finalizing an I/O channel which is still open:
    "channel opened on file '...' dies without being closed"
  this is controlled by OCAMLRUNPARAM=W=1 or with Sys.enable_runtime_warnings.
  The behavior of affected program is not changed,
  but they should still be fixed.
  (Alain Frisch, review by Damien Doligez)

- Signal handling: for read-and-clear, use GCC/Clang atomic builtins
  if available.
  (Xavier Leroy)

- PR#6910, GPR#224: marshaling (output_value, input_value, et al)
  now support marshaled data bigger than 4 Gb.
  (Xavier Leroy)

* GPR#226: select higher levels of optimization for GCC >= 3.4 and Clang
  when compiling the run-time system and C stub code.
  "-std=gnu99 -O2 -fno-strict-aliasing -fwrapv" is used by default.
  This also affects default flags for user stubs compiled with "ocamlc -c foo.c"
  and may uncover bugs in them.
  (Xavier Leroy)

- GPR#262: Multiple GC roots per compilation unit
  (Pierre Chambart, Mark Shinwell, review by Damien Doligez)

* GPR#297: Several changes to improve the worst-case GC pause time.
  Changes Gc.control and Gc.major_slice and adds functions to the Gc module.
  (Damien Doligez, with help from François Bobot, Thomas Braibant, Leo White)

- GPR#325: Add v=0x400 flag to OCAMLRUNPARAM to display GC stats on exit
  (Louis Gesbert, review by Alain Frisch)

### Standard library:

- PR#1460, GPR#230: Array.map2, Array.iter2
  (John Christopher McAlpine)

- PR#5197, GPR#63: Arg: allow flags such as --flag=arg as well as --flag arg
  (Richard Jones)

- PR#6017, PR#7034, GPR#267: More efficient ifprintf implementation
  (Jeremy Yallop, review by Gabriel Scherer)

- PR#6296: Some documentation on the floating-point representations
    recognized by Pervasives.float_of_string
  (Xavier Leroy)

- PR#6316: Scanf.scanf failure on %u formats when reading big integers
  (Xavier Leroy, Benoît Vaugon)

- PR#6321: guarantee that "hypot infinity nan = infinity"
  (for conformance with ISO C99)
  (Xavier Leroy)

- PR#6390, GPR#36: expose Sys.{int_size,max_wosize} for js_of_ocaml portability
  (Hugo Heuzard)

- PR#6449: Add Map.union
  (Alain Frisch)

* PR#6494: Add 'equal' functions in modules
  Bytes, Char, Digest, Int32, Int64, Nativeint, and String
  Users defining their own modules with signature 'module type of Int32'
  have to extend their implementation.
  (Romain Calascibetta)

* PR#6524, GPR#79: Filename: Optional ?perms argument to open_temp_file
  May break partial applications of the function (fix by passing ?perms:None)
  (Daniel Bünzli, review by Jacques-Pascal Deplaix)

* PR#6525, GPR#80: Add Uchar module to the standard library
  May introduce module name conflicts with existing projects.
  (Daniel Bünzli, review by Yoriyuki Yamagata and Damien Doligez)

- PR#6577: improve performance of %L, %l, %n, %S, %C format specifiers
  (Alain Frisch)

- PR#6585: fix memory leak in win32unix/createprocess.c
  (Alain Frisch, report by user 'aha')

- PR#6645, GPR#174: Guarantee that Set.add, Set.remove, Set.filter
  return the original set if no change is required
  (Alain Frisch, Mohamed Iguernlala)

- PR#6649, GPR#222: accept (int_of_string "+3")
  (John Christopher McAlpine)

- PR#6694, PR#6695, GPR#124: deprecate functions using ISO-8859-1 character set
  in Char, Bytes, String and provide alternatives *_acii using US-ASCII.
  Affected functions:
    {Char,String,Bytes}.{uppercase,lowercase},
    {String,Bytes}.{capitalize,uncaptialize}
  (whitequark, review by Damien Doligez)

- GPR#22: Add the Ephemeron module that implements ephemerons and weak
  hash table
  (François Bobot, review by Damien Doligez, Daniel Bünzli,
  Alain Frisch, Pierre Chambart)

- GPR#164: more efficient (branchless) implementation of Pervasives.compare
  specialized at type 'float'.
  (Vladimir Brankov)

- GPR#175: Guarantee that Map.add, Map.remove, Map.filter
  return the original map if no change is required.
  (Mohamed Iguernlala)

- GPR#201: generalize types of Printf.{ifprintf,ikfprintf}
  (Maxence Guesdon)

- GPR#216: add the missing POSIX.1-2001 signals in Sys
  (Guillaume Bury)

- GPR#239: remove type-unsafe code from Stream
  (Pierre Chambart, review by Gabriel Scherer and Jeremy Yallop)

- GPR#250: Check for negative start element in Array.sub
  (Jeremy Yallop)

- GPR#265: new implementation of Queue avoiding Obj.magic
  (Jérémie Dimino)

- GPR#268, GPR#303: '%h' and '%H' modifiers for printf and scanf to
  support floating-point numbers in hexadecimal notation
  (Xavier Leroy, Benoît Vaugon)

- GPR#272: Switch classify_float to [@@unboxed]
  (Alain Frisch)

- Improve speed of classify_float by not going through fpclassify()
  (Alain Frisch, Xavier Leroy)

- GPR#277: Switch the following externals to [@@unboxed]:
  * {Nativeint,Int32,Int64}.{of,to}_float
  * Int{32,64}.float_of_bits
  * Int{32,64}.bits_of_float
  (Jérémie Dimino)

- GPR#281: Switch the following externals to [@@unboxed]:
  * Sys.time (and [@@noalloc])
  * Pervasives.ldexp (and [@@noalloc])
  * Pervasives.compare for float, nativeint, int32, int64.
  (François Bobot)

- PR#3622, GPR#195: add function Stack.fold
  (Simon Cruanes)

- GPR#329: Add exists, for_all,  mem and memq functions in Array
  (Bernhard Schommer)

- GPR#337: Add [Hashtbl.filter_map_inplace]
  (Alain Frisch)

- GPR#356: Add [Format.kasprintf]
  (Jérémie Dimino, Mark Shinwell)

### Type system:

- PR#5545: Type annotations on methods cannot control the choice of abbreviation
  (Jacques Garrigue)

* PR#6465: allow incremental weakening of module aliases.
  This is done by adding equations to submodules when expanding aliases.
  In theory this may be incompatible is some corner cases defining a module
  type through inference, but no breakage known on published code.
  (Jacques Garrigue)

- PR#6593: Functor application in tests/basic-modules fails after commit 15405
  (Jacques Garrigue)

### Toplevel and debugger:

- PR#6113: Add descriptions to directives, and display them via #help
  (Nick Giannarakis, Berke Durak, Francis Southern and Gabriel Scherer)

- PR#6396: Warnings-as-errors not properly flushed in the toplevel
  (Alain Frisch)

- PR#6401: use proper error reporting for toplevel environment initialization:
  no more Env.Error(_) at start time
  (Gabriel Scherer, Alain Frisch)

- PR#6468: toplevel now supports backtraces if invoked with OCAMLRUNPARAM=b
  (whitequark and Jake Donham,
   review by Gabriel Scherer and Jacques-Henri Jourdan)

- PR#6906: wrong error location for unmatched paren with #use in toplevel
  (Damien Doligez, report by Kenichi Asai)

- PR#6935, GPR#298: crash in debugger when load_printer is given a directory
  (Junsong Li, review by Gabriel Scherer)

- PR#7081: report preprocessor warnings in the toplevel
  (Valentin Gatien-Baron, review by Jérémie Dimino)

- PR#7098: Loss of ppx context in toplevel after an exception
  (Alain Frisch, report by whitequark)

- PR#7101: The toplevel does not close in_channel for libraries specified on
  its command line
  (Alain Frisch)

- PR#7119: the toplevel does not respect [@@@warning]
  (Alain Frisch, report by Gabriel Radanne)

### Other libraries:

* Unix library: channels created by Unix.in_channel_of_descr or
  Unix.out_channel_of_descr no longer support text mode under Windows.
  Calling [set_binary_mode_{in,out} chan false] on these channels
  now causes an error.
  (Xavier Leroy)

- PR#4023 and GPR#68: add Unix.sleepf (sleep with sub-second resolution)
  (Evgenii Lepikhin and Xavier Leroy)

* Protect Unix.sleep against interruptions by handled signals.
  Before, a handled signal could cause Unix.sleep to return early.
  Now, the sleep is restarted until the given time is elapsed.
  (Xavier Leroy)

* PR#6120, GPR#462: implement Unix.symlink and Unix.readlink on
  Windows. Unix.symlink has a new optional argument to_dir (ignored on
  non-native Windows platforms). stat functions reimplemented to avoid
  buggy Microsoft CRT implementations (native Windows only)
  (David Allsopp, review by Daniel Bünzli)

- PR#6263: add kind_size_in_bytes and size_in_bytes functions
  to Bigarray module.
  (Runhang Li, review by Mark Shinwell)

- PR#6289: Unix.utimes uses the current time only if both arguments
    are exactly 0.0.  Also, use sub-second resolution if available.
  (Xavier Leroy, report by Christophe Troestler)

- PR#6896: serious reimplementation of Big_int.float_of_big_int and
  Ratio.float_of_ratio, ensuring that the result is correctly rounded.
  (Xavier Leroy)

- PR#6989: in Str library, make sure that all \(...\) groups are binding
    and can be consulted with Str.matched_group.  There used to be
    a limitation to 32 binding groups.
  (Xavier Leroy)

- PR#7013: spurious wake-up in the Event module
  (Xavier Leroy)

- PR#7024: in documentation of Str regular expressions, clarify what
    "end of line" means for "^" and "$" regexps.
  (Xavier Leroy, question by Fredrik Lindgren)

- PR#7209: do not run at_exit handlers in [Unix.create_process] and
  similar functions when the [exec] call fails in the child process
  (Jérémie Dimino)

### OCamldep:

- GPR#286: add support for module aliases
  (Jacques Garrigue)

### Manual:

- GPR#302: The OCaml reference manual is now included in the manual/
  subdirectory of the main OCaml source repository. Contributions to
  the manual are warmly welcome.
  (François Bobot, review by Florian Angeletti)

- PR#6601: replace strcpy with caml_strdup in sample code
  (Christopher Zimmermann)

- PR#6676: ongoing simplification of the "Language Extensions" section
  (Alain Frisch, John Whitington)

- PR#6898: Update win32 support documentation of the Unix library
  (Damien Doligez, report by Daniel Bünzli)

- PR#7092, GPR#379: Add missing documentation for new 4.03 features
  (Florian Angeletti)

- PR#7094, GPR#468, GPR#551: add new section 8.5 to document warnings
  The general idea is to document warnings that may require explanations.
  Currently documented warnings are:
  - 52: Fragile constant pattern.
  - 57: Ambiguous or-pattern variables under guard
  (Florian Angeletti and Gabriel Scherer)

- PR#7109, GPR#380: Fix bigarray documentation layout
  (Florian Angeletti, Leo White)

### Bug fixes:

- PR#3612: memory leak in bigarray read from file
  (Pierre Chambart, report by Gary Huber)

* PR#4166, PR#6956: force linking when calling external C primitives
  (Jacques Garrigue, reports by Markus Mottl and Christophe Troestler)

* PR#4466, PR#5325: under Windows, concurrent read and write operations
    on the same socket could block unexpectedly.  Fixed by keeping sockets
    in asynchronous mode rather than creating them in synchronous mode.
  (Xavier Leroy)

* PR#4539: change exception string raised when comparing functional values
  May break programs matching on the string argument of Invalid_argument.
  Matching on the string argument of Invalid_argument or Failure is a
  programming mistake: these strings may change in future versions.
  (Nicolas Braud-Santoni, report by Eric Cooper)

- PR#4832: Filling bigarrays may block out runtime
  (Markus Mottl)

- PR#5663: program rejected due to nongeneralizable type variable that
    appears nowhere
  (Jacques Garrigue, report by Stephen Weeks)

- PR#5780: report more informative type names in GADTs error messages
  (Jacques Garrigue, report by Sebastien Furic)

- PR#5887: move the byterun/*.h headers to byterun/caml/*.h to avoid header
    name clashes
  (Jérôme Vouillon and Adrien Nader and whitequark)

* PR#6081: ocaml now adds script's directory to search path, not current
    directory
  (Thomas Leonard and Damien Doligez)

- PR#6108, PR#6802: fail cleanly if dynlink.cma or ocamltoplevel.cma
    are loaded inside the toplevel loop.
  (Xavier Leroy)

- PR#6171: Confusing error message when a type escapes its scope.
  (Jacques Garrigue and Leo White, report by John Whitington)

- PR#6340: Incorrect handling of \r when processing "Windows" source files
  (Damien Doligez, report by David Allsopp)

- PR#6342: Incorrect error message when type constraints differ
  (Alain Frisch, report by Philippe Wang)

* PR#6521: {Bytes,Char,String}.escaped were locale-dependent
  we now escape all non-ASCII-printable instead of a locale-dependent subset.
  (Damien Doligez, report by Jun Furuse)

- PR#6526: ocamllex should not warn on unescaped newline inside comments
  (Damien Doligez, report by user 'dhekir')

- PR#6341: ocamldoc -colorize-code adds spurious <br> tags to <pre> blocks
  (Maxence Guesdon, report by Damien Doligez)

- PR#6560: Wrong failure message for {Int32,Int64,NativeInt}.of_string
  It reported (Failure "int_of_string"), now "Int32.of_string" etc.
  (Maxime Dénès and Gabriel Scherer)

- PR#6648: show_module should indicate its elision
  (Jacques Garrigue, report by Leo White)

- PR#6650: Cty_constr not handled correctly by Subst
  (Jacques Garrigue, report by Leo White)

- PR#6651: Failing component lookup
  (Jacques Garrigue, report by Leo White)

* PR#6664: Crash when finalising lazy values of the wrong type.
  (Damien Doligez)

- PR#6672: Unused variance specification allowed in with constraint
  (Jacques Garrigue, report by Leo White)

- PR#6677: Allow to disable warning 39 (useless "rec") with [@ocaml.warning]
  applied to the first value binding of the would-be "rec" declaration
  (Alain Frisch, report by Jun Furuse)

- PR#6744: Univars can escape through polymorphic variants (partial fix)
  (Jacques Garrigue, report by Leo White)

- PR#6752: Extensible variant types and scope escaping
  A side-effect of the fix is that (ocamlc -i) sometimes reports
  (type-sound) invalid signature, with a type used before its declaration.
  (Jacques Garrigue, report by Maxence Guesdon)

- PR#6762: improve warning 45 in presence of re-exported type definitions
  (Warning 45: open statement shadows the constructor)
  (Alain Frisch, report by Olivier Andrieu)

- PR#6776: Failure to kill the "tick" thread, segfault when exiting the runtime
  (Damien Doligez, report by Thomas Braibant)

- PR#6780: Poor error message for wrong -farch and -ffpu options (ocamlopt, ARM)
  (Xavier Leroy, report by whitequark)

- PR#6805: Duplicated expression in case of hole in a non-failing switch.
  (Luc Maranget)

* PR#6808: the parsing of OCAMLRUNPARAM is too lax
  (Damien Doligez)

- PR#6874: Inefficient code generated for module function arguments
  (Jacques Garrigue, report by Markus Mottl)

- PR#6888: The list command of ocamldebug uses the wrong file
  (Damien Doligez, report by Pierre-Marie Pédrot)

- PR#6897: Bad error message for some pattern matching on extensible variants
  (Alain Frisch, report by Gabriel Radanne)

- PR#6899: Optional parameters and non generalizable type variables
  (Thomas Refis and Leo White)

- PR#6907: Stack overflow printing error in class declaration
  (Jacques Garrigue, report by Ivan Gotovchits)

- PR#6931: Incorrect error message on type error inside record construction
  (Damien Doligez, report by Leo White)

- PR#6938: fix regression on "%047.27{l,L,n}{d,i,x,X,o,u}"
  (Benoît Vaugon, report by Arduino Cascella)

- PR#6944: let module X = Path in … is not typed as a module alias
  (Jacques Garrigue, report by Frédéric Bour)

- PR#6945 and GPR#227: protect Sys and Unix functions against string
    arguments containing the null character '\000'
  (Simon Cruanes and Xavier Leroy, report by Daniel Bünzli)

- PR#6946: Uncaught exception with wrong type for "%ignore"
  (Jacques Garrigue, report by Leo White)

- PR#6954: Infinite loop in type checker with module aliases
  (Jacques Garrigue, report by Markus Mottl)

- PR#6972, GPR#276: 4.02.3 regression on documentation comments in .cmt files
  (Leo White, report by Olivier Andrieu)

- PR#6977: String literals in comments interpret escape sequences
  (Damien Doligez, report by Daniel Bünzli and David Sheets)

- PR#6980: Assert failure from polymorphic variants and existentials
  (Jacques Garrigue, report by Leo White)

- PR#6981: Ctype.Unify(_) with associated functor arg refering to previous one
  (Jacques Garrigue, report by Nicholas Labich)

- PR#6982: unexpected type error when packing a module alias
  (Jacques Garrigue, report by Valentin Gatien-Baron)

- PR#6985: `module type of struct include Bar end exposes
           %s#row when Bar contains private row types
  (Jacques Garrigue, report by Nicholas Labich)

- PR#6992: Segfault from bug in GADT/module typing
  (Jacques Garrigue, report by Stephen Dolan)

- PR#6993: Segfault from recursive modules violating exhaustiveness assumptions
  (Jacques Garrigue, report by Stephen Dolan)

- PR#6998: Typer fails reading unnecessary cmis with -no-alias-deps and -w -49
  (Leo White, report by Valentin Gatien-Baron)

- PR#7003: String.sub may cause segmentation fault on sizes above 2^31
  (Damien Doligez, report by Radek Micek)

- PR#7008: Fatal error in ocamlc with empty compilation unit name
  (Damien Doligez, report by Cesar Kunz)

- PR#7012: Variable name forgotten when it starts with a capital letter
  (Jacques Garrigue, Gabriel Scherer,
   report by Thomas Leonard and Florian Angeletti)

- PR#7016: fix Stack overflow in GADT typing
  Note: Equi-recursive types are considered when checking GADT pattern
  exhaustiveness, even when -rectypes is not used.
  (Jacques Garrigue, report by Mikhail Mandrykin)

- PR#7030: libasmrun_shared.so fails to build on SPARC Solaris
  (report and fix by Patrick Star)

- PR#7036: Module alias is not taken into account when checking module
  type compatibility (in a class type)
  (Jacques Garrigue)

- PR#7037: more reproducible builds, don't put temp file names into objects
  (Xavier Leroy)

- PR#7038: out of memory condition in caml_io_mutex_lock
  (Xavier Leroy, report by Marc Lasson)

- PR#7039: Unix.getsockname returns garbage for unnamed PF_UNIX sockets
  (Xavier Leroy)

- PR#7042 and GPR#295: CSE optimization confuses the FP literals +0.0 and -0.0
  (Xavier Leroy)

- PR#7075: Fix repetitions in ocamldoc generated documentation
  (Florian Angeletti)

- PR#7082: Object type in recursive module's `with` annotation
  (Jacques Garrigue and Alain Frisch, report by Nicholas Labich)

- PR#7096: ocamldoc uses an incorrect subscript/superscript style
  (Gabriel Scherer, report by user 'pierpa')

- PR#7108: ocamldoc, have -html preserve custom/extended html generators
  (Armaël Guéneau)

- PR#7111: reject empty let bindings instead of printing incorrect syntax
  (Jérémie Dimino)

* PR#7113: -safe-string can break GADT compatibility check
  bytes and string are now considered compatible even with -safe-string,
  which may break exhaustivity for code assuming they were disjoint
  (Jacques Garrigue, report by Jeremy Yallop)

- PR#7115: shadowing in a branch of a GADT match breaks unused variable warning
  (Alain Frisch, report by Valentin Gatien-Baron)

- PR#7133, GPR#450: generate local jump labels on OS X
  (Bart Jacobs)

- PR#7135: only warn about ground coercions in -principal mode
  (Jacques Garrigue, report by Jeremy Yallop)

* PR#7152: Typing equality involving non-generalizable type variable
  A side-effect of the fix is that, for deeply nested non generalizable
  type variables, having an interface file may no longer be sufficient,
  and you may have to add a local type annotation (cf PR#7313)
  (Jacques Garrigue, report by François Bobot)

- PR#7160: Type synonym definitions can weaken gadt constructor types
  (Jacques Garrigue, report by Mikhail Mandrykin)

- PR#7181: Misleading error message with GADTs and polymorphic variants
  (Jacques Garrigue, report by Pierre Chambart)

- PR#7182: Assertion failure with recursive modules and externals
  (Jacques Garrigue, report by Jeremy Yallop)

- PR#7196: "let open" is not correctly pretty-printed to the left of a ';'
  (Gabriel Scherer, report by Christophe Raffalli)

- PR#7214: Assertion failure in Env.add_gadt_instances
  (Jacques Garrigue, report by Stephen Dolan)

- PR#7220: fix a memory leak when using both threads and exception backtraces
  (Gabriel Scherer, review by François Bobot, report by Rob Hoes)

- PR#7222: Escaped existential type
  (Jacques Garrigue, report by Florian Angeletti)

- PR#7230: Scrutinee discarded in match with only refutation cases
  (Jacques Garrigue, report by Jeremy Yallop)

- PR#7234: Compatibility check wrong for abstract type constructors
  (Jacques Garrigue, report by Stephen Dolan)

- PR#7324: OCaml 4.03.0 type checker dies with an assert failure when
  given some cyclic recusive module expression
  (Jacques Garrigue, report by jmcarthur)

- PR#7368: Manual major GC fails to compact the heap
  (Krzysztof Pszeniczny)

- GPR#205: Clear caml_backtrace_last_exn before registering as root
  (report and fix by Frédéric Bour)

- GPR#220: minor -dsource error on recursive modules
  (Hongbo Zhang)

- GPR#228: fix a dangling internal pointer in (bytecode )debug_info
  (Gabriel Scherer and Mark Shinwell and Xavier Leroy)

- GPR#233: Make CamlinternalMod.init_mod robust to optimization
  (Pierre Chambart, Mark Shinwell)

- GPR#249: fix a few hardcoded ar commands
  (Daniel Bünzli)

- GPR#251: fix cross-compilation with ocamldoc enabled
  (whitequark)

- GPR#280: Fix stdlib dependencies for .p.cmx
  (Pierre Chambart, Mark Shinwell)

- GPR#283: Fix memory leaks in intern.c when OOM is raised
  (Marc Lasson, review by Alain Frisch)

- GPR#22: Fix the cleaning of weak pointers. In very rare cases
  accessing a value during the cleaning of the weak pointers could
  result in the value being removed from one weak arrays and kept in
  another one. That breaks the property that a value is removed from a
  weak pointer only when it is dead and garbage collected.
  (François Bobot, review by Damien Doligez)

- GPR#313: Prevent quadratic cases in CSE
  (Pierre Chambart, review by Xavier Leroy)

- PR#6795, PR#6996: Make ocamldep report errors passed in
  [%ocaml.error] extension points
  (Jérémie Dimino)

- GPR#355: make ocamlnat build again
  (Jérémie Dimino, Thomas Refis)

- GPR#405: fix compilation under Visual Studio 2015
  (David Allsopp)

- GPR#441: better type error location in presence of type constraints
  (Thomas Refis, report by Arseniy Alekseyev)

- GPR#477: reallow docstrings inside object types, and inside polymorphic
  variant and arrow types
  (Thomas Refis)

### Features wishes:

- PR#4518, GPR#29: change location format for reporting errors in ocamldoc
  (Sergei Lebedev)

- PR#4714: List.cons

- PR#5418 (comments) : generate dependencies with $(CC) instead of gcc
  (Damien Doligez, report by Michael Grünewald)

- PR#6167: OCAMLPARAM support for disabling PIC generation ("pic=0")
  (Gabor Pali)

- PR#6367, GPR#25: introduce Asttypes.arg_label to encode labelled arguments
  (Frédéric Bour and Jacques Garrigue)

- PR#6452, GPR#140: add internal suport for custom printing formats
  (Jérémie Dimino)

- PR#6611: remove the option wrapper on optional arguments in the syntax tree
  (Alain Frisch, review by Damien Doligez, request by whitequark)

- PR#6635: support M.[], M.(), M.{< >} and M.[| |]
  (Jeremy Yallop, review by Gabriel Radanne)

- PR#6691: install .cmt[i] files for stdlib and compiler-libs
  (David Sheets, request by Gabriel Radanne)

- PR#6722: compatibility with x32 architecture (x86-64 in ILP32 mode).
  ocamlopt is not supported, but bytecode compiles cleanly.
  (Adam Borowski and Xavier Leroy)

- PR#6742: remove duplicate virtual_flag information from Tstr_class
  (Gabriel Radanne and Jacques Garrigue)

- PR#6719: improve Buffer.add_channel when not enough input is available
  (Simon Cruanes)

* PR#6816: reject integer and float literals directly followed by an identifier.
  This was prevously read as two separate tokens.
  [let abc = 1 in (+) 123abc] was accepted and is now rejected.
  (Hugo Heuzard)

- PR#6876: improve warning 6 by listing the omitted labels.
  (Warning 6: Label omitted in function application)
  (Eyyüb Sari)

- PR#6924: tiny optim to avoid some spilling of floats in x87
  (Alain Frisch)

- GPR#111: `(f [@taillcall]) x y` warns if `f x y` is not a tail-call
  (Simon Cruanes)

- GPR#118: ocamldep -allow-approx: fallback to a lexer-based approximation
  (Frédéric Bour)

- GPR#137: add untypeast.ml (in open recursion style) to compiler-libs
  (Gabriel Radanne)

- GPR#142: add a CAMLdrop macro for undoing CAMLparam*/CAMLlocal*
  (Thomas Braibant and Damien Doligez)

- GPR#145: speeedup bigarray access by optimizing Cmmgen.bigarray_indexing
  (Vladimir Brankov, review by Gabriel Scherer)

- GPR#147: [type 'a result = Ok of 'a | Error of 'b] in Pervasives
  (Yaron Minsky)

- GPR#156, GPR#279: optimize caml_frame_descriptors realloc (dynlink speedup)
  (Pierre Chambart, Alain Frisch,
   review by François Bobot, Xavier Leroy and Damien Doligez)

- GPR#165, GPR#221: fix windows compilation warnings
  (Bernhard Schommer, Gabriel Scherer, report by Alain Frisch)

* GPR#170: Parse arbitrary precision integers.
  Accept a single [A-Za-z] as modifier for integers (generalizing 'l','L','n')
  and floats.
  May cause breakage (ie. ppx preprocessor) because of changes in the parsetree.
  This changes PR#6816 a little bit by reading the literal [123a] as a single
  token that can later be rewritten by a ppx preprocessor.
  (Hugo Heuzard)

- GPR#189: Added .dylib and .so as extensions for ocamlmklib
  (Edgar Aroutiounian, whitequark)

- GPR#191: Making gc.h and some part of memory.h public
  (Thomas Refis)

- GPR#196: Make [Thread.id] and [Thread.self] [noalloc]
  (Clark Gaebel)

- GPR#237: a CONTRIBUTING document
  (François Bobot, Gabriel Scherer, review by Xavier Leroy)

- GPR#245: remove a few remaining French comments
  (Florian Angeletti)

- GPR#252: improve build instructions in MSVC Windows README
  (Philip Daian)

- GPR#308: add experimental support for NetBSD/arm (verified on RaspberryPi)
  (Rich Neswold)

- GPR#335: Type error messages specifies if a type is abstract
  because no corresponding cmi could be found.
  (Hugo Heuzard)

- GPR#365: prevent printing just a single type variable on one side
  of a type error clash.
  (Hugo Heuzard)

- GPR#383: configure: define _ALL_SOURCE for build on AIX7.1
  (tkob)

- GPR#401: automatically retry failed test directories in the testsuite
  (David Allsopp)

- GPR#451: an optional 'parallel' target in testsuite/Makefile using the
  GNU parallel tool to run tests in parallel.
  (Gabriel Scherer)

- GPR#555: ensure that register typing constraints are respected at
  join points in the control flow graph
  (Mark Shinwell, debugging & test case by Arseniy Alekseyev and Leo White,
    code review by Xavier Leroy)

### Build system:

- GPR#388: FlexDLL added as a Git submodule and bootstrappable with the compiler
  (David Allsopp)

OCaml 4.02.3 (27 Jul 2015):
---------------------------

Bug fixes:
- PR#6908: Top-level custom printing for GADTs: interface change in 4.02.2
  (Grégoire Henry, report by Jeremy Yallop)
- PR#6919: corrupted final_table
  (ygrek)
- PR#6926: Regression: ocamldoc lost unattached comment
  (Damien Doligez, report by François Bobot)
- PR#6930: Aliased result type of GADT constructor results in assertion failure
  (Jacques Garrigue)

Feature wishes:
- PR#6691: install .cmt[i] files for stdlib and compiler-libs
  (David Sheets, request by Gabriel Radanne)
- GPR#37: New primitive: caml_alloc_dummy_function
  (Hugo Heuzard)

OCaml 4.02.2 (17 Jun 2015):
---------------------------

(Changes that can break existing programs are marked with a "*")

Language features:
- PR#6583: add a new class of binary operators with the same syntactic
  precedence as method calls; these operators start with # followed
  by a non-empty sequence of operator symbols (for instance #+, #!?).
  It is also possible to use '#' as part of these extra symbols
  (for instance ##, or #+#); this is rejected by the type-checker,
  but can be used e.g. by ppx rewriters.
  (Alain Frisch, request by Gabriel Radanne)
* PR#6016: add a "nonrec" keyword for type declarations
  (Jérémie Dimino)
* PR#6612, GPR#152: change the precedence of attributes in type declarations
  (Jérémie Dimino)

Compilers:
- PR#6600: make -short-paths faster by building the printing map
  incrementally
  (Jacques Garrigue)
- PR#6642: replace $CAMLORIGIN in -ccopt with the path to cma or cmxa
  (whitequark, Gabriel Scherer, review by Damien Doligez)
- PR#6797: new option -output-complete-obj
  to output an object file with included runtime and autolink libraries
  (whitequark)
- PR#6845: -no-check-prims to tell ocamlc not to check primitives in runtime
  (Alain Frisch)
- GPR#149: Attach documentation comments to parse tree
  (Leo White)
- GPR#159: Better locations for structure/signature items
  (Leo White)

Toplevel and debugger:
- PR#5958: generalized polymorphic #install_printer
  (Pierre Chambart and Grégoire Henry)

OCamlbuild:
- PR#6237: explicit "infer" tag to control or disable menhir --infer
  (Hugo Heuzard)
- PR#6625: pass -linkpkg to files built with -output-obj.
  (whitequark)
- PR#6702: explicit "linkpkg" and "dontlink(foo)" flags
  (whitequark, Gabriel Scherer)
- PR#6712: Ignore common VCS directories
  (whitequark)
- PR#6720: pass -g to C compilers when tag 'debug' is set
  (whitequark, Gabriel Scherer)
- PR#6733: add .byte.so and .native.so targets to pass
  -output-obj -cclib -shared.
  (whitequark)
- PR#6733: "runtime_variant(X)" to pass -runtime-variant X option.
  (whitequark)
- PR#6774: new menhir-specific flags "only_tokens" and "external_tokens(Foo)"
  (François Pottier)

Libraries:
- PR#6285: Add support for nanosecond precision in Unix.stat()
  (Jérémie Dimino, report by user 'gfxmonk')
- PR#6781: Add higher baud rates to Unix termios
  (Damien Doligez, report by Berke Durak)
- PR#6834: Add Obj.{first,last}_non_constant_constructor_tag
  (Mark Shinwell, request by Gabriel Scherer)

Runtime:
- PR#6078: Release the runtime system when calling caml_dlopen
  (Jérémie Dimino)
- PR#6675: GC hooks
  (Damien Doligez and Roshan James)

Build system:
- PR#5418 (comments) : generate dependencies with $(CC) instead of gcc
  (Damien Doligez and Michael Grünewald)
- PR#6266: Cross compilation for iOs, Android etc
  (whitequark, review by Damien Doligez and Mark Shinwell)

Installation procedure:
- Update instructions for x86-64 PIC mode and POWER architecture builds
  (Mark Shinwell)

Bug fixes:
- PR#5271: Location.prerr_warning is hard-coded to use Format.err_formatter
  (Damien Doligez, report by Rolf Rolles)
- PR#5395: OCamlbuild mishandles relative symlinks and include paths
  (Damien Doligez, report by Didier Le Botlan)
- PR#5822: wrong value of Options.ext_dll on windows
  (Damien Doligez and Daniel Weil)
- PR#5836, PR#6684: printing lazy values in ocamldebug may segfault
  (Gabriel Scherer, request by the Coq team)
- PR#5887: move the byterun/*.h headers to byterun/caml/*.h to avoid
  header name clashes
  (Jérôme Vouillon and Adrien Nader and whitequark)
- PR#6281: Graphics window does not acknowledge second click (double click)
  (Kyle Headley)
- PR#6490: incorrect backtraces in gdb on AArch64.  Also fixes incorrect
  backtraces on 32-bit ARM.
  (Mark Shinwell)
- PR#6573: extern "C" for systhreads/threads.h
  (Mickaël Delahaye)
- PR#6575: Array.init evaluates callback although it should not do so
  (Alain Frisch, report by Gerd Stolpmann)
- PR#6607: The manual doesn't mention 0x200 flag for OCAMLRUNPARAM=v
  (Alain Frisch)
- PR#6616: allow meaningful use of -use-runtime without -custom.
  (whitequark)
- PR#6617: allow android build with pthreads support (since SDK r10c)
  (whitequark)
- PR#6626: ocamlbuild on cygwin cannot find ocamlfind
  (Gergely Szilvasy)
- PR#6628: Configure script rejects legitimate arguments
  (Michael Grünewald, Damien Doligez)
- PR#6630: Failure of tests/prim-bigstring/{big,}string.ml on big-endian
  architectures
  (Pierre Chambart, testing by Mark Shinwell)
- PR#6640: ocamlbuild: wrong "unused tag" warning on "precious"
  (report by user 'william')
- PR#6652: ocamlbuild -clean does not print a newline after output
  (Damien Doligez, report by Andi McClure)
- PR#6658: cross-compiler: version check not working on OS X
  (Gerd Stolpmann)
- PR#6665: Failure of tests/asmcomp on sparc
  (Stéphane Glondu)
- PR#6667: wrong implementation of %bswap16 on ARM64
  (Xavier Leroy)
- PR#6669: fix 4.02 regression in toplevel printing of lazy values
  (Leo White, review by Gabriel Scherer)
- PR#6671: Windows: environment variable 'TZ' affects Unix.gettimeofday
  (Mickaël Delahaye and Damien Doligez)
- PR#6680: Missing parentheses in warning about polymorphic variant value
  (Jacques Garrigue and Gabriel Scherer, report by Philippe Veber)
- PR#6686: Bug in [subst_boxed_number]
  (Jérémie Dimino, Mark Shinwell)
- PR#6690: Uncaught exception (Not_found) with (wrong) wildcard or unification
  type variable in place of a local abstract type
  (Jacques Garrigue, report by Mikhail Mandrykin)
- PR#6693 (part two): Incorrect relocation types in x86-64 runtime system
  (whitequark, review by Jacques-Henri Jourdan, Xavier Leroy and Mark Shinwell)
- PR#6717: Pprintast does not print let-pattern attributes
  (Gabriel Scherer, report by whitequark)
- PR#6727: Printf.sprintf "%F" misbehavior
  (Benoît Vaugon, report by Vassili Karpov)
- PR#6747: ocamlobjinfo: missing symbol caml_plugin_header due to underscore
  (Damien Doligez, Maverick Woo)
- PR#6749: ocamlopt returns n for (n mod 1) instead of 0
  (Mark Shinwell and Jérémie Dimino)
- PR#6753: Num.quo_num and Num.mod_num incorrect for some negative arguments
  (Xavier Leroy)
- PR#6758: Ocamldoc "analyse_module: parsetree and typedtree don't match"
  (Damien Doligez, report by user 'maro')
- PR#6759: big_int_of_string incorrectly parses some hexa literals
  (Damien Doligez, report by Pierre-yves Strub)
- PR#6763: #show with -short-paths doesn't select shortest type paths
  (Jacques Garrigue, report by David Sheets)
- PR#6768: Typechecker overflow the stack on cyclic type
  (Jacques Garrigue, report by user 'darktenaibre')
- PR#6770: (duplicate of PR#6686)
- PR#6772: asmrun/signals_asm.c doesn't compile on NetBSD/i386
  (Kenji Tokudome)
- PR#6775: Digest.file leaks file descriptor on error
  (Valentin Gatien-Baron)
- PR#6779: Cross-compilers cannot link bytecode using custom primitives
  (Damien Doligez, request by whitequark)
- PR#6787: Soundness bug with polymorphic variants
  (Jacques Garrigue, with help from Leo White and Grégoire Henry,
   report by Michael O'Connor)
- PR#6790: otherlibs should be built with -g
  (Damien Doligez, report by whitequark)
- PR#6791: "%s@[", "%s@{" regression in Scanf
  (Benoît Vaugon)
- PR#6793: ocamlbuild passes nonsensical "-ocamlc ..." commands to menhir
  (Gabriel Scherer, report by Damien Doligez)
- PR#6799: include guards missing for unixsupport.h and other files
  (Andreas Hauptmann)
- PR#6810: Improve documentation of Bigarray.Genarray.map_file
  (Mark Shinwell and Daniel Bünzli)
- PR#6812: -short-paths and -no-alias-deps can create inconsistent assumptions
  (Jacques Garrigue, report by Valentin Gatien-Baron)
- PR#6817: GADT exhaustiveness breakage with modules
  (Leo White, report by Pierre Chambart)
- PR#6824: fix buffer sharing on partial application of Format.asprintf
  (Gabriel Scherer, report by Alain Frisch)
- PR#6831: Build breaks for -aspp gcc on solaris-like OSs
  (John Tibble)
- PR#6836: Assertion failure using -short-paths
  (Jacques Garrigue, report by David Sheets)
- PR#6837: Build profiling libraries on FreeBSD and NetBSD x86-64
  (Mark Shinwell, report by Michael Grünewald)
- PR#6841: Changing compilation unit name with -o breaks ocamldebug
  (Jacques Garrigue, report by Jordan Walke)
- PR#6842: export Typemod.modtype_of_package
- PR#6843: record weak dependencies even when the .cmi is missing
  (Leo White, Gabriel Scherer)
- PR#6849: Inverted pattern unification error
  (Jacques Garrigue, report by Leo White)
- PR#6857: __MODULE__ doesn't give the current module with -o
  (Jacques Garrigue, report by Valentin Gatien-Baron)
- PR#6862: Exhaustiveness check wrong for class constructor arguments
  (Jacques Garrigue)
- PR#6869: Improve comment on [Hashtbl.hash_param]
  (Mark Shinwell, report by Jun Furuse)
- PR#6870: Unsoundness when -rectypes fails to detect non-contractive type
  (Jacques Garrigue, report by Stephen Dolan)
- PR#6872: Type-directed propagation fails to disambiguate variants
  that are also exception constructors
  (Jacques Garrigue, report by Romain Beauxis)
- PR#6878: AArch64 backend generates invalid asm: conditional branch
  out of range (Mark Shinwell, report by Richard Jones, testing by Richard
  Jones and Xavier Leroy, code review by Xavier Leroy and Thomas Refis)
- PR#6879: Wrong optimization of 1 mod n
  (Mark Shinwell, report by Jean-Christophe Filliâtre)
- PR#6884: The __CYGWIN32__ #define should be replaced with __CYGWIN__
  (Adrien Nader)
- PR#6886: -no-alias-deps allows to build self-referential compilation units
  (Jacques Garrigue, report by Valentin Gatien-Baron)
- PR#6889: ast_mapper fails to rewrite class attributes
  (Sébastien Briais)
- PR#6893: ocamlbuild:  "tag not used" warning when using (p)dep
  (Gabriel Scherer, report by Christiano Haesbaert)
- GPR#143: fix getsockopt behaviour for boolean socket options
  (Anil Madhavapeddy and Andrew Ray)
- GPR#190: typo in pervasives
  (Guillaume Bury)
- Misplaced assertion in major_gc.c for no-naked-pointers mode
  (Stephen Dolan, Mark Shinwell)

Feature wishes:
- PR#6452, GPR#140: add internal suport for custom printing formats
  (Jérémie Dimino)
- PR#6641: add -g, -ocamlcflags, -ocamloptflags options to ocamlmklib
  (whitequark)
- PR#6693: also build libasmrun_shared.so and lib{asm,caml}run_pic.a
  (whitequark, review by Mark Shinwell)
- PR#6842: export Typemod.modtype_of_package
  (Jacques Garrigue, request by Jun Furuse)
- GPR#139: more versatile specification of locations of .annot
  (Christophe Troestler, review by Damien Doligez)
- GPR#171: allow custom warning printers / catchers
  (Benjamin Canou, review by Damien Doligez)
- GPR#191: Making gc.h and some part of memory.h public
  (Thomas Refis)

OCaml 4.02.1 (14 Oct 2014):
---------------------------

(Changes that can break existing programs are marked with a "*")

Standard library:
* Add optional argument ?limit to Arg.align.

Bug Fixes:
- PR#4099: Bug in Makefile.nt: won't stop on error
  (George Necula)
- PR#6181: Improve MSVC build
  (Chen Gang)
- PR#6207: Configure doesn't detect features correctly on Haiku
  (Jessica Hamilton)
- PR#6466: Non-exhaustive matching warning message for open types is confusing
  (whitequark)
- PR#6529: fix quadratic-time algorithm in Consistbl.extract.
  (Xavier Leroy, Alain Frisch, relase-worthy report by Jacques-Pascal Deplaix)
- PR#6530: Add stack overflow handling for native code (OpenBSD i386 and amd64)
  (Cristopher Zimmermann)
- PR#6533: broken semantics of %(%) when substituted by a box
  (Benoît Vaugon, report by Boris Yakobowski)
- PR#6534: legacy support for %.10s
  (Benoît Vaugon, Gabriel Scherer, report by Nick Chapman)
- PR#6536: better documentation of flag # in format strings
  (Damien Doligez, report by Nick Chapman)
- PR#6544: Bytes and CamlinternalFormat missing from threads stdlib.cma
  (Christopher Zimmermann)
- PR#6546: -dsource omits parens for `List ((`String "A")::[]) in patterns
  (Gabriel Scherer, report by whitequark)
- PR#6547: __MODULE__ aborts the compiler if the module name cannot be inferred
  (Jacques Garrigue, report by Kaustuv Chaudhuri)
- PR#6549: Debug section is sometimes not readable when using -pack
  (Hugo Heuzard, review by Gabriel Scherer)
- PR#6553: Missing command line options for ocamldoc
  (Maxence Guesdon)
- PR#6554: fix race condition when retrieving backtraces
  (Jérémie Dimino, Mark Shinwell).
- PR#6557: String.sub throws Invalid_argument("Bytes.sub")
  (Damien Doligez, report by Oliver Bandel)
- PR#6562: Fix ocamldebug module source lookup
  (Leo White)
- PR#6563: Inclusion of packs failing to run module initializers
  (Jacques Garrigue, report by Mark Shinwell)
- PR#6564: infinite loop in Mtype.remove_aliases
  (Jacques Garrigue, report by Mark Shinwell)
- PR#6565: compilation fails with Env.Error(_)
  (Jacques Garrigue and Mark Shinwell)
- PR#6566: -short-paths and signature inclusion errors
  (Jacques Garrigue, report by Mark Shinwell)
- PR#6572: Fatal error with recursive modules
  (Jacques Garrigue, report by Quentin Stievenart)
- PR#6575: Array.init evaluates callback although it should not do so
  (Alain Frisch, report by Gerd Stolpmann)
- PR#6578: Recursive module containing alias causes Segmentation fault
  (Jacques Garrigue)
- PR#6581: Some bugs in generative functors
  (Jacques Garrigue, report by Mark Shinwell)
- PR#6584: ocamldep support for "-open M"
  (Gabriel Scherer, review by Damien Doligez, report by Hezekiah M. Carty)
- PR#6588: Code generation errors for ARM
  (Mark Shinwell, Xavier Leroy)
- PR#6590: Improve Windows (MSVC and mingw) build
  (Chen Gang)
- PR#6599: ocamlbuild: add -bin-annot when using -pack
  (Christopher Zimmermann)
- PR#6602: Fatal error when tracing a function with abstract type
  (Jacques Garrigue, report by Hugo Herbelin)
- ocamlbuild: add an -ocamlmklib option to change the ocamlmklib command
  (Jérôme Vouillon)

OCaml 4.02.0 (29 Aug 2014):
---------------------------

(Changes that can break existing programs are marked with a "*")

Language features:
- Attributes and extension nodes
  (Alain Frisch)
- Generative functors (PR#5905)
  (Jacques Garrigue)
* Module aliases
  (Jacques Garrigue)
* Alternative syntax for string literals {id|...|id} (can break comments)
  (Alain Frisch)
- Separation between read-only strings (type string) and read-write byte
  sequences (type bytes). Activated by command-line option -safe-string.
  (Damien Doligez)
- PR#6318: Exception cases in pattern matching
  (Jeremy Yallop, backend by Alain Frisch)
- PR#5584: Extensible open datatypes
  (Leo White)

Build system for the OCaml distribution:
- Use -bin-annot when building.
- Use GNU make instead of portable makefiles.
- Updated build instructions for 32-bit Mac OS X on Intel hardware.

Shedding weight:
* Removed Camlp4 from the distribution, now available as third-party software.
* Removed Labltk from the distribution, now available as a third-party library.

Type system:
* PR#6235: Keep typing of pattern cases independent in principal mode
  (i.e. information from previous cases is no longer used when typing
  patterns; cf. 'PR#6235' in testsuite/test/typing-warnings/records.ml)
  (Jacques Garrigue)
- Allow opening a first-class module or applying a generative functor
  in the body of a generative functor. Allow it also in the body of
  an applicative functor if no types are created
  (Jacques Garrigue, suggestion by Leo White)
* Module aliases are now typed in a specific way, which remembers their
  identity. Compiled interfaces become smaller, but may depend on the
  original modules. This also changes the signature inferred by
  "module type of".
  (Jacques Garrigue, feedback from Leo White, Mark Shinwell and Nick Chapman)
- PR#6331: Slight change in the criterion to distinguish private
  abbreviations and private row types: create a private abbreviation for
  closed objects and fixed polymorphic variants.
  (Jacques Garrigue)
* PR#6333: Compare first class module types structurally rather than
  nominally. Value subtyping allows module subtyping as long as the internal
  representation is unchanged.
  (Jacques Garrigue)

Compilers:
- More aggressive constant propagation, including float and
  int32/int64/nativeint arithmetic.  Constant propagation for floats
  can be turned off with option -no-float-const-prop, for codes that
  change FP rounding modes at run-time.
  (Xavier Leroy)
- New back-end optimization pass: common subexpression elimination (CSE).
  (Reuses results of previous computations instead of recomputing them.)
  (Xavier Leroy)
- New back-end optimization pass: dead code elimination.
  (Removes arithmetic and load instructions whose results are unused.)
  (Xavier Leroy)
- PR#6269: Optimization of sequences of string patterns
  (Benoît Vaugon and Luc Maranget)
- Experimental native code generator for AArch64 (ARM 64 bits)
  (Xavier Leroy)
- PR#6042: Optimization of integer division and modulus by constant divisors
  (Xavier Leroy and Phil Denys)
- Add "-open" command line flag for opening a single module before typing
  (Leo White, Mark Shinwell and Nick Chapman)
* "-o" now sets module name to the output file name up to the first "."
  (it also applies when "-o" is not given, i.e. the module name is then
   the input file name up to the first ".")
  (Leo White, Mark Shinwell and Nick Chapman)
* PR#5779: better sharing of structured constants
  (Alain Frisch)
- PR#5817: new flag to keep locations in cmi files
  (Alain Frisch)
- PR#5854: issue warning 3 when referring to a value marked with
  the [@@ocaml.deprecated] attribute
  (Alain Frisch, suggestion by Pierre-Marie Pédrot)
- PR#6017: a new format implementation based on GADTs
  (Benoît Vaugon and Gabriel Scherer)
* PR#6203: Constant exception constructors no longer allocate
  (Alain Frisch)
- PR#6260: avoid unnecessary boxing in let
  (Vladimir Brankov)
- PR#6345: Better compilation of optional arguments with default values
  (Alain Frisch, review by Jacques Garrigue)
- PR#6389: ocamlopt -opaque option for incremental native compilation
  (Pierre Chambart, Gabriel Scherer)

Toplevel interactive system:
- PR#5377: New "#show_*" directives
  (ygrek, Jacques Garrigue and Alain Frisch)

Runtime system:
- New configure option "-no-naked-pointers" to improve performance by
  avoiding page table tests during block darkening and the marking phase
  of the major GC.  In this mode, all out-of-heap pointers must point at
  things that look like OCaml values: in particular they must have a valid
  header.  The colour of said headers should be black.
  (Mark Shinwell, reviews by Damien Doligez and Xavier Leroy)
- Fixed bug in native code version of [caml_raise_with_string] that could
  potentially lead to heap corruption.
  (Mark Shinwell)
* Blocks initialized by [CAMLlocal*] and [caml_alloc] are now filled with
  [Val_unit] rather than zero.
  (Mark Shinwell)
- Fixed a major performance problem on large heaps (~1GB) by making heap
  increments proportional to heap size by default
  (Damien Doligez)
- PR#4765: Structural equality treats exception specifically
  (Alain Frisch)
- PR#5009: efficient comparison/indexing of exceptions
  (Alain Frisch, request by Markus Mottl)
- PR#6075: avoid using unsafe C library functions (strcpy, strcat, sprintf)
  (Xavier Leroy, reports from user 'jfc' and Anil Madhavapeddy)
- An ISO C99-compliant C compiler and standard library is now assumed.
  (Plus special exceptions for MSVC.)  In particular, emulation code for
  64-bit integer arithmetic was removed, the C compiler must support a
  64-bit integer type.
  (Xavier Leroy)

Standard library:
* Add new modules Bytes and BytesLabels for mutable byte sequences.
  (Damien Doligez)
- PR#4986: add List.sort_uniq and Set.of_list
  (Alain Frisch)
- PR#5935: a faster version of "raise" which does not maintain the backtrace
  (Alain Frisch)
- PR#6146: support "Unix.kill pid Sys.sigkill" under Windows
  (Romain Bardou and Alain Frisch)
- PR#6148: speed improvement for Buffer
  (John Whitington)
- PR#6180: efficient creation of uninitialized float arrays
  (Alain Frisch, request by Markus Mottl)
- PR#6355: Improve documentation regarding finalisers and multithreading
  (Daniel Bünzli, Mark Shinwell)
- Trigger warning 3 for all values marked as deprecated in the documentation.
  (Damien Doligez)

OCamldoc:
- PR#6257: handle full doc comments for variant constructors and
  record fields
  (Maxence Guesdon, request by ygrek)
- PR#6274: allow doc comments on object types
  (Thomas Refis)
- PR#6310: fix ocamldoc's subscript/superscript CSS font size
  (Anil Madhavapeddy)
- PR#6425: fix generation of man pages
  (Maxence Guesdon, report by Anil Madhavapeddy)

Bug fixes:
- PR#2719: wrong scheduling of bound checks within a
  try...with Invalid_argument -> _ ...  (Xavier Leroy)
- PR#4719: Sys.executable_name wrong if executable name contains dots (Windows)
  (Alain Frisch, report by Bart Jacobs)
- PR#5406 ocamlbuild: "tag 'package' does not expect a parameter"
  (Gabriel Scherer)
- PR#5598, PR#6165: Alterations to handling of \013 in source files
  breaking other tools
  (David Allsopp and Damien Doligez)
- PR#5820: Fix camlp4 lexer roll back problem
  (Hongbo Zhang)
- PR#5946: CAMLprim taking (void) as argument
  (Benoît Vaugon)
- PR#6038: on x86-32, enforce 16-byte stack alignment for compatibility
  with recent GCC and Clang.  Win32/MSVC keeps 4-byte stack alignment.
  (Xavier Leroy)
- PR#6062: Fix a 4.01 camlp4 DELETE_RULE regression caused by commit 13047
  (Hongbo Zhang, report by Christophe Troestler)
- PR#6173: Typing error message is worse than before
  (Jacques Garrigue and John Whitington)
- PR#6174: OCaml compiler loops on an example using GADTs (-rectypes case)
  (Jacques Garrigue and Grégoire Henry, report by Chantal Keller)
- PR#6175: open! was not suppored by camlp4
  (Hongbo Zhang)
- PR#6184: ocamlbuild: `ocamlfind ocamldep` does not support -predicate
  (Jacques-Pascal Deplaix)
- PR#6194: Incorrect unused warning with first-class modules in patterns
  (Jacques Garrigue, report by Markus Mottl and Leo White)
- PR#6211: in toplevel interactive use, bad interaction between uncaught
  exceptions and multiple bindings of the form "let x = a let y = b;;".
  (Xavier Leroy)
- PR#6216: inlining of GADT matches generates invalid assembly
  (Xavier Leroy and Alain Frisch, report by Mark Shinwell)
- PR#6232: Don't use [mktemp] on platforms where [mkstemp] is available
  (Stéphane Glondu, Mark Shinwell)
- PR#6233: out-of-bounds exceptions lose their locations on ARM, PowerPC
  (Jacques-Henri Jourdan and Xavier Leroy,
   report and testing by Stéphane Glondu)
- PR#6235: Issue with type information flowing through a variant pattern
  (Jacques Garrigue, report by Hongbo Zhang)
- PR#6239: sometimes wrong stack alignment when raising exceptions
           in -g mode with backtraces active
  (Xavier Leroy, report by Yaron Minsky)
- PR#6240: Fail to expand module type abbreviation during substyping
  (Jacques Garrigue, report by Leo White)
- PR#6241: Assumed inequality between paths involving functor arguments
  (Jacques Garrigue, report by Jeremy Yallop)
- PR#6243: Make "ocamlopt -g" more resistant to ill-formed locations
  (Xavier Leroy, report by Pierre-Marie Pédrot)
- PR#6262: equality of first-class modules take module aliases into account
  (Alain Frisch and Leo White)
- PR#6268: -DMODEL_$(MODEL) not passed when building asmrun/arm.p.o
  (Peter Michael Green)
- PR#6273: fix Sys.file_exists on large files (Win32)
  (Christoph Bauer)
- PR#6275: Soundness bug related to type constraints
  (Jacques Garrigue, report by Leo White)
- PR#6293: Assert_failure with invalid package type
  (Jacques Garrigue, report by Elnatan Reisner)
- PR#6300: ocamlbuild -use-ocamlfind conflicts with -ocamlc
  (Gabriel Scherer)
- PR#6302: bytecode debug information re-read from filesystem every time
  (Jacques-Henri Jourdan)
- PR#6307: Behavior of 'module type of' w.r.t. module aliases
  (Jacques Garrigue, report by Alain Frisch)
- PR#6332: Unix.open_process fails to pass empty arguments under Windows
  (Damien Doligez, report Virgile Prevosto)
- PR#6346: Build failure with latest version of xcode on OSX
  (Jérémie Dimino)
- PR#6348: Unification failure for GADT when original definition is hidden
  (Leo White and Jacques Garrigue, report by Jeremy Yallop)
- PR#6352: Automatic removal of optional arguments and sequencing
  (Jacques Garrigue and Alain Frisch)
- PR#6361: Hashtbl.hash not terminating on some lazy values w/ recursive types
  (Xavier Leroy, report by Leo White)
- PR#6383: Exception Not_found when using object type in absent module
  (Jacques Garrigue, report by Sébastien Briais)
- PR#6384: Uncaught Not_found exception with a hidden .cmi file
  (Leo White)
- PR#6385: wrong allocation of large closures by the bytecode interpreter
  (Xavier Leroy, report by Stephen Dolan)
- PR#6394: Assertion failed in Typecore.expand_path
  (Alain Frisch and Jacques Garrigue)
- PR#6405: unsound interaction of -rectypes and GADTs
  (Jacques Garrigue, report by Gabriel Scherer and Benoît Vaugon)
- PR#6408: Optional arguments given as ~?arg instead of ?arg in message
  (Michael O'Connor)
- PR#6411: missing libgcc_s_sjlj-1.dll in mingw (add -static-libgcc)
  (Jun Furuse and Alain Frisch, Jonathan Protzenko and Adrien Nader)
- PR#6436: Typos in @deprecated text in stdlib/arrayLabels.mli
  (John Whitington)
- PR#6439: Don't use the deprecated [getpagesize] function
  (John Whitington, Mark Shinwell)
- PR#6441: undetected tail-call in some mutually-recursive functions
  (many arguments, and mutual block mixes functions and non-functions)
  (Stefan Holdermans, review by Xavier Leroy)
- PR#6443: ocaml segfault when List.fold_left is traced then executed
  (Jacques Garrigue, report by user 'Reventlov')
- PR#6451: some bugs in untypeast.ml
  (Jun Furuse, review by Alain Frisch)
- PR#6460: runtime assertion failure with large [| e1;...eN |]
  float array expressions
  (Leo White)
- PR#6463: -dtypedtree fails on class fields
  (Leo White)
- PR#6469: invalid -dsource printing of "external _pipe = ...", "Pervasives.(!)"
  (Gabriel Scherer and Damien Doligez, user 'ngunn')
- PR#6482: ocamlbuild fails when _tags file in unhygienic directory
  (Gabriel Scherer)
- PR#6502: ocamlbuild spurious warning on "use_menhir" tag
  (Xavier Leroy)
- PR#6505: Missed Type-error leads to a segfault upon record access
  (Jacques Garrigue, Jeremy Yallop, report by Christoph Höger)
- PR#6507: crash on AArch64 resulting from incorrect setting of
  [caml_bottom_of_stack].  (Richard Jones, Mark Shinwell)
- PR#6509: add -linkall flag to ocamlcommon.cma
  (Frédéric Bour)
- PR#6513: Fatal error Ctype.Unify(_) in functor type
- PR#6523: failure upon character bigarray access, and unnecessary change
  in comparison ordering (Jeremy Yallop, Mark Shinwell)
- bound-checking bug in caml_string_{get,set}{16,32,64}
  (Pierre Chambart and Gabriel Scherer, report by Nicolas Trangez)
- sometimes wrong stack alignment at out-of-bounds array access
  (Gabriel Scherer and Xavier Leroy, report by Pierre Chambart)

Features wishes:
- PR#4243: make the Makefiles parallelizable
  (Grégoire Henry and Damien Doligez)
- PR#4323: have "of_string" in Num and Big_int work with binary and
           hex representations
  (Zoe Paraskevopoulou, review by Gabriel Scherer)
- PR#4771: Clarify documentation of Dynlink.allow_only
  (Damien Doligez, report by David Allsopp)
- PR#4855: 'camlp4 -I +dir' accepted, dir is relative to 'camlp4 -where'
  (Jun Furuse and Hongbo Zhang, report by Dmitry Grebeniuk)
- PR#5201: ocamlbuild: add --norc to the bash invocation to help performances
  (Daniel Weil)
- PR#5650: Camlp4FoldGenerator doesn't handle well "abstract" types
  (Hongbo Zhang)
- PR#5808: allow simple patterns, not just identifiers, in "let p : t = ..."
  (Alain Frisch)
- PR#5851: warn when -r is disabled because no _tags file is present
  (Gabriel Scherer)
- PR#5899: a programmer-friendly access to backtrace information
  (Jacques-Henri Jourdan and Gabriel Scherer)
- PR#6000 comment 9644: add a warning for non-principal coercions to format
  (Jacques Garrigue, report by Damien Doligez)
- PR#6054: add support for M.[ foo ], M.[| foo |] etc.
  (Kaustuv Chaudhuri)
- PR#6064: GADT representation for Bigarray.kind + CAML_BA_CHAR runtime kind
  (Jeremy Yallop, review by Gabriel Scherer)
- PR#6071: Add a -noinit option to the toplevel
  (David Sheets)
- PR#6087: ocamlbuild, improve _tags parsing of escaped newlines
  (Gabriel Scherer, request by Daniel Bünzli)
- PR#6109: Typos in ocamlbuild error messages
  (Gabriel Kerneis)
- PR#6116: more efficient implementation of Digest.to_hex
  (ygrek)
- PR#6142: add cmt file support to ocamlobjinfo
  (Anil Madhavapeddy)
- PR#6166: document -ocamldoc option of ocamlbuild
  (Xavier Clerc)
- PR#6182: better message for virtual objects and class types
  (Leo White, Stephen Dolan)
- PR#6183: enhanced documentation for 'Unix.shutdown_connection'
  (Anil Madhavapeddy, report by Jun Furuse)
- PR#6187: ocamlbuild: warn when using -plugin-tag(s) without myocamlbuild.ml
  (Jacques-Pascal Deplaix)
- PR#6246: allow wildcard _ as for-loop index
  (Alain Frisch, request by ygrek)
- PR#6267: more information printed by "bt" command of ocamldebug
  (Josh Watzman)
- PR#6270: remove need for -I directives to ocamldebug in common case
  (Josh Watzman, review by Xavier Clerc and Alain Frisch)
- PR#6311: Improve signature mismatch error messages
  (Alain Frisch, suggestion by Daniel Bünzli)
- PR#6358: obey DESTDIR in install targets
  (Gabriel Scherer, request by François Berenger)
- PR#6388, PR#6424: more parsetree correctness checks for -ppx users
  (Alain Frisch, request by whitequark and Jun Furuse)
- PR#6406: Expose OCaml version in C headers
  (whitequark and Romain Calascibetta)
- PR#6446: improve "unused declaration" warnings wrt. name shadowing
  (Alain Frisch)
- PR#6495: ocamlbuild tags 'safe_string', 'unsafe_string'
  (Anil Madhavapeddy)
- PR#6497: pass context information to -ppx preprocessors
  (whitequark, Alain Frisch)
- ocamllex: user-definable refill action
  (Frédéric Bour, review by Gabriel Scherer and Luc Maranget)
- shorten syntax for functor signatures: "functor (M1:S1) (M2:S2) .. -> .."
  (Thomas Gazagnaire and Jeremy Yallop, review by Gabriel Scherer)
- make ocamldebug -I auto-detection work with ocamlbuild
  (Josh Watzman)

OCaml 4.01.0 (12 Sep 2013):
---------------------------

(Changes that can break existing programs are marked with a "*")

Other libraries:
- Labltk: updated to Tcl/Tk 8.6.

Type system:
- PR#5759: use well-disciplined type information propagation to
  disambiguate label and constructor names
  (Jacques Garrigue, Alain Frisch and Leo White)
* Propagate type information towards pattern-matching, even in the presence of
  polymorphic variants (discarding only information about possibly-present
  constructors). As a result, matching against absent constructors is no longer
  allowed for exact and fixed polymorphic variant types.
  (Jacques Garrigue)
* PR#6035: Reject multiple declarations of the same method or instance variable
  in an object
  (Alain Frisch)

Compilers:
- PR#5861: raise an error when multiple private keywords are used in type
  declarations
  (Hongbo Zhang)
- PR#5634: parsetree rewriter (-ppx flag)
  (Alain Frisch)
- ocamldep now supports -absname
  (Alain Frisch)
- PR#5768: On "unbound identifier" errors, use spell-checking to suggest names
  present in the environment
  (Gabriel Scherer)
- ocamlc has a new option -dsource to visualize the parsetree
  (Alain Frisch, Hongbo Zhang)
- tools/eqparsetree compares two parsetree ignoring location
  (Hongbo Zhang)
- ocamlopt now uses clang as assembler on OS X if available, which enables
  CFI support for OS X.
  (Benedikt Meurer)
- Added a new -short-paths option, which attempts to use the shortest
  representation for type constructors inside types, taking open modules
  into account. This can make types much more readable if your code
  uses lots of functors.
  (Jacques Garrigue)
- PR#5986: added flag -compat-32 to ocamlc, ensuring that the generated
  bytecode executable can be loaded on 32-bit hosts.
  (Xavier Leroy)
- PR#5980: warning on open statements which shadow an existing
  identifier (if it is actually used in the scope of the open); new
  open! syntax to silence it locally
  (Alain Frisch, thanks to a report of Daniel Bünzli)
* warning 3 is extended to warn about other deprecated features:
  - ISO-latin1 characters in identifiers
  - uses of the (&) and (or) operators instead of (&&) and (||)
  (Damien Doligez)
- Experimental OCAMLPARAM for ocamlc and ocamlopt
  (Fabrice Le Fessant)
- PR#5571: incorrect ordinal number in error message
  (Alain Frisch, report by John Carr)
- PR#6073: add signature to Tstr_include
  (patch by Leo White)

Standard library:
- PR#5899: expose a way to inspect the current call stack,
  Printexc.get_callstack
  (Gabriel Scherer, Jacques-Henri Jourdan, Alain Frisch)
- PR#5986: new flag Marshal.Compat_32 for the serialization functions
  (Marshal.to_*), forcing the output to be readable on 32-bit hosts.
  (Xavier Leroy)
- infix application operators |> and @@ in Pervasives
  (Fabrice Le Fessant)
- PR#6176: new Format.asprintf function with a %a formatter
  compatible with Format.fprintf (unlike Format.sprintf)
  (Pierre Weis)

Other libraries:
- PR#5568: add O_CLOEXEC flag to Unix.openfile, so that the returned
  file descriptor is created in close-on-exec mode
  (Xavier Leroy)

Runtime system:
* PR#6019: more efficient implementation of caml_modify() and caml_initialize().
  The new implementations are less lenient than the old ones: now,
  the destination pointer of caml_modify() must point within the minor or
  major heaps, and the destination pointer of caml_initialize() must
  point within the major heap.
  (Xavier Leroy, from an experiment by Brian Nigito, with feedback
  from Yaron Minsky and Gerd Stolpmann)

Internals:
- Moved debugger/envaux.ml to typing/envaux.ml to publish env_of_only_summary
  as part of compilerlibs, to be used on bin-annot files.
  (Fabrice Le Fessant)
- The test suite can now be run without installing OCaml first.
  (Damien Doligez)

Bug fixes:
- PR#3236: Document the fact that queues are not thread-safe
  (Damien Doligez)
- PR#3468: (part 1) Sys_error documentation
  (Damien Doligez)
- PR#3679: Warning display problems
  (Fabrice Le Fessant)
- PR#3963: Graphics.wait_next_event in Win32 hangs if window closed
  (Damien Doligez)
- PR#4079: Queue.copy is now tail-recursive
  (patch by Christophe Papazian)
- PR#4138: Documentation for Unix.mkdir
  (Damien Doligez)
- PR#4469: emacs mode: caml-set-compile-command is annoying with ocamlbuild
  (Daniel Bünzli)
- PR#4485: Graphics: Keyboard events incorrectly delivered in native code
  (Damien Doligez, report by Sharvil Nanavati)
- PR#4502: ocamlbuild now reliably excludes the build-dir from hygiene check
  (Gabriel Scherer, report by Romain Bardou)
- PR#4762: ?? is not used at all, but registered as a lexer token
  (Alain Frisch)
- PR#4788: wrong error message when executable file is not found for backtrace
  (Damien Doligez, report by Claudio Sacerdoti Coen)
- PR#4812: otherlibs/unix: add extern int code_of_unix_error (value error);
  (Goswin von Berdelow)
- PR#4887: input_char after close_in crashes ocaml (msvc runtime)
  (Alain Frisch and Christoph Bauer, report by ygrek)
- PR#4994: ocaml-mode doesn't work with xemacs21
  (Damien Doligez, report by Stéphane Glondu)
- PR#5098: creating module values may lead to memory leaks
  (Alain Frisch, report by Milan Stanojević)
- PR#5102: ocamlbuild fails when using an unbound variable in rule dependency
  (Xavier Clerc, report by Daniel Bünzli)
* PR#5119: camlp4 now raises a specific exception when 'DELETE_RULE' fails,
  rather than raising 'Not_found'
  (ygrek)
- PR#5121: %( %) in Format module seems to be broken
  (Pierre Weis, first patch by Valentin Gatien-Baron, report by Khoo Yit Phang)
- PR#5178: document in INSTALL how to build a 32-bit version under Linux x86-64
  (Benjamin Monate)
- PR#5212: Improve ocamlbuild error messages of _tags parser
  (ygrek)
- PR#5240: register exception printers for Unix.Unix_error and Dynlink.Error
  (Jérémie Dimino)
- PR#5300: ocamlbuild: verbose parameter should implicitly set classic display
  (Xavier Clerc, report by Robert Jakob)
- PR#5327: (Windows) Unix.select blocks if same socket listed in first and
  third arguments
  (David Allsopp, displaying impressive MSDN skills)
- PR#5343: ocaml -rectypes is unsound wrt module subtyping (was still unsound)
  (Jacques Garrigue)
- PR#5350: missing return code checks in the runtime system
  (Xavier Leroy)
- PR#5468: ocamlbuild should preserve order of parametric tags
  (Wojciech Meyer, report by Dario Texeira)
- PR#5551: Avoid repeated lookups for missing cmi files
  (Alain Frisch)
- PR#5552: unrecognized gcc option -no-cpp-precomp
  (Damien Doligez, report by Markus Mottl)
* PR#5580: missed opportunities for constant propagation
  (Xavier Leroy and John Carr)
- PR#5611: avoid clashes betwen .cmo files and output files during linking
  (Wojciech Meyer)
- PR#5662: typo in md5.c
  (Olivier Andrieu)
- PR#5673: type equality in a polymorphic field
  (Jacques Garrigue, report by Jean-Louis Giavitto)
- PR#5674: Methods call are 2 times slower with 4.00 than with 3.12
  (Jacques Garrigue, Gabriel Scherer, report by Jean-Louis Giavitto)
- PR#5694: Exception raised by type checker
  (Jacques Garrigue, report by Markus Mottl)
- PR#5695: remove warnings on sparc code emitter
  (Fabrice Le Fessant)
- PR#5697: better location for warnings on statement expressions
  (Dan Bensen)
- PR#5698: remove harcoded limit of 200000 labels in emitaux.ml
  (Fabrice Le Fessant, report by Marcin Sawicki)
- PR#5702: bytecomp/bytelibrarian lib_sharedobjs was defined but never used
  (Hongbo Zhang, Fabrice Le Fessant)
- PR#5708: catch Failure"int_of_string" in ocamldebug
  (Fabrice Le Fessant, report by user 'schommer')
- PR#5712: (9) new option -bin-annot is not documented
  (Damien Doligez, report by Hendrik Tews)
- PR#5731: instruction scheduling forgot to account for destroyed registers
  (Xavier Leroy, Benedikt Meurer, reported by Jeffrey Scofield)
- PR#5734: improved Win32 implementation of Unix.gettimeofday
  (David Allsopp)
- PR#5735: %apply and %revapply not first class citizens
  (Fabrice Le Fessant, reported by Jun Furuse)
- PR#5738: first class module patterns not handled by ocamldep
  (Fabrice Le Fessant, Jacques Garrigue, reported by Hongbo Zhang)
- PR#5739: Printf.printf "%F" (-.nan) returns -nan
  (Xavier Leroy, David Allsopp, reported by Samuel Mimram)
- PR#5741: make pprintast.ml in compiler_libs
  (Alain Frisch, Hongbo Zhang)
- PR#5747: 'unused open' warning not given when compiling with -annot
  (Alain Frisch, reported by Valentin Gatien-Baron)
- PR#5752: missing dependencies at byte-code link with mlpack
  (Wojciech Meyer, Nicholas Lucaroni)
- PR#5763: ocamlbuild does not give correct flags when running menhir
  (Gabriel Scherer, reported by Philippe Veber)
- PR#5765: ocamllex doesn't preserve line directives
  (Damien Doligez, reported by Martin Jambon)
- PR#5770: Syntax error messages involving unclosed parens are sometimes
  incorrect
  (Michel Mauny)
- PR#5772: problem with marshaling of mutually-recursive functions
  (Jacques-Henri Jourdan, reported by Cédric Pasteur)
- PR#5775: several bug fixes for tools/pprintast.ml
  (Hongbo Zhang)
- PR#5784: -dclambda option is ignored
  (Pierre Chambart)
- PR#5785: misbehaviour with abstracted structural type used as GADT index
  (Jacques Garrigue, report by Jeremy Yallop)
- PR#5787: Bad behavior of 'Unused ...' warnings in the toplevel
  (Alain Frisch)
- PR#5793: integer marshalling is inconsistent between architectures
  (Xavier Clerc, report by Pierre-Marie Pédrot)
- PR#5798: add ARM VFPv2 support for Raspbian (ocamlopt)
  (Jeffrey Scofield and Anil Madhavapeddy, patch review by Benedikt Meurer)
- PR#5802: Avoiding "let" as a value name
  (Jacques Garrigue, report by Tiphaine Turpin)
- PR#5805: Assert failure with warning 34 on pre-processed file
  (Alain Frisch, report by Tiphaine Turpin)
- PR#5806: ensure that backtrace tests are always run (testsuite)
  (Xavier Clerc, report by user 'michi')
- PR#5809: Generating .cmt files takes a long time, in case of type error
  (Alain Frisch)
- PR#5810: error in switch printing when using -dclambda
  (Pierre Chambart)
- PR#5811: Untypeast produces singleton tuples for constructor patterns
  with only one argument
  (Tiphaine Turpin)
- PR#5813: GC not called when unmarshaling repeatedly in a tight loop (ocamlopt)
  (Xavier Leroy, report by David Waern)
- PR#5814: read_cmt -annot does not report internal references
  (Alain Frisch)
- PR#5815: Multiple exceptions in signatures gives an error
  (Leo White)
- PR#5816: read_cmt -annot does not work for partial .cmt files
  (Alain Frisch)
- PR#5819: segfault when using [with] on large recursive record (ocamlopt)
  (Xavier Leroy, Damien Doligez)
- PR#5821: Wrong record field is reported as duplicate
  (Alain Frisch, report by Martin Jambon)
- PR#5824: Generate more efficient code for immediate right shifts.
  (Pierre Chambart, review by Xavier Leroy)
- PR#5825: Add a toplevel primitive to use source file wrapped with the
  coresponding module
  (Grégoire Henry, Wojciech Meyer, caml-list discussion)
- PR#5833: README.win32 can leave the wrong flexlink in the path
  (Damien Doligez, report by William Smith)
- PR#5835: nonoptional labeled arguments can be passed with '?'
  (Jacques Garrigue, report by Elnatan Reisner)
- PR#5840: improved documentation for 'Unix.lseek'
  (Xavier Clerc, report by Matej Košík)
- PR#5848: Assertion failure in type checker
  (Jacques Garrigue, Alain Frisch, report by David Waern)
- PR#5858: Assert failure during typing of class
  (Jacques Garrigue, report by Julien Signoles)
- PR#5865: assert failure when reporting undefined field label
  (Jacques Garrigue, report by Anil Madhavapeddy)
- PR#5872: Performance: Buffer.add_char is not inlined
  (Gerd Stolpmann, Damien Doligez)
- PR#5876: Uncaught exception with a typing error
  (Alain Frisch, Gabriel Scherer, report by Julien Moutinho)
- PR#5877: multiple "open" can become expensive in memory
  (Fabrice Le Fessant and Alain Frisch)
- PR#5880: 'Genlex.make_lexer' documention mentions the wrong exception
  (Xavier Clerc, report by Virgile Prevosto)
- PR#5885: Incorrect rule for compiling C stubs when shared libraries are not
  supported.
  (Jérôme Vouillon)
- PR#5891: ocamlbuild: support rectypes tag for mlpack
  (Khoo Yit Phang)
- PR#5892: GADT exhaustiveness check is broken
  (Jacques Garrigue and Leo White)
- PR#5906: GADT exhaustiveness check is still broken
  (Jacques Garrigue, report by Sébastien Briais)
- PR#5907: Undetected cycle during typecheck causes exceptions
  (Jacques Garrigue, report by Pascal Zimmer)
- PR#5910: Fix code generation bug for "mod 1" on ARM.
  (Benedikt Meurer, report by user 'jteg68')
- PR#5911: Signature substitutions fail in submodules
  (Jacques Garrigue, report by Markus Mottl)
- PR#5912: add configure option -no-cfi (for OSX 10.6.x with XCode 4.0.2)
  (Damien Doligez against XCode versions, report by Thomas Gazagnaire)
- PR#5914: Functor breaks with an equivalent argument signature
  (Jacques Garrigue, report by Markus Mottl and Grégoire Henry)
- PR#5920, PR#5957: linking failure for big bytecodes on 32bit architectures
  (Benoît Vaugon and Chet Murthy, report by Jun Furuse and Sebastien Mondet)
- PR#5928: Missing space between words in manual page for ocamlmktop
  (Damien Doligez, report by Matej Košík)
- PR#5930: ocamldep leaks temporary preprocessing files
  (Gabriel Scherer, report by Valentin Gatien-Baron)
- PR#5933: Linking is slow when there are functions with large arities
  (Valentin Gatien-Baron, review by Gabriel Scherer)
- PR#5934: integer shift by negative amount (in otherlibs/num)
  (Xavier Leroy, report by John Regehr)
- PR#5944: Bad typing performances of big variant type declaration
  (Benoît Vaugon)
- PR#5945: Mix-up of Minor_heap_min and Minor_heap_max units
  (Benoît Vaugon)
- PR#5948: GADT with polymorphic variants bug
  (Jacques Garrigue, report by Leo White)
- PR#5953: Unix.system does not handle EINTR
  (Jérémie Dimino)
- PR#5965: disallow auto-reference to a recursive module in its definition
  (Alain Frisch, report by Arthur Windler via Gabriel Scherer)
- PR#5973: Format module incorrectly parses format string
  (Pierre Weis, report by Frédéric Bour)
- PR#5974: better documentation for Str.regexp
  (Damien Doligez, report by william)
- PR#5976: crash after recovering from two stack overflows (ocamlopt on MacOS X)
  (Xavier Leroy, report by Pierre Boutillier)
- PR#5977: Build failure on raspberry pi: "input_value: integer too large"
  (Alain Frisch, report by Sylvain Le Gall)
- PR#5981: Incompatibility check assumes abstracted types are injective
  (Jacques Garrigue, report by Jeremy Yallop)
- PR#5982: caml_leave_blocking section and errno corruption
  (Jérémie Dimino)
- PR#5985: Unexpected interaction between variance and GADTs
  (Jacques Garrigue, Jeremy Yallop and Leo White and Gabriel Scherer)
- PR#5988: missing from the documentation: -impl is a valid flag for ocamlopt
  (Damien Doligez, report by Vincent Bernardoff)
- PR#5989: Assumed inequalities involving private rows
  (Jacques Garrigue, report by Jeremy Yallop)
- PR#5992: Crash when pattern-matching lazy values modifies the scrutinee
  (Luc Maranget, Leo White)
- PR#5993: Variance of private type abbreviations not checked for modules
  (Jacques Garrigue)
- PR#5997: Non-compatibility assumed for concrete types with same constructor
  (Jacques Garrigue, report by Gabriel Scherer)
- PR#6004: Type information does not flow to "inherit" parameters
  (Jacques Garrigue, report by Alain Frisch)
- PR#6005: Type unsoundness with recursive modules
  (Jacques Garrigue, report by Jérémie Dimino and Josh Berdine)
- PR#6010: Big_int.extract_big_int gives wrong results on negative arguments
  (Xavier Leroy, report by Drake Wilson via Stéphane Glondu)
- PR#6024: Format syntax for printing @ is incompatible with 3.12.1
  (Damien Doligez, report by Boris Yakobowski)
- PR#6001: Reduce the memory used by compiling Camlp4
  (Hongbo Zhang and Gabriel Scherer, report by Henri Gouraud)
- PR#6031: Camomile problem with -with-frame-pointers
  (Fabrice Le Fessant, report by Anil Madhavapeddy)
- PR#6032: better Random.self_init under Windows
  (Alain Frisch, Xavier Leroy)
- PR#6033: Matching.inline_lazy_force needs eta-expansion (command-line flags)
  (Pierre Chambart, Xavier Leroy and Luc Maranget,
   regression report by Gabriel Scherer)
- PR#6046: testsuite picks up the wrong ocamlrun dlls
  (Anil Madhavapeddy)
- PR#6056: Using 'match' prevents generalization of values
  (Jacques Garrigue, report by Elnatan Reisner)
- PR#6058: 'ocamlbuild -use-ocamlfind -tag thread -package threads t.cma' fails
  (Gabriel Scherer, report by Hezekiah M. Carty)
- PR#6069: ocamldoc: lexing: empty token
  (Maxence Guesdon, Grégoire Henry, report by ygrek)
- PR#6072: configure does not handle FreeBSD current (i.e. 10) correctly
  (Damien Doligez, report by Prashanth Mundkur)
- PR#6074: Wrong error message for failing Condition.broadcast
  (Markus Mottl)
- PR#6084: Define caml_modify and caml_initialize as weak symbols to help
  with Netmulticore
  (Xavier Leroy, Gerd Stolpmann)
- PR#6090: Module constraint + private type seems broken in ocaml 4.01.0
  (Jacques Garrigue, report by Jacques-Pascal Deplaix)
- PR#6109: Typos in ocamlbuild error messages
  (Gabriel Kerneis)
- PR#6123: Assert failure when self escapes its class
  (Jacques Garrigue, report by whitequark)
- PR#6158: Fatal error using GADTs
  (Jacques Garrigue, report by Jeremy Yallop)
- PR#6163: Assert_failure using polymorphic variants in GADTs
  (Jacques Garrigue, report by Leo White)
- PR#6164: segmentation fault on Num.power_num of 0/1
  (Fabrice Le Fessant, report by Johannes Kanig)
- PR#6210: Camlp4 location error
  (Hongbo Zhang, report by Jun Furuse)

Feature wishes:
- PR#5181: Merge common floating point constants in ocamlopt
  (Benedikt Meurer)
- PR#5243: improve the ocamlbuild API documentation in signatures.mli
  (Christophe Troestler)
- PR#5546: moving a function into an internal module slows down its use
  (Alain Frisch, report by Fabrice Le Fessant)
- PR#5597: add instruction trace option 't' to OCAMLRUNPARAM
  (Anil Madhavapeddy, Wojciech Meyer)
- PR#5676: IPv6 support under Windows
  (Jérôme Vouillon, review by Jonathan Protzenko)
- PR#5721: configure -with-frame-pointers for Linux perf profiling
  (Fabrice Le Fessant, test by Jérémie Dimino)
- PR#5722: toplevel: print full module path only for first record field
  (Jacques Garrigue, report by ygrek)
- PR#5762: Add primitives for fast access to bigarray dimensions
  (Pierre Chambart)
- PR#5769: Allow propagation of Sys.big_endian in native code
  (Pierre Chambart, stealth commit by Fabrice Le Fessant)
- PR#5771: Add primitives for reading 2, 4, 8 bytes in strings and bigarrays
  (Pierre Chambart)
- PR#5774: Add bswap primitives for amd64 and arm
  (Pierre Chambart, test by Alain Frisch)
- PR#5795: Generate sqrtsd opcode instead of external call to sqrt on amd64
  (Pierre Chambart)
- PR#5827: provide a dynamic command line parsing mechanism
  (Hongbo Zhang)
- PR#5832: patch to improve "wrong file naming" error messages
  (William Smith)
- PR#5864: Add a find operation to Set
  (François Berenger)
- PR#5886: Small changes to compile for Android
  (Jérôme Vouillon, review by Benedikt Meurer)
- PR#5902: -ppx based pre-processor executables accept arguments
  (Alain Frisch, report by Wojciech Meyer)
- PR#5986: Protect against marshaling 64-bit integers in bytecode
  (Xavier Leroy, report by Alain Frisch)
- PR#6049: support for OpenBSD/macppc platform
  (Anil Madhavapeddy, review by Benedikt Meurer)
- PR#6059: add -output-obj rules for ocamlbuild
  (Anil Madhavapeddy)
- PR#6060: ocamlbuild tags 'principal', 'strict_sequence' and 'short_paths'
  (Anil Madhavapeddy)
- ocamlbuild tag 'no_alias_deps'
  (Daniel Bünzli)

Tools:
- OCamlbuild now features a bin_annot tag to generate .cmt files.
  (Jonathan Protzenko)
- OCamlbuild now features a strict_sequence tag to trigger the
  strict-sequence option.
  (Jonathan Protzenko)
- OCamlbuild now picks the non-core tools like ocamlfind and menhir from PATH
  (Wojciech Meyer)
- PR#5884: Misc minor fixes and cleanup for emacs mode
  (Stefan Monnier)
- PR#6030: Improve performance of -annot
  (Guillaume Melquiond, Alain Frisch)


OCaml 4.00.1 (5 Oct 2012):
--------------------------

Bug fixes:
- PR#4019: better documentation of Str.matched_string
- PR#5111: ocamldoc, heading tags inside spans tags is illegal in html
- PR#5278: better error message when typing "make"
- PR#5468: ocamlbuild should preserve order of parametric tags
- PR#5563: harden Unix.select against file descriptors above FD_SETSIZE
- PR#5690: "ocamldoc ... -text README" raises exception
- PR#5700: crash with native-code stack backtraces under MacOS 10.8 x86-64
- PR#5707: AMD64 code generator: do not use r10 and r11 for parameter passing,
  as these registers can be destroyed by the dynamic loader
- PR#5712: some documentation problems
- PR#5715: configuring with -no-shared-libs breaks under cygwin
- PR#5718: false positive on 'unused constructor' warning
- PR#5719: ocamlyacc generates code that is not warning 33-compliant
- PR#5725: ocamldoc output of preformatted code
- PR#5727: emacs caml-mode indents shebang line in toplevel scripts
- PR#5729: tools/untypeast.ml creates unary Pexp_tuple
- PR#5731: instruction scheduling forgot to account for destroyed registers
- PR#5735: %apply and %revapply not first class citizens
- PR#5738: first class module patterns not handled by ocamldep
- PR#5742: missing bound checks in Array.sub
- PR#5744: ocamldoc error on "val virtual"
- PR#5757: GC compaction bug (crash)
- PR#5758: Compiler bug when matching on floats
- PR#5761: Incorrect bigarray custom block size


OCaml 4.00.0 (26 Jul 2012):
---------------------------

(Changes that can break existing programs are marked with a "*")

- The official name of the language is now OCaml.

Language features:
- Added Generalized Algebraic Data Types (GADTs) to the language.
  See chapter "Language extensions" of the reference manual for documentation.
- It is now possible to omit type annotations when packing and unpacking
  first-class modules. The type-checker attempts to infer it from the context.
  Using the -principal option guarantees forward compatibility.
- New (module M) and (module M : S) syntax in patterns, for immediate
  unpacking of a first-class module.

Compilers:
- Revised simplification of let-alias (PR#5205, PR#5288)
- Better reporting of compiler version mismatch in .cmi files
* Warning 28 is now enabled by default.
- New option -absname to use absolute paths in error messages
- Optimize away compile-time beta-redexes, e.g. (fun x y -> e) a b.
- Added option -bin-annot to dump the AST with type annotations.
- Added lots of new warnings about unused variables, opens, fields,
  constructors, etc.
* New meaning for warning 7: it is now triggered when a method is overridden
  with the "method" keyword.  Use "method!" to avoid the warning.

Native-code compiler:
- Optimized handling of partially-applied functions (PR#5287)
- Small improvements in code generated for array bounds checks (PR#5345,
  PR#5360).
* New ARM backend (PR#5433):
    . Supports both Linux/EABI (armel) and Linux/EABI+VFPv3 (armhf).
    . Added support for the Thumb-2 instruction set with average code size
      savings of 28%.
    . Added support for position-independent code, natdynlink, profiling and
      exception backtraces.
- Generation of CFI information, and filename/line number debugging (with -g)
  annotations, enabling in particular precise stack backtraces with
  the gdb debugger. Currently supported for x86 32-bits and 64-bits only.
  (PR#5487)
- New tool: ocamloptp, the equivalent of ocamlcp for the native-code compiler.

OCamldoc:
- PR#5645: ocamldoc doesn't handle module/type substitution in signatures
- PR#5544: improve HTML output (less formatting in html code)
- PR#5522: allow refering to record fields and variant constructors
- fix PR#5419 (error message in french)
- fix PR#5535 (no cross ref to class after dump+load)
* Use first class modules for custom generators, to be able to
  load various plugins incrementally adding features to the current
  generator
* PR#5507: Use Location.t structures for locations.
- fix: do not keep code when not told to keep code.

Standard library:
- Added float functions "hypot" and "copysign" (PR#3806, PR#4752, PR#5246)
* Arg: options with empty doc strings are no longer included in the usage string
  (PR#5437)
- Array: faster implementations of "blit", "copy", "sub", "append" and "concat"
  (PR#2395, PR#2787, PR#4591)
* Hashtbl:
    . Statistically-better generic hash function based on Murmur 3 (PR#5225)
    . Fixed behavior of generic hash function w.r.t. -0.0 and NaN (PR#5222)
    . Added optional "random" parameter to Hashtbl.create to randomize
      collision patterns and improve security (PR#5572, CVE-2012-0839)
    . Added "randomize" function and "R" parameter to OCAMLRUNPARAM
      to turn randomization on by default (PR#5572, CVE-2012-0839)
    . Added new functorial interface "MakeSeeded" to support randomization
      with user-provided seeded hash functions.
    . Install new header <caml/hash.h> for C code.
- Filename: on-demand (lazy) initialization of the PRNG used by "temp_file".
- Marshal: marshalling of function values (flag Marshal.Closures) now
  also works for functions that come from dynamically-loaded modules (PR#5215)
- Random:
     . More random initialization (Random.self_init()), using /dev/urandom
       when available (e.g. Linux, FreeBSD, MacOS X, Solaris)
     * Faster implementation of Random.float (changes the generated sequences)
- Format strings for formatted input/output revised to correct PR#5380
    . Consistently treat %@ as a plain @ character
    . Consistently treat %% as a plain % character
- Scanf: width and precision for floating point numbers are now handled
- Scanf: new function "unescaped" (PR#3888)
- Set and Map: more efficient implementation of "filter" and "partition"
- String: new function "map" (PR#3888)

Installation procedure:
- Compiler internals are now installed in `ocamlc -where`/compiler-libs.
  The files available there include the .cmi interfaces for all compiler
  modules, plus the following libraries:
      ocamlcommon.cma/.cmxa     modules common to ocamlc, ocamlopt, ocaml
      ocamlbytecomp.cma/.cmxa   modules for ocamlc and ocaml
      ocamloptcomp.cma/.cmxa    modules specific to ocamlopt
      ocamltoplevel.cma         modules specific to ocaml
   (PR#1804, PR#4653, frequently-asked feature).
* Some .cmi for toplevel internals that used to be installed in
  `ocamlc -where` are now to be found in  `ocamlc -where`/compiler-libs.
  Add "-I +compiler-libs" where needed.
* toplevellib.cma is no longer installed because subsumed by
  ocamlcommon.cma ocamlbytecomp.cma ocamltoplevel.cma
- Added a configuration option (-with-debug-runtime) to compile and install
  a debug version of the runtime system, and a compiler option
  (-runtime-variant) to select the debug runtime.

Bug Fixes:

- PR#1643: functions of the Lazy module whose named started with 'lazy_' have
  been deprecated, and new ones without the prefix added
- PR#3571: in Bigarrays, call msync() before unmapping to commit changes
- PR#4292: various documentation problems
- PR#4511, PR#4838: local modules remove polymorphism
* PR#4549: Filename.dirname is not handling multiple / on Unix
- PR#4688: (Windows) special floating-point values aren't converted to strings
  correctly
- PR#4697: Unix.putenv leaks memory on failure
- PR#4705: camlp4 does not allow to define types with `True or `False
- PR#4746: wrong detection of stack overflows in native code under Linux
- PR#4869: rare collisions between assembly labels for code and data
- PR#4880: "assert" constructs now show up in the exception stack backtrace
- PR#4892: Array.set could raise "out of bounds" before evaluating 3rd arg
- PR#4937: camlp4 incorrectly handles optional arguments if 'option' is
  redefined
- PR#5024: camlp4r now handles underscores in irrefutable pattern matching of
  records
- PR#5064, PR#5485: try to ensure that 4K words of stack are available
  before calling into C functions, raising a Stack_overflow exception
  otherwise.  This reduces (but does not eliminate) the risk of
  segmentation faults due to stack overflow in C code
- PR#5073: wrong location for 'Unbound record field label' error
- PR#5084: sub-sub-module building fails for native code compilation
- PR#5120: fix the output function of Camlp4.Debug.formatter
- PR#5131: compilation of custom runtime with g++ generates lots of warnings
- PR#5137: caml-types-explore does not work
- PR#5159: better documentation of type Lexing.position
- PR#5171: Map.join does more comparisons than needed
- PR#5176: emacs mode: stack overflow in regexp matcher
- PR#5179: port OCaml to mingw-w64
- PR#5211: updated Genlex documentation to state that camlp4 is mandatory for
  'parser' keyword and associated notation
- PR#5214: ocamlfind plugin invokes 'cut' utility
- PR#5218: use $(MAKE) instead of "make" in Makefiles
- PR#5224: confusing error message in non-regular type definition
- PR#5231: camlp4: fix parsing of <:str_item< type t = $x$ >>
- PR#5233: finaliser on weak array gives dangling pointers (crash)
- PR#5238, PR#5277: Sys_error when getting error location
- PR#5261, PR#5497: Ocaml source-code examples are not "copy-paste-able"
* PR#5279: executable name is not initialized properly in caml_startup_code
- PR#5290: added hash functions for channels, nats, mutexes, conditions
- PR#5291: undetected loop in class initialization
- PR#5295: OS threads: problem with caml_c_thread_unregister()
- PR#5301: camlp4r and exception equal to another one with parameters
- PR#5305: prevent ocamlbuild from complaining about links to _build/
- PR#5306: comparing to Thread.self() raises exception at runtime
- PR#5309: Queue.add is not thread/signal safe
- PR#5310: Ratio.create_ratio/create_normalized_ratio have misleading names
- PR#5311: better message for warning 23
* PR#5312: command-line arguments @reponsefile auto-expansion feature
  removed from the Windows OCaml runtime, to avoid conflicts with "-w @..."
- PR#5313: ocamlopt -g misses optimizations
- PR#5214: ocamlfind plugin invokes 'cut' utility
- PR#5316: objinfo now shows ccopts/ccobjs/force_link when applicable
- PR#5318: segfault on stack overflow when reading marshaled data
- PR#5319: %r11 clobbered by Lswitch in Windows AMD64 native-code compilation
- PR#5322: type abbreviations expanding to a universal type variable
- PR#5328: under Windows, Unix.select leaves sockets in non-blocking mode
- PR#5330: thread tag with '.top' and '.inferred.mli' targets
- PR#5331: ocamlmktop is not always a shell script
- PR#5335: Unix.environment segfaults after a call to clearenv
- PR#5338: sanitize.sh has windows style end-of-lines (mingw)
- PR#5344: some predefined exceptions need special printing
- PR#5349: Hashtbl.replace uses new key instead of reusing old key
- PR#5356: ocamlbuild handling of 'predicates' for ocamlfind
- PR#5364: wrong compilation of "((val m : SIG1) : SIG2)"
- PR#5370: ocamldep omits filename in syntax error message
- PR#5374: camlp4 creates wrong location for type definitions
- PR#5380: strange sscanf input segfault
- PR#5382: EOPNOTSUPP and ENOTSUPP different on exotic platforms
- PR#5383: build failure in Win32/MSVC
- PR#5387: camlp4: str_item and other syntactic elements with Nils are
  not very usable
- PR#5389: compaction sometimes leaves a very large heap
- PR#5393: fails to build from source on GNU/kFreeBSD because of -R link option
- PR#5394: documentation for -dtypes is missing in manpage
- PR#5397: Filename.temp_dir_name should be mutable
- PR#5410: fix printing of class application with Camlp4
- PR#5416: (Windows) Unix.(set|clear)_close_on_exec now preserves blocking mode
- PR#5435: ocamlbuild does not find .opt executables on Windows
- PR#5436: update object ids on unmarshaling
- PR#5442: camlp4: quotation issue with strings
- PR#5453: configure doesn't find X11 under Ubuntu/MultiarchSpec
- PR#5461: Double linking of bytecode modules
- PR#5463: Bigarray.*.map_file fail if empty array is requested
- PR#5465: increase stack size of ocamlopt.opt for windows
- PR#5469: private record type generated by functor loses abbreviation
- PR#5475: Wrapper script for interpreted LablTk wrongly handles command line
  parameters
- PR#5476: bug in native code compilation of let rec on float arrays
- PR#5477: use pkg-config to configure graphics on linux
- PR#5481: update camlp4 magic numbers
- PR#5482: remove bashism in test suite scripts
- PR#5495: camlp4o dies on infix definition (or)
- PR#5498: Unification with an empty object only checks the absence of
  the first method
- PR#5503: error when ocamlbuild is passed an absolute path as build directory
- PR#5509: misclassification of statically-allocated empty array that
  falls exactly at beginning of an otherwise unused data page.
- PR#5510: ocamldep has duplicate -ml{,i}-synonym options
- PR#5511: in Bigarray.reshape, unwarranted limitation on new array dimensions.
- PR#5513: Int64.div causes floating point exception (ocamlopt, x86)
- PR#5516: in Bigarray C stubs, use C99 flexible array types if possible
- PR#5518: segfault with lazy empty array
- PR#5531: Allow ocamlbuild to add ocamldoc flags through -docflag
  and -docflags switches
- PR#5538: combining -i and -annot in ocamlc
- PR#5543: in Bigarray.map_file, try to avoid using lseek() when growing file
- PR#5648: (probably fixed) test failures in tests/lib-threads
- PR#5551: repeated calls to find_in_path degrade performance
- PR#5552: Mac OS X: unrecognized gcc option "-no-cpp-precomp"
- PR#5555: add Hashtbl.reset to resize the bucket table to its initial size
- PR#5560: incompatible type for tuple pattern with -principal
- PR#5575: Random states are not marshallable across architectures
- PR#5579: camlp4: when a plugin is loaded in the toplevel,
  Token.Filter.define_filter has no effect before the first syntax error
- PR#5585: typo: "explicitely"
- PR#5587: documentation: "allows to" is not correct English
- PR#5593: remove C file when -output-obj fails
- PR#5597: register names for instrtrace primitives in embedded bytecode
- PR#5598: add backslash-space support in strings in ocamllex
- PR#5603: wrong .file debug info generated by ocamlopt -g
- PR#5604: fix permissions of files created by ocamlbuild itself
- PR#5610: new unmarshaler (from PR#5318) fails to freshen object identifiers
- PR#5614: add missing -linkall flag when compiling ocamldoc.opt
- PR#5616: move ocamlbuild documentation to the reference manual
- PR#5619: Uncaught CType.Unify exception in the compiler
- PR#5620: invalid printing of type manifest (camlp4 revised syntax)
- PR#5637: invalid printing of anonymous type parameters (camlp4 revised syntax)
- PR#5643: issues with .cfi and .loc directives generated by ocamlopt -g
- PR#5644: Stream.count broken when used with Sapp or Slazy nodes
- PR#5647: Cannot use install_printer in debugger
- PR#5651: printer for abstract data type (camlp4 revised syntax)
- PR#5654: self pattern variable location tweak
- PR#5655: ocamlbuild doesn't pass cflags when building C stubs
- PR#5657: wrong error location for abbreviated record fields
- PR#5659: ocamlmklib -L option breaks with MSVC
- PR#5661: fixes for the test suite
- PR#5668: Camlp4 produces invalid syntax for "let _ = ..."
- PR#5671: initialization of compare_ext field in caml_final_custom_operations()
- PR#5677: do not use "value" as identifier (genprintval.ml)
- PR#5687: dynlink broken when used from "output-obj" main program (bytecode)
- problem with printing of string literals in camlp4 (reported on caml-list)
- emacs mode: colorization of comments and strings now works correctly
- problem with forall and method (reported on caml-list on 2011-07-26)
- crash when using OCAMLRUNPARAM=a=X with invalid X (reported in private)

Feature wishes:
- PR#352: new option "-stdin" to make ocaml read stdin as a script
- PR#1164: better error message when mixing -a and .cmxa
- PR#1284: documentation: remove restriction on mixed streams
- PR#1496: allow configuring LIBDIR, BINDIR, and MANDIR relative to $(PREFIX)
- PR#1835: add Digest.from_hex
- PR#1898: toplevel: add option to suppress continuation prompts
- PR#4278: configure: option to disable "graph" library
- PR#4444: new String.trim function, removing leading and trailing whistespace
- PR#4549: make Filename.dirname/basename POSIX compliant
- PR#4830: add option -v to expunge.ml
- PR#4898: new Sys.big_endian boolean for machine endianness
- PR#4963, PR#5467: no extern "C" into ocaml C-stub headers
- PR#5199: tests are run only for bytecode if either native support is missing,
  or a non-empty value is set to "BYTECODE_ONLY" Makefile variable
- PR#5215: marshalling of dynlinked closure
- PR#5236: new '%revapply' primitive with the semantics 'revapply x f = f x',
    and '%apply' with semantics 'apply f x = f x'.
- PR#5255: natdynlink detection on powerpc, hurd, sparc
- PR#5295: OS threads: problem with caml_c_thread_unregister()
- PR#5297: compiler now checks existence of builtin primitives
- PR#5329: (Windows) more efficient Unix.select if all fd's are sockets
- PR#5357: warning for useless open statements
- PR#5358: first class modules don't allow "with type" declarations for types
  in sub-modules
- PR#5385: configure: emit a warning when MACOSX_DEPLOYMENT_TARGET is set
- PR#5396: ocamldep: add options -sort, -all, and -one-line
- PR#5397: Filename.temp_dir_name should be mutable
- PR#5403: give better error message when emacs is not found in PATH
- PR#5411: new directive for the toplevel: #load_rec
- PR#5420: Unix.openfile share mode (Windows)
- PR#5421: Unix: do not leak fds in various open_proc* functions
- PR#5434: implement Unix.times in win32unix (partially)
- PR#5438: new warnings for unused declarations
- PR#5439: upgrade config.guess and config.sub
- PR#5445 and others: better printing of types with user-provided names
- PR#5454: Digest.compare is missing and md5 doc update
- PR#5455: .emacs instructions, add lines to recognize ocaml scripts
- PR#5456: pa_macro: replace __LOCATION__ after macro expansion; add LOCATION_OF
- PR#5461: bytecode: emit warning when linking two modules with the same name
- PR#5478: ocamlopt assumes ar command exists
- PR#5479: Num.num_of_string may raise an exception, not reflected in the
  documentation.
- PR#5501: increase IO_BUFFER_SIZE to 64KiB
- PR#5532: improve error message when bytecode file is wrong
- PR#5555: add function Hashtbl.reset to resize the bucket table to
  its initial size.
- PR#5586: increase UNIX_BUFFER_SIZE to 64KiB
- PR#5597: register names for instrtrace primitives in embedded bytecode
- PR#5599: Add warn() tag in ocamlbuild to control -w compiler switch
- PR#5628: add #remove_directory and Topdirs.remove_directory to remove
  a directory from the load path
- PR#5636: in system threads library, issue with linking of pthread_atfork
- PR#5666: C includes don't provide a revision number
- ocamldebug: ability to inspect values that contain code pointers
- ocamldebug: new 'environment' directive to set environment variables
  for debuggee
- configure: add -no-camlp4 option

Shedding weight:
* Removed the obsolete native-code generators for Alpha, HPPA, IA64 and MIPS.
* The "DBM" library (interface with Unix DBM key-value stores) is no
  longer part of this distribution.  It now lives its own life at
  https://forge.ocamlcore.org/projects/camldbm/
* The "OCamlWin" toplevel user interface for MS Windows is no longer
  part of this distribution.  It now lives its own life at
  https://forge.ocamlcore.org/projects/ocamltopwin/

Other changes:
- Copy VERSION file to library directory when installing.


OCaml 3.12.1 (4 Jul 2011):
--------------------------

Bug fixes:
- PR#4345, PR#4767: problems with camlp4 printing of float values
- PR#4380: ocamlbuild should not use tput on windows
- PR#4487, PR#5164: multiple 'module type of' are incompatible
- PR#4552: ocamlbuild does not create symlinks when using '.itarget' file
- PR#4673, PR#5144: camlp4 fails on object copy syntax
- PR#4702: system threads: cleanup tick thread at exit
- PR#4732: camlp4 rejects polymorphic variants using keywords from macros
- PR#4778: Win32/MSVC port: rare syntax error in generated MASM assembly file
- PR#4794, PR#4959: call annotations not generated by ocamlopt
- PR#4820: revised syntax pretty printer crashes with 'Stack_overflow'
- PR#4928: wrong printing of classes and class types by camlp4
- PR#4939: camlp4 rejects patterns of the '?x:_' form
- PR#4967: ocamlbuild passes wrong switches to ocamldep through menhir
- PR#4972: mkcamlp4 does not include 'dynlink.cma'
- PR#5039: ocamlbuild should use '-linkpkg' only when linking programs
- PR#5066: ocamldoc: add -charset option used in html generator
- PR#5069: fcntl() in caml_sys_open may block, do it within blocking section
- PR#5071, PR#5129, PR#5134: inconsistencies between camlp4 and camlp4* binaries
- PR#5080, PR#5104: regression in type constructor handling by camlp4
- PR#5090: bad interaction between toplevel and camlp4
- PR#5095: ocamlbuild ignores some tags when building bytecode objects
- PR#5100: ocamlbuild always rebuilds a 'cmxs' file
- PR#5103: build and install objinfo when building with ocamlbuild
- PR#5109: crash when a parser calls a lexer that calls another parser
- PR#5110: invalid module name when using optional argument
- PR#5115: bytecode executables produced by msvc64 port crash on 32-bit versions
- PR#5117: bigarray: wrong function name without HAS_MMAP; missing include
- PR#5118: Camlp4o and integer literals
- PR#5122: camlp4 rejects lowercase identifiers for module types
- PR#5123: shift_right_big_int returns a wrong zero
- PR#5124: substitution inside a signature leads to odd printing
- PR#5128: typo in 'Camlp4ListComprehension' syntax extension
- PR#5136: obsolete function used in emacs mode
- PR#5145: ocamldoc: missing html escapes
- PR#5146: problem with spaces in multi-line string constants
- PR#5149: (partial) various documentation problems
- PR#5156: rare compiler crash with objects
- PR#5165: ocamlbuild does not pass '-thread' option to ocamlfind
- PR#5167: camlp4r loops when printing package type
- PR#5172: camlp4 support for 'module type of' construct
- PR#5175: in bigarray accesses, make sure bigarray expr is evaluated only once
- PR#5177: Gc.compact implies Gc.full_major
- PR#5182: use bytecode version of ocamldoc to generate man pages
- PR#5184: under Windows, alignment issue with bigarrays mapped from files
- PR#5188: double-free corruption in bytecode system threads
- PR#5192: mismatch between words and bytes in interpreting max_young_wosize
- PR#5202: error in documentation of atan2
- PR#5209: natdynlink incorrectly detected on BSD systems
- PR#5213: ocamlbuild should pass '-rectypes' to ocamldoc when needed
- PR#5217: ocamlfind plugin should add '-linkpkg' for toplevel
- PR#5228: document the exceptions raised by functions in 'Filename'
- PR#5229: typo in build script ('TAG_LINE' vs 'TAGLINE')
- PR#5230: error in documentation of Scanf.Scanning.open_in
- PR#5234: option -shared reverses order of -cclib options
- PR#5237: incorrect .size directives generated for x86-32 and x86-64
- PR#5244: String.compare uses polymorphic compare_val (regression of PR#4194)
- PR#5248: regression introduced while fixing PR#5118
- PR#5252: typo in docs
- PR#5258: win32unix: unix fd leak under windows
- PR#5269: (tentative fix) Wrong ext_ref entries in .annot files
- PR#5272: caml.el doesn't recognize downto as a keyword
- PR#5276: issue with ocamlc -pack and recursively-packed modules
- PR#5280: alignment constraints incorrectly autodetected on MIPS 32
- PR#5281: typo in error message
- PR#5308: unused variables not detected in "include (struct .. end)"
- camlp4 revised syntax printing bug in the toplevel (reported on caml-list)
- configure: do not define _WIN32 under cygwin
- Hardened generic comparison in the case where two custom blocks
  are compared and have different sets of custom operations.
- Hardened comparison between bigarrays in the case where the two
  bigarrays have different kinds.
- Fixed wrong autodetection of expm1() and log1p().
- don't add .exe suffix when installing the ocamlmktop shell script
- ocamldoc: minor fixes related to the display of ocamldoc options
- fixed bug with huge values in OCAMLRUNPARAM
- mismatch between declaration and definition of caml_major_collection_slice

Feature wishes:
- PR#4992: added '-ml-synonym' and '-mli-synonym' options to ocamldep
- PR#5065: added '-ocamldoc' option to ocamlbuild
- PR#5139: added possibility to add options to ocamlbuild
- PR#5158: added access to current camlp4 parsers and printers
- PR#5180: improved instruction selection for float operations on amd64
- stdlib: added a 'usage_string' function to Arg
- allow with constraints to add a type equation to a datatype definition
- ocamldoc: allow to merge '@before' tags like other ones
- ocamlbuild: allow dependency on file "_oasis"

Other changes:
- Changed default minor heap size from 32k to 256k words.
- Added new operation 'compare_ext' to custom blocks, called when
  comparing a custom block value with an unboxed integer.


Objective Caml 3.12.0 (2 Aug 2010):
-----------------------------------

(Changes that can break existing programs are marked with a "*"  )

Language features:
- Shorthand notation for records: in expressions and patterns,
    { lbl } stands for { lbl = lbl } and { M.lbl } for { M.lbl = lbl }
- Record patterns of the form { lbl = pat; _ } to mark that not all
  labels are listed, purposefully.  (See new warning below.)
- Explicit naming of a generic type; in an expression
  "fun ... (type t) ... -> e", the type t is considered abstract in its
  scope (the arguments that follow it and the body of the function),
  and then replaced by a fresh type variable. In particular, the type
  t can be used in contexts where a type variable is not allowed
  (e.g. for defining an exception in a local module).
- Explicit polymorphic types and polymorphic recursion. In let
  definitions, one can write an explicit polymorphic type just
  immediately the function name; the polymorphism will be enforced,
  and recursive calls may use the polymorphism.
  The syntax is the same as for polymorphic methods:
    "let [rec] <ident> : 'a1 ... 'an. <typexp> = ..."
- First-class packages modules.
  New kind of type expression, for packaged modules: (module PT).
  New kind of expression, to pack a module as a first-class value:
    (module MODEXPR : PT).
  New kind of module expression, to unpack a first-class value as a module:
    (val EXPR : PT).
  PT is a package type of the form "S" or
  "S with type t1 = ... and ... and type tn = ..." (S refers to a module type).
- Local opening of modules in a subexpression.
  Syntax: "let open M in e", or "M.(e)"
- In class definitions, method and instance variable override can now
  be made explicit, by writing "method!", "val!" or "inherit!" in place of
  "method", "val" and "inherit". It is an error to override an
  undefined member (or to use overriding inheritance when nothing get
  overridden). Additionally, these constructs disactivate respectively
  warnings 7 (method override, code 'M') and 13 (instance variable
  override, code 'V'). Note that, by default, warning 7 is inactive
  and warning 13 is active.
- "Destructive" substitution in signatures.
  By writing "<signature> with type t := <typeconstr>" and
  "<signature> with module M := <module-path>" one replaces "t" and "M"
  inside the signature, removing their respective fields. Among other
  uses, this allows to merge two signatures containing identically
  named fields.
* While fixing PR#4824, also corrected a gaping hole in the type checker,
  which allowed instantiating separately object parameters and instance
  variables in an interface. This hole was here since the beginning of
  ocaml, and as a result many programs using object inheritance in a non
  trivial way will need to be corrected. You can look at lablgtk2 for an
  example.

Compilers and toplevel:
- Warnings are now numbered and can be switched on and off individually.
  The old system with letters referring to sets of warnings is still
  supported.
- New warnings:
  + 9 (code 'R') to signal record patterns without "; _" where
    some labels of the record type are not listed in the pattern.
  + 28 when giving a wildcard argument to a constant constructor in
    a pattern-matching.
  + 29 when an end-of-line appears unescaped in a string constant.
  + 30 when the same constructor or record field is defined twice in
    mutually-recursive type definitions.
* The semantics of warning 7 (code 'M', method override) have changed
  (it now detects all overrides, not just repeated definitions inside
  the same class body), and it is now inactive by default.
- Better error report in case of unbound qualified identifier: if the module
  is unbound this error is reported in the first place.
- Added option '-strict-sequence' to force left hand part of sequence to have
  type unit.
- Added option '-no-app-funct' to turn applicative functors off.
  This option can help working around mysterious type incompatibilities
  caused by the incomplete comparison of applicative paths F(X).t.

Native-code compiler:
- AMD64: shorter and slightly more efficient code generated for
  float comparisons.

Standard library:
- Format: new function ikfprintf analoguous to ifprintf with a continuation
  argument.
* PR#4210, #4245: stricter range checking in string->integer conversion
  functions (int_of_string, Int32.of_string, Int64.of_string,
  Nativeint.of_string).  The decimal string corresponding to
  max_int + 1 is no longer accepted.
- Scanf: to prevent confusion when mixing Scanf scanning functions and direct
  low level input, value Scanf.stdin has been added.
* Random: changed the algorithm to produce better randomness.  Now passes the
  DieHard tests.
- Map: implement functions from Set that make sense for Map.

Other libraries:
* Str: letters that constitute a word now include digits 0-9 and
  underscore _.  This changes the interpretation of '\b' (word boundary)
  in regexps, but is more consistent with other regexp libraries. (PR#4874).

Ocamlbuild:
- Add support for native dynlink.

New tool:
- ocamlobjinfo: displays various information, esp. dependencies, for
  compiled OCaml files (.cmi, .cmo, .cma, .cmx, .cmxa, .cmxs, and bytecode
  executables).  Extends and makes more official the old objinfo tool
  that was installed by some OCaml packages.

All tools:
- PR#4857: add a -vnum option to display the version number and nothing else

Bug Fixes:
- PR#4012: Map.map and Map.mapi do not conform to specification
- PR#4478: better error messages for type definition mismatches
- PR#4683: labltk script uses fixed path on windows
- PR#4742: finalisation function raising an exception blocks other finalisations
- PR#4775: compiler crash on crazy types (temporary fix)
- PR#4824: narrowing the type of class parameters with a module specification
- PR#4862: relaxed value restriction and records
- PR#4884: optional arguments do not work when Some is redefined
- PR#4964: parenthesized names for infix functions in annot files
- PR#4970: better error message for instance variables
- PR#4975: spelling mistakes
- PR#4988: contravariance lost with ocamlc -i
- PR#5004: problem in Buffer.add_channel with very large lengths.
- PR#5008: on AMD64/MSVC port, rare float corruption during GC.
- PR#5018: wrong exception raised by Dynlink.loadfile.
- PR#5057: fatal typing error with local module + functor + polymorphic variant
- Wrong type for Obj.add_offset.
- Small problem with representation of Int32, Int64, and Nativeint constants.
- Use RTLD_LOCAL for native dynlink in private mode.

Objective Caml 3.11.2 (20 Jan 2010):
------------------------------------

Bug fixes:
- PR#4151: better documentation for min and max w.r.t. NaN
- PR#4421: ocamlbuild uses wrong compiler for C files
- PR#4710, PR#4720: ocamlbuild does not use properly configuration information
- PR#4750: under some Windows installations, high start-up times for Unix lib
- PR#4777: problem with scanf and CRLF
- PR#4783: ocamlmklib problem under Windows
- PR#4810: BSD problem with socket addresses, e.g. in Unix.getnameinfo
- PR#4813: issue with parsing of float literals by the GNU assembler
- PR#4816: problem with modules and private types
- PR#4818: missed opportunity for type-based optimization of bigarray accesses
- PR#4821: check for duplicate method names in classes
- PR#4823: build problem on Mac OS X
- PR#4836: spurious errors raised by Unix.single_write under Windows
- PR#4841, PR#4860, PR#4930: problem with ocamlopt -output-obj under Mac OS X
- PR#4847: C compiler error with ocamlc -output-obj under Win64
- PR#4856: ocamlbuild uses ocamlrun to execute a native plugin
- PR#4867, PR#4760: ocamlopt -shared fails on Mac OS X 64bit
- PR#4873: ocamlbuild ignores "thread" tag when building a custom toplevel
- PR#4890: ocamlbuild tries to use native plugin on bytecode-only arch
- PR#4896: ocamlbuild should always pass -I to tools for external libraries
- PR#4900: small bug triggering automatic compaction even if max_overhead = 1M
- PR#4902: bug in %.0F printf format
- PR#4910: problem with format concatenation
- PR#4922: ocamlbuild recompiles too many files
- PR#4923: missing \xff for scanf %S
- PR#4933: functors not handling private types correctly
- PR#4940: problem with end-of-line in DOS text mode, tentative fix
- PR#4953: problem compiling bytecode interpreter on ARM in Thumb mode.
- PR#4955: compiler crash when typing recursive type expression with constraint
- Module Printf: the simple conversion %F (without width indication) was not
           treated properly.
- Makefile: problem with cygwin, flexdll, and symbolic links
- Various build problems with ocamlbuild under Windows with msvc

Feature wishes:
- PR#9: (tentative implementation) make ocamldebug use #linenum annotations
- PR#123, PR#4477: custom exception printers
- PR#3456: Obj.double_field and Obj.set_double_field functions
- PR#4003: destination directory can be given to Filename.[open_]temp_file
- PR#4647: Buffer.blit function
- PR#4685: access to Filename.dir_sep
- PR#4703: support for debugging embedded applications
- PR#4723: "clear_rules" function to empty the set of ocamlbuild rules
- PR#4921: configure option to help cross-compilers

Objective Caml 3.11.1 (12 Jun 2009):
------------------------------------

Bug fixes:
- PR#4095: ocamldebug: strange behaviour of control-C
- PR#4403: ocamldebug: improved handling of packed modules
- PR#4650: Str.regexp_case_fold mis-handling complemented character sets [^a]
- PR#4660: Scanf.format_from_string: handling of double quote
- PR#4666: Unix.exec* failure in multithread programs under MacOS X and FreeBSD
- PR#4667: debugger out of sync with dynlink changes
- PR#4678: random "out of memory" error with systhreads
- PR#4690: issue with dynamic loading under MacOS 10.5
- PR#4692: wrong error message with options -i and -pack passed to ocamlc
- PR#4699: in otherlibs/dbm, fixed construction of dlldbm.so.
- PR#4704: error in caml_modify_generational_global_root()
- PR#4708: (ocamldoc) improved printing of infix identifiers such as "lor".
- PR#4722: typo in configure script
- PR#4729: documented the fact that PF_INET6 is not available on all platforms
- PR#4730: incorrect typing involving abbreviation "type 'a t = 'a"
- PR#4731: incorrect quoting of arguments passed to the assembler on x86-64
- PR#4735: Unix.LargeFile.fstat cannot report size over 32bits on Win32
- PR#4740: guard against possible processor error in
           {Int32,Int64,Nativeint}.{div,rem}
- PR#4745: type inference wrongly produced non-generalizable type variables.
- PR#4749: better pipe size for win32unix
- PR#4756: printf: no error reported for wrong format '%_s'
- PR#4758: scanf: handling of \<newline> by format '%S'
- PR#4766: incorrect simplification of some type abbreviations.
- PR#4768: printf: %F does not respect width and precision specifications
- PR#4769: Format.bprintf fails to flush
- PR#4775: fatal error Ctype.Unify during module type-checking (temporary fix)
- PR#4776: bad interaction between exceptions and classes
- PR#4780: labltk build problem under Windows.
- PR#4790: under Windows, map ERROR_NO_DATA Win32 error to EPIPE Unix error.
- PR#4792: bug in Big_int.big_int_of_int64 on 32-bit platforms.
- PR#4796: ocamlyacc: missing NUL termination of string
- PR#4804: bug in Big_int.int64_of_big_int on 32-bit platforms.
- PR#4805: improving compatibility with the clang C compiler
- PR#4809: issue with Unix.create_process under Win32
- PR#4814: ocamlbrowser: crash when editing comments
- PR#4816: module abbreviations remove 'private' type restrictions
- PR#4817: Object type gives error "Unbound type parameter .."
- Module Parsing: improved computation of locations when an ocamlyacc rule
                  starts with an empty nonterminal
- Type-checker: fixed wrong variance computation for private types
- x86-32 code generator, MSVC port: wrong "fld" instruction generated.
- ocamlbuild: incorrectly using the compile-time value of $OCAMLLIB
- Makefile problem when configured with -no-shared-libs
- ocamldoc: use dynamic loading in native code

Other changes:
- Improved wording of various error messages
  (contributed by Jonathan Davies, Citrix).
- Support for 64-bit mode in Solaris/x86 (PR#4670).


Objective Caml 3.11.0 (03 Dec 2008):
------------------------------------

(Changes that can break existing programs are marked with a "*"  )

Language features:
- Addition of lazy patterns: "lazy <pat>" matches suspensions whose values,
  after forcing, match the pattern <pat>.
- Introduction of private abbreviation types "type t = private <type-expr>",
  for abstracting the actual manifest type in type abbreviations.
- Subtyping is now allowed between a private abbreviation and its definition,
  and between a polymorphic method and its monomorphic instance.

Compilers:
- The file name for a compilation unit should correspond to a valid
  identifier (Otherwise dynamic linking and other things can fail, and
  a warning is emitted.)
* Revised -output-obj: the output name must now be provided; its
  extension must be one of .o/.obj, .so/.dll, or .c for the
  bytecode compiler. The compilers can now produce a shared library
  (with all the needed -ccopts/-ccobjs options) directly.
- -dtypes renamed to -annot, records (in .annot files) which function calls
  are tail calls.
- All compiler error messages now include a file name and location, for
  better interaction with Emacs' compilation mode.
- Optimized compilation of "lazy e" when the argument "e" is
  already evaluated.
- Optimized compilation of equality tests with a variant constant constructor.
- The -dllib options recorded in libraries are no longer ignored when
  -use_runtime or -use_prims is used (unless -no_auto_link is
  explicitly used).
- Check that at most one of -pack, -a, -shared, -c, -output-obj is
  given on the command line.
- Optimized compilation of private types as regular manifest types
  (e.g. abbreviation to float, float array or record types with only
   float fields).

Native-code compiler:
- New port: Mac OS X / Intel in 64-bit mode (configure with -cc "gcc -m64").
- A new option "-shared" to produce a plugin that can be dynamically
  loaded with the native version of Dynlink.
- A new option "-nodynlink" to enable optimizations valid only for code
  that is never dynlinked (no-op except for AMD64).
- More aggressive unboxing of floats and boxed integers.
- Can select which assembler and asm options to use at configuration time.

Run-time system:
- New implementation of the page table describing the heap (two-level
  array in 32 bits, sparse hashtable in 64 bits), fixes issues with address
  space randomization on 64-bit OS (PR#4448).
- New "generational" API for registering global memory roots with the GC,
  enables faster scanning of global roots.
  (The functions are caml_*_generational_global_root in <caml/memory.h>.)
- New function "caml_raise_with_args" to raise an exception with several
  arguments from C.
- Changes in implementation of dynamic linking of C code:
  under Win32, use Alain Frisch's flexdll implementation of the dlopen
  API; under MacOSX, use dlopen API instead of MacOSX bundle API.
- Programs may now choose a first-fit allocation policy instead of
  the default next-fit.  First-fit reduces fragmentation but is
  slightly slower in some cases.

Standard library:
- Parsing library: new function "set_trace" to programmatically turn
  on or off the printing of a trace during parsing.
- Printexc library: new functions "print_backtrace" and "get_backtrace"
  to obtain a stack backtrace of the most recently raised exception.
  New function "record_backtrace" to turn the exception backtrace mechanism
  on or off from within a program.
- Scanf library: fine-tuning of meta format implementation;
  fscanf behaviour revisited: only one input buffer is allocated for any
  given input channel;
  the %n conversion does not count a lookahead character as read.

Other libraries:
- Dynlink: on some platforms, the Dynlink library is now available in
  native code. The boolean Dynlink.is_native allows the program to
  know whether it has been compiled in bytecode or in native code.
- Bigarrays: added "unsafe_get" and "unsafe_set"
  (non-bound-checking versions of "get" and "set").
- Bigarrays: removed limitation "array dimension < 2^31".
- Labltk: added support for TK 8.5.
- Num: added conversions between big_int and int32, nativeint, int64.
  More efficient implementation of Num.quo_num and Num.mod_num.
- Threads: improved efficiency of mutex and condition variable operations;
  improved interaction with Unix.fork (PR#4577).
- Unix: added getsockopt_error returning type Unix.error.
  Added support for TCP_NODELAY and IPV6_ONLY socket options.
- Win32 Unix: "select" now supports all kinds of file descriptors.
  Improved emulation of "lockf" (PR#4609).

Tools:
- ocamldebug now supported under Windows (MSVC and Mingw ports),
  but without the replay feature.  (Contributed by Dmitry Bely
  and Sylvain Le Gall at OCamlCore with support from Lexifi.)
- ocamldoc: new option -no-module-constraint-filter to include functions
  hidden by signature constraint in documentation.
- ocamlmklib and ocamldep.opt now available under Windows ports.
- ocamlmklib no longer supports the -implib option.
- ocamlnat: an experimental native toplevel (not built by default).

Camlp4:
* programs linked with camlp4lib.cma now also need dynlink.cma.

Bug fixes:
- Major GC and heap compaction: fixed bug involving lazy values and
  out-of-heap pointers.
- PR#3915: updated most man pages.
- PR#4261: type-checking of recursive modules
- PR#4308: better stack backtraces for "spontaneous" exceptions such as
  Stack_overflow, Out_of_memory, etc.
- PR#4338: Str.global_substitute, Str.global_replace and the Str.*split*
  functions are now tail-recursive.
- PR#4503: fixed bug in classify_float on ARM.
- PR#4512: type-checking of recursive modules
- PR#4517: crash in ocamllex-generated lexers.
- PR#4542: problem with return value of Unix.nice.
- PR#4557: type-checking of recursive modules.
- PR#4562: strange %n semantics in scanf.
- PR#4564: add note "stack is not executable" to object files generated by
  ocamlopt (Linux/x86, Linux/AMD64).
- PR#4566: bug in Ratio.approx_ratio_fix and Num.approx_num_fix.
- PR#4582: clarified the documentation of functions in the String module.
- PR#4583: stack overflow in "ocamlopt -g" during closure conversion pass.
- PR#4585: ocamldoc and "val virtual" declarations.
- PR#4587: ocamldoc and escaped @ characters.
- PR#4605: Buffer.add_substitute was sometime wrong when target string had
           backslashes.
- PR#4614: Inconsistent declaration of CamlCBCmd in LablTk library.


Objective Caml 3.10.2 (29 Feb 2008):
------------------------------------

Bug fixes:
- PR#1217 (partial) Typo in ocamldep man page
- PR#3952 (partial) ocamlopt: allocation problems on ARM
- PR#4339 (continued) ocamlopt: problems on HPPA
- PR#4455 str.mli not installed under Windows
- PR#4473 crash when accessing float array with polymorphic method
- PR#4480 runtime would not compile without gcc extensions
- PR#4481 wrong typing of exceptions with object arguments
- PR#4490 typo in error message
- Random crash on 32-bit when major_heap_increment >= 2^22
- Big performance bug in Weak hashtables
- Small bugs in the make-package-macosx script
- Bug in typing of polymorphic variants (reported on caml-list)


Objective Caml 3.10.1 (11 Jan 2008):
------------------------------------

Bug fixes:
- PR#3830 small bugs in docs
- PR#4053 compilers: improved compilation time for large variant types
- PR#4174 ocamlopt: fixed ocamlopt -nopervasives
- PR#4199 otherlibs: documented a small problem in Unix.utimes
- PR#4280 camlp4: parsing of identifier (^)
- PR#4281 camlp4: parsing of type constraint
- PR#4285 runtime: cannot compile under AIX
- PR#4286 ocamlbuild: cannot compile under AIX and SunOS
- PR#4288 compilers: including a functor application with side effects
- PR#4295 camlp4 toplevel: synchronization after an error
- PR#4300 ocamlopt: crash with backtrace and illegal array access
- PR#4302 camlp4: list comprehension parsing problem
- PR#4304 ocamlbuild: handle -I correctly
- PR#4305 stdlib: alignment of Arg.Symbol
- PR#4307 camlp4: assertion failure
- PR#4312 camlp4: accept "let _ : int = 1"
- PR#4313 ocamlbuild: -log and missing directories
- PR#4315 camlp4: constraints in classes
- PR#4316 compilers: crash with recursive modules and Lazy
- PR#4318 ocamldoc: installation problem with Cygwin (tentative fix)
- PR#4322 ocamlopt: stack overflow under Windows
- PR#4325 compilers: wrong error message for unused var
- PR#4326 otherlibs: marshal Big_int on win64
- PR#4327 ocamlbuild: make emacs look for .annot in _build directory
- PR#4328 camlp4: stack overflow with nil nodes
- PR#4331 camlp4: guards on fun expressions
- PR#4332 camlp4: parsing of negative 32/64 bit numbers
- PR#4336 compilers: unsafe recursive modules
- PR#4337 (note) camlp4: invalid character escapes
- PR#4339 ocamlopt: problems on HP-UX (tentative fix)
- PR#4340 camlp4: wrong pretty-printing of optional arguments
- PR#4348 ocamlopt: crash on Mac Intel
- PR#4349 camlp4: bug in private type definitions
- PR#4350 compilers: type errors with records and polymorphic variants
- PR#4352 compilers: terminal recursion under Windows (tentative fix)
- PR#4354 ocamlcp: mismatch with ocaml on polymorphic let
- PR#4358 ocamlopt: float constants wrong on ARM
- PR#4360 ocamldoc: string inside comment
- PR#4365 toplevel: wrong pretty-printing of polymorphic variants
- PR#4373 otherlibs: leaks in win32unix
- PR#4374 otherlibs: threads module not initialized
- PR#4375 configure: fails to build on bytecode-only architectures
- PR#4377 runtime: finalisation of infix pointers
- PR#4378 ocamlbuild: typo in plugin.ml
- PR#4379 ocamlbuild: problem with plugins under Windows
- PR#4382 compilers: typing of polymorphic record fields
- PR#4383 compilers: including module with private type
- PR#4385 stdlib: Int32/Int64.format are unsafe
- PR#4386 otherlibs: wrong signal numbers with Unix.sigprocmask etc.
- PR#4387 ocamlbuild: build directory not used properly
- PR#4392 ocamldep: optional argument of class
- PR#4394 otherlibs: infinite loops in Str
- PR#4397 otherlibs: wrong size for flag arrays in win32unix
- PR#4402 ocamldebug: doesn't work with -rectypes
- PR#4410 ocamlbuild: problem with plugin and -build
- PR#4411 otherlibs: crash with Unix.access under Windows
- PR#4412 stdlib: marshalling broken on 64 bit architectures
- PR#4413 ocamlopt: crash on AMD64 with out-of-bound access and reraise
- PR#4417 camlp4: pretty-printing of unary minus
- PR#4419 camlp4: problem with constraint in type class
- PR#4426 compilers: problem with optional labels
- PR#4427 camlp4: wrong pretty-printing of lists of functions
- PR#4433 ocamlopt: fails to build on MacOSX 10.5
- PR#4435 compilers: crash with objects
- PR#4439 fails to build on MacOSX 10.5
- PR#4441 crash when build on sparc64 linux
- PR#4442 stdlib: crash with weak pointers
- PR#4446 configure: fails to detect X11 on MacOSX 10.5
- PR#4448 runtime: huge page table on 64-bit architectures
- PR#4450 compilers: stack overflow with recursive modules
- PR#4470 compilers: type-checking of recursive modules too restrictive
- PR#4472 configure: autodetection of libX11.so on Fedora x86_64
- printf: removed (partially implemented) positional specifications
- polymorphic < and <= comparisons: some C compiler optimizations
  were causing incorrect results when arguments are incomparable

New features:
- made configure script work on PlayStation 3
- ARM port: brought up-to-date for Debian 4.0 (Etch)
- many other small changes and bugfixes in camlp4, ocamlbuild, labltk,
  emacs files


Objective Caml 3.10.0 (18 May 2007):
------------------------------------

(Changes that can break existing programs are marked with a "*"  )

Language features:
- Added virtual instance variables in classes "val virtual v : t"
* Changed the behaviour of instance variable overriding; the new
  definition replaces the old one, rather than creating a new
  variable.

New tools:
- ocamlbuild: compilation manager for OCaml applications and libraries.
  See draft documentation at http://gallium.inria.fr/~pouillar/
* Camlp4: heavily revised implementation, new API.

New ports:
- MacOS X PowerPC 64 bits.
- MS Windows 64 bits (x64) using the Microsoft PSDK toolchain.
- MS Windows 32 bits using the Visual Studio 2005 toolchain.

Compilers:
- Faster type-checking of functor applications.
- Referencing an interface compiled with -rectypes from a module
    not compiled with -rectypes is now an error.
- Revised the "fragile matching" warning.

Native-code compiler:
- Print a stack backtrace on an uncaught exception.
  (Compile and link with ocamlopt -g; execute with OCAMLRUNPARAM=b.)
  Supported on Intel/AMD in 32 and 64 bits, PPC in 32 and 64 bits.
- Stack overflow detection on MS Windows 32 bits (courtesy O. Andrieu).
- Stack overflow detection on MacOS X PPC and Intel.
- Intel/AMD 64 bits: generate position-independent code by default.
- Fixed bug involving -for-pack and missing .cmx files (PR#4124).
- Fixed bug causing duplication of literals  (PR#4152).

Run-time system:
- C/Caml interface functions take "char const *" arguments
  instead of "char *" when appropriate.
- Faster string comparisons (fast case if strings are ==).

Standard library:
- Refined typing of format strings (type format6).
- Printf, Format: new function ifprintf that consumes its arguments
    and prints nothing (useful to print conditionally).
- Scanf:
    new function format_from_string to convert a string to a format string;
    new %r conversion to accomodate user defined scanners.
- Filename: improved Win32 implementation of Filename.quote.
- List: List.nth now tail-recursive.
- Sys: added Sys.is_directory.  Some functions (e.g. Sys.command) that
    could incorrectly raise Sys_io_blocked now raise Sys_error as intended.
- String and Char: the function ``escaped'' now escapes all the characters
    especially handled by the compiler's lexer (PR#4220).

Other libraries:
- Bigarray: mmap_file takes an optional argument specifying
    the start position of the data in the mapped file.
- Dynlink: now defines only two modules, Dynlink and Dynlinkaux (internal),
    reducing risks of name conflicts with user modules.
- Labltk under Win32: now uses Tcl/Tk 8.4 instead of 8.3 by default.
- VM threads: improved performance of I/O operations (less polling).
- Unix: new function Unix.isatty.
- Unix emulation under Win32:
    fixed incorrect error reporting in several functions (PR#4097);
    better handling of channels opened on sockets (PR#4098);
    fixed GC bug in Unix.system (PR#4112).

Documentation generator (OCamldoc):
- correctly handle '?' in value names (PR#4215)
- new option -hide-warnings not to print ocamldoc warnings

Lexer generator (ocamllex): improved error reporting.

License: fixed a typo in the "special exception" to the LGPL.


Objective Caml 3.09.3 (15 Sep 2006):
------------------------------------

Bug fixes:
- ocamldoc: -using modtype constraint to filter module elements displayed
    in doc PR#4016
- ocamldoc: error in merging of top dependencies of modules PR#4007
- ocamldoc: -dot-colors has no effect PR#3981
- ocamdloc: missing crossref in text from intro files PR#4066
- compilers: segfault with recursive modules PR#4008
- compilers: infinite loop when compiling objects PR#4018
- compilers: bad error message when signature mismatch PR#4001
- compilers: infinite loop with -rectypes PR#3999
- compilers: contravariance bug in private rows
- compilers: unsafe cast with polymorphic exception PR#4002
- native compiler: bad assembly code generated for AMD64 PR#4067
- native compiler: stack alignment problems on MacOSX/i386 PR#4036
- stdlib: crash in marshalling PR#4030
- stdlib: crash when closing a channel twice PR#4039
- stdlib: memory leak in Sys.readdir PR#4093
- C interface: better definition of CAMLreturn PR#4068
- otherlibs/unix: crash in gethostbyname PR#3043
- tools: subtle problem with unset in makefile PR#4048
- camlp4: install pa_o_fast.o PR#3812
- camlp4: install more modules PR#3689

New features:
- ocamldoc: name resolution in cross-referencing {!name}: if name is not
    found, then it is searched in the parent module/class, and in the parent
    of the parent, and so on until it is found.
- ocamldoc: new option -short-functors to use a short form to display
    functors in html generator PR#4017
- ocamlprof: added "-version" option



Objective Caml 3.09.2 (14 Apr 2006):
------------------------------------

Bug fixes:
- Makefile: problem with "make world.opt" PR#3954
- compilers: problem compiling several modules with one command line PR#3979
- compilers,ocamldoc: error message that Emacs cannot parse
- compilers: crash when printing type error PR#3968
- compilers: -dtypes wrong for monomorphic type variables PR#3894
- compilers: wrong warning on optional arguments PR#3980
- compilers: crash when wrong use of type constructor in let rec PR#3976
- compilers: better wording of "statement never returns" warning PR#3889
- runtime: inefficiency of signal handling PR#3990
- runtime: crashes with I/O in multithread programs PR#3906
- camlp4: empty file name in error messages PR#3886
- camlp4: stack overflow PR#3948
- otherlibs/labltk: ocamlbrowser ignores its command line options PR#3961
- otherlibs/unix: Unix.times wrong under Mac OS X PR#3960
- otherlibs/unix: wrong doc for execvp and execvpe PR#3973
- otherlibs/win32unix: random crash in Unix.stat PR#3998
- stdlib: update_mod not found under Windows PR#3847
- stdlib: Filename.dirname/basename wrong on Win32 PR#3933
- stdlib: incomplete documentation of Pervasives.abs PR#3967
- stdlib: Printf bugs PR#3902, PR#3955
- tools/checkstack.c: missing include
- yacc: crash when given argument "-" PR#3956

New features:
- ported to MacOS X on Intel PR#3985
- configure: added support for GNU Hurd PR#3991

Objective Caml 3.09.1 (4 Jan 2006):
-----------------------------------

Bug fixes:
- compilers: raise not_found with -principal PR#3855
- compilers: assert failure in typeclass.cml PR#3856
- compilers: assert failure in typing/ctype.ml PR#3909
- compilers: fatal error exception Ctype.Unify PR#3918
- compilers: spurious warning Y in objects PR#3868
- compilers: spurious warning Z on loop index PR#3907
- compilers: error message that emacs cannot parse
- ocamlopt: problems with -for-pack/-pack PR#3825, PR#3826, PR#3919
- ocamlopt: can't produce shared libraries on x86_64 PR#3869, PR#3924
- ocamlopt: float alignment problem on SPARC PR#3944
- ocamlopt: can't compile on MIPS PR#3936
- runtime: missing dependence for ld.conf
- runtime: missing dependence for .depend.nt PR#3880
- runtime: memory leak in caml_register_named_value PR#3940
- runtime: crash in Marshal.to_buffer PR#3879
- stdlib: Sys.time giving wrong results on Mac OS X PR#3850
- stdlib: Weak.get_copy causing random crashes in rare cases
- stdlib, debugger, labltk: use TMPDIR if set PR#3895
- stdlib: scanf bug on int32 and nativeint PR#3932
- camlp4: mkcamlp4 option parsing problem PR#3941
- camlp4: bug in pretty-printing of lazy/assert/new
- camlp4: update the unmaintained makefile for _loc name
- ocamldoc: several fixes see ocamldoc/Changes.txt
- otherlibs/str: bug in long sequences of alternatives PR#3783
- otherlibs/systhreads: deadlock in Windows PR#3910
- tools: update dumpobj to handle new event format PR#3873
- toplevel: activate warning Y in toplevel PR#3832

New features:
- otherlibs/labltk: browser uses menu bars instead of menu buttons

Objective Caml 3.09.0 (27 Oct 2006):
------------------------------------

(Changes that can break existing programs are marked with a "*"  )

Language features:
- Introduction of private row types, for abstracting the row in object
  and variant types.

Type checking:
- Polymorphic variants with at most one constructor [< `A of t] are no
  longer systematically promoted to the exact type [`A of t]. This was
  more confusing than useful, and created problems with private row
  types.

Both compilers:
- Added warnings 'Y' and 'Z' for local variables that are bound but
  never used.
- Added warning for some uses non-returning functions (e.g. raise), when they
  are passed extra arguments, or followed by extra statements.
- Pattern matching: more prudent compilation in case of guards; fixed PR#3780.
- Compilation of classes: reduction in size of generated code.
- Compilation of "module rec" definitions: fixed a bad interaction with
  structure coercion (to a more restrictive signature).

Native-code compiler (ocamlopt):
* Revised implementation of the -pack option (packing of several compilation
  units into one).  The .cmx files that are to be packed with
  "ocamlopt -pack -o P.cmx" must be compiled with "ocamlopt -for-pack P".
  In exchange for this additional constraint, ocamlopt -pack is now
  available on all platforms (no need for binutils).
* Fixed wrong evaluation order for arguments to certain inlined functions.
- Modified code generation for "let rec ... and ..." to reduce compilation
  time (which was quadratic in the number of mutually-recursive functions).
- x86 port: support tail-calls for functions with up to 21 arguments.
- AMD64 port, Linux: recover from system stack overflow.
- Sparc port: more portable handling of out-of-bound conditions
  on systems other than Solaris.

Standard library:
- Pervasives: faster implementation of close_in, close_out.
  set_binary_mode_{out,in} now working correctly under Cygwin.
- Printf: better handling of partial applications of the printf functions.
- Scanf: new function sscanf_format to read a format from a
  string. The type of the resulting format is dynamically checked and
  should be the type of the template format which is the second argument.
- Scanf: no more spurious lookahead attempt when the end of file condition
  is set and a correct token has already been read and could be returned.

Other libraries:
- System threads library: added Thread.sigmask; fixed race condition
  in signal handling.
- Bigarray library: fixed bug in Array3.of_array.
- Unix library: use canonical signal numbers in results of Unix.wait*;
  hardened Unix.establish_server against EINTR errors.

Run-time system:
- Support platforms where sizeof(void *) = 8 and sizeof(long) = 4.
- Improved and cleaned up implementation of signal handling.

Replay debugger:
- Improved handling of locations in source code.

OCamldoc:
- extensible {foo } syntax
- user can give .txt files on the command line, containing ocamldoc formatted
  text, to be able to include bigger texts out of source files
- -o option is now used by the html generator to indicate the prefix
  of generated index files (to avoid conflict when a Index module exists
  on case-insensitive file systems).

Miscellaneous:
- Configuration information is installed in `ocamlc -where`/Makefile.config
  and can be used by client Makefiles or shell scripts.

Objective Caml 3.08.4 (11 Aug 2005):
------------------------------------

New features:
- configure: find X11 config in some 64-bit Linux distribs
- ocamldoc: (**/**) can be canceled with another (**/**) PR#3665
- graphics: added resize_window
- graphics: check for invalid arguments to drawing primitives PR#3595
- ocamlbrowser: use windows subsystem on mingw

Bug fixes:
- ocamlopt: code generation problem on AMD64 PR#3640
- wrong code generated for some classes PR#3576
- fatal error when compiling some OO code PR#3745
- problem with comparison on constant constructors PR#3608
- camlp4: cryptic error message PR#3592
- camlp4: line numbers in multi-line antiquotations PR#3549
- camlp4: problem with make depend
- camlp4: parse error with :> PR#3561
- camlp4: ident conversion problem with val/contents/contents__
- camlp4: several small parsing problems PR#3688
- ocamldebug: handling of spaces in executable file name PR#3736
- emacs-mode: problem when caml-types-buffer is deleted by user PR#3704
- ocamldoc: extra backslash in ocamldoc man page PR#3687
- ocamldoc: improvements to HTML display PR#3698
- ocamldoc: escaping of @ in info files
- ocamldoc: escaping of . and \ in man pages PR#3686
- ocamldoc: better error reporting of misplaced comments
- graphics: fixed .depend file PR#3558
- graphics: segfault with threads and graphics PR#3651
- nums: several bugs: PR#3718, PR#3719, others
- nums: inline asm problems with gcc 4.0 PR#3604, PR#3637
- threads: problem with backtrace
- unix: problem with getaddrinfo PR#3565
- stdlib: documentation of Int32.rem and Int64.rem PR#3573
- stdlib: documentation of List.rev_map2 PR#3685
- stdlib: wrong order in Map.fold PR#3607
- stdlib: documentation of maximum float array length PR#3714
- better detection of cycles when using -rectypes
- missing case of module equality PR#3738
- better error messages for unbound type variables
- stack overflow while printing type error message PR#3705
- assert failure when typing some classes PR#3638
- bug in type_approx
- better error messages related to type variance checking
- yacc: avoid name capture for idents of the Parsing module


Objective Caml 3.08.3 (24 Mar 2005):
------------------------------------

New features:
- support for ocamlopt -pack under Mac OS X (PR#2634, PR#3320)
- ignore unknown warning options for forward and backward compatibility
- runtime: export caml_compare_unordered (PR#3479)
- camlp4: install argl.* files (PR#3439)
- ocamldoc: add -man-section option
- labltk: add the "solid" relief option (PR#3343)

Bug fixes:
- typing: fix unsoundness in type declaration variance inference.
    Type parameters which are constrained must now have an explicit variant
    annotation, otherwise they are invariant. This is not backward
    compatible, so this might break code which either uses subtyping or
    uses the relaxed value restriction (i.e. was not typable before 3.07)
- typing: erroneous partial match warning for polymorphic variants (PR#3424)
- runtime: handle the case of an empty command line (PR#3409, PR#3444)
- stdlib: make Sys.executable_name an absolute path in native code (PR#3303)
- runtime: fix memory leak in finalise.c
- runtime: auto-trigger compaction even if gc is called manually (PR#3392)
- stdlib: fix segfault in Obj.dup on zero-sized values (PR#3406)
- camlp4: correct parsing of the $ identifier (PR#3310, PR#3469)
- windows (MS tools): use link /lib instead of lib (PR#3333)
- windows (MS tools): change default install destination
- autoconf: better checking of SSE2 instructions (PR#3329, PR#3330)
- graphics: make close_graph close the X display as well as the window (PR#3312)
- num: fix big_int_of_string (empty string) (PR#3483)
- num: fix big bug on 64-bit architecture (PR#3299)
- str: better documentation of string_match and string_partial_match (PR#3395)
- unix: fix file descriptor leak in Unix.accept (PR#3423)
- unix: miscellaneous clean-ups
- unix: fix documentation of Unix.tm (PR#3341)
- graphics: fix problem when allocating lots of images under Windows (PR#3433)
- compiler: fix error message with -pack when .cmi is missing (PR#3028)
- cygwin: fix problem with compilation of camlheader (PR#3485)
- stdlib: Filename.basename doesn't return an empty string any more (PR#3451)
- stdlib: better documentation of Open_excl flag (PR#3450)
- ocamlcp: accept -thread option (PR#3511)
- ocamldep: handle spaces in file names (PR#3370)
- compiler: remove spurious warning in pattern-matching on variants (PR#3424)
- windows: better handling of InterpreterPath registry entry (PR#3334, PR#3432)


Objective Caml 3.08.2 (22 Nov 2004):
------------------------------------

Bug fixes:
- runtime: memory leak when unmarshalling big data structures (PR#3247)
- camlp4: incorrect line numbers in errors (PR#3188)
- emacs: xemacs-specific code, wrong call to "sit-for"
- ocamldoc: "Lexing: empty token" (PR#3173)
- unix: problem with close_process_* (PR#3191)
- unix: possible coredumps (PR#3252)
- stdlib: wrong order in Set.fold (PR#3161)
- ocamlcp: array out of bounds in profiled programs (PR#3267)
- yacc: problem with polymorphic variant types for grammar entries (PR#3033)

Misc:
- export <caml/printexc.h> for caml_format_exception (PR#3080)
- clean up caml_search_exe_in_path (maybe PR#3079)
- camlp4: new function "make_lexer" for new-style locations
- unix: added missing #includes (PR#3088)


Objective Caml 3.08.1 (19 Aug 2004):
------------------------------------

Licence:
- The emacs files are now under GPL
- Slightly relaxed some conditions of the QPL

Bug fixes:
- ld.conf now generated at compile-time instead of install-time
- fixed -pack on Windows XP (PR#2935)
- fixed Obj.tag (PR#2946)
- added support for multiple dlopen in Darwin
- run ranlib when installing camlp4 libraries (PR#2944)
- link camlp4opt with -linkall (PR#2949)
- camlp4 parsing of patterns now conforms to normal parsing (PR#3015)
- install camlp4 *.cmx files (PR#2955)
- fixed handling of linefeed in string constants in camlp4 (PR#3074)
- ocamldoc: fixed display of class parameters in HTML and LaTeX (PR#2994)
- ocamldoc: fixed display of link to class page in html (PR#2994)
- Windows toplevel GUI: assorted fixes (including PR#2932)

Misc:
- added -v option to ocamllex
- ocamldoc: new -intf and -impl options supported (PR#3036)

Objective Caml 3.08.0 (13 Jul 2004):
------------------------------------

(Changes that can break existing programs are marked with a "*"  )

Language features:
- Support for immediate objects, i.e. objects defined without going
  through a class.  (Syntax is "object <fields and methods> end".)

Type-checking:
- When typing record construction and record patterns, can omit
  the module qualification on all labels except one.  I.e.
  { M.l1 = ...; l2 = ... } is interpreted as { M.l1 = ...; M.l2 = ... }

Both compilers:
- More compact compilation of classes.
- Much more efficient handling of class definitions inside functors
  or local modules.
- Simpler representation for method tables. Objects can now be marshaled
  between identical programs with the flag Marshal.Closures.
- Improved error messages for objects and variants.
- Improved printing of inferred module signatures (toplevel and ocamlc -i).
  Recursion between type, class, class type and module definitions is now
  correctly printed.
- The -pack option now accepts compiled interfaces (.cmi files) in addition
  to compiled implementations (.cmo or .cmx).
* A compile-time error is signaled if an integer literal exceeds the
  range of representable integers.
- Fixed code generation error for "module rec" definitions.
- The combination of options -c -o sets the name of the generated
  .cmi / .cmo / .cmx files.

Bytecode compiler:
- Option -output-obj is now compatible with Dynlink and
  with embedded toplevels.

Native-code compiler:
- Division and modulus by zero correctly raise exception Division_by_zero
  (instead of causing a hardware trap).
- Improved compilation time for the register allocation phase.
- The float constant -0.0 was incorrectly treated as +0.0 on some processors.
- AMD64: fixed bugs in asm glue code for GC invocation and exception raising
  from C.
- IA64: fixed incorrect code generated for "expr mod 1".
- PowerPC: minor performance tweaks for the G4 and G5 processors.

Standard library:
* Revised handling of NaN floats in polymorphic comparisons.
  The polymorphic boolean-valued comparisons (=, <, >, etc) now treat
  NaN as uncomparable, as specified by the IEEE standard.
  The 3-valued comparison (compare) treats NaN as equal to itself
  and smaller than all other floats.  As a consequence, x == y
  no longer implies x = y but still implies compare x y = 0.
* String-to-integer conversions now fail if the result overflows
  the range of integers representable in the result type.
* All array and string access functions now raise
  Invalid_argument("index out of bounds") when a bounds check fails.
  In earlier releases, different exceptions were raised
  in bytecode and native-code.
- Module Buffer: new functions Buffer.sub, Buffer.nth
- Module Int32: new functions Int32.bits_of_float, Int32.float_of_bits.
- Module Map: new functions is_empty, compare, equal.
- Module Set: new function split.
* Module Gc: in-order finalisation, new function finalise_release.

Other libraries:
- The Num library: complete reimplementation of the C/asm lowest
  layer to work around potential licensing problems.
  Improved speed on the PowerPC and AMD64 architectures.
- The Graphics library: improved event handling under MS Windows.
- The Str library: fixed bug in "split" functions with nullable regexps.
- The Unix library:
   . Added Unix.single_write.
   . Added support for IPv6.
   . Bug fixes in Unix.closedir.
   . Allow thread switching on Unix.lockf.

Runtime System:
* Name space depollution: all global C identifiers are now prefixed
  with "caml" to avoid name clashes with other libraries.  This
  includes the "external" primitives of the standard runtime.

Ports:
- Windows ports: many improvements in the OCamlWin toplevel application
  (history, save inputs to file, etc).  Contributed by Christopher A. Watford.
- Native-code compilation supported for HPPA/Linux. Contributed by Guy Martin.
- Removed support for MacOS9.  Mac OS 9 is obsolete and the port was not
  updated since 3.05.
- Removed ocamlopt support for HPPA/Nextstep and Power/AIX.

Ocamllex:
- #line directives in the input file are now accepted.
- Added character set concatenation operator "cset1 # cset2".

Ocamlyacc:
- #line directives in the input file are now accepted.

Camlp4:
* Support for new-style locations (line numbers, not just character numbers).
- See camlp4/CHANGES and camlp4/ICHANGES for more info.


Objective Caml 3.07 (29 Sep 2003):
----------------------------------

Language features:
- Experimental support for recursive module definitions
      module rec A : SIGA = StructA and B : SIGB = StructB and ...
- Support for "private types", or more exactly concrete data types
  with private constructors or labels.  These data types can be
  de-structured normally in pattern matchings, but values of these
  types cannot be constructed directly outside of their defining module.
- Added integer literals of types int32, nativeint, int64
  (written with an 'l', 'n' or 'L' suffix respectively).

Type-checking:
- Allow polymorphic generalization of covariant parts of expansive
  expressions.  For instance, if f: unit -> 'a list, "let x = f ()"
  gives "x" the generalized type forall 'a. 'a list, instead of '_a list
  as before.
- The typing of polymorphic variants in pattern matching has changed.
  It is intended to be more regular, sticking to the principle of "closing
  only the variants which would be otherwise incomplete". Two potential
  consequences: (1) some types may be left open which were closed before,
  and the resulting type might not match the interface anymore (expected to
  be rare); (2) in some cases an incomplete match may be generated.
- Lots of bug fixes in the handling of polymorphism and recursion inside
  types.
- Added a new "-dtypes" option to ocamlc/ocamlopt, and an emacs extension
  "emacs/caml-types.el".  The compiler option saves inferred type information
  to file *.annot, and the emacs extension allows the user to look at the
  type of any subexpression in the source file.  Works even in the case
  of a type error (all the types computed up to the error are available).
  This new feature is also supported by ocamlbrowser.
- Disable "method is overridden" warning when the method was explicitly
  redefined as virtual beforehand (i.e. not through inheritance). Typing
  and semantics are unchanged.

Both compilers:
- Added option "-dtypes" to dump detailed type information to a file.
- The "-i" option no longer generates compiled files, it only prints
  the inferred types.
- The sources for the module named "Mod" can be placed either in Mod.ml or
  in mod.ml.
- Compilation of "let rec" on non-functional values: tightened some checks,
  relaxed some other checks.
- Fixed wrong code that was generated for "for i = a to max_int"
  or "for i = a downto min_int".
- An explicit interface Mod.mli can now be provided for the module obtained
  by ocamlc -pack -o Mod.cmo ... or ocamlopt -pack -o Mod.cmx ...
- Revised internal handling of source code locations, now handles
  preprocessed code better.
- Pattern-matching bug on float literals fixed.
- Minor improvements on pattern-matching over variants.
- More efficient compilation of string comparisons and the "compare" function.
- More compact code generated for arrays of constants.
- Fixed GC bug with mutable record fields of type "exn".
- Added warning "E" for "fragile patterns": pattern matchings that would
  not be flagged as partial if new constructors were added to the data type.

Bytecode compiler:
- Added option -vmthread to select the threads library with VM-level
  scheduling.  The -thread option now selects the system threads library.

Native-code compiler:
- New port: AMD64 (Opteron).
- Fixed instruction selection bug on expressions of the kind (raise Exn)(arg).
- Several bug fixes in ocamlopt -pack (tracking of imported modules,
  command line too long).
- Signal handling bug fixed.
- x86 port:
    Added -ffast-math option to use inline trigo and log functions.
    Small performance tweaks for the Pentium 4.
    Fixed illegal "imul" instruction generated by reloading phase.
- Sparc port:
    Enhanced code generation for Sparc V8 (option -march=v8) and
    Sparc V9 (option -march=v9).
    Profiling support added for Solaris.
- PowerPC port:
    Keep stack 16-aligned for compatibility with C calling conventions.

Toplevel interactive system:
- Tightened interface consistency checks between .cmi files, .cm[oa] files
  loaded by #load, and the running toplevel.
- #trace on mutually-recursive functions was broken, works again.
- Look for .ocamlinit file in home directory in addition to the current dir.

Standard library:
- Match_failure and Assert_failure exceptions now report
  (file, line, column), instead of (file, starting char, ending char).
- float_of_string, int_of_string: some ill-formed input strings were not
    rejected.
- Added format concatenation, string_of_format, format_of_string.
- Module Arg: added new option handlers Set_string, Set_int, Set_float,
    Symbol, Tuple.
- Module Format: tag handling is now turned off by default,
    use [Format.set_tags true] to activate.
- Modules Lexing and Parsing: added better handling of positions
    in source file.  Added function Lexing.flush_input.
- Module Scanf: %n and %N formats to count characters / items read so far;
    assorted bug fixes, %! to match end of input. New ``_'' special
    flag to skip reresulting value.
- Module Format: tags are not activated by default.
- Modules Set and Map: fixed bugs causing trees to become unbalanced.
- Module Printf: less restrictive typing of kprintf.
- Module Random: better seeding; functions to generate random int32, int64,
    nativeint; added support for explicit state management.
- Module Sys: added Sys.readdir for reading the contents of a directory.

Runtime system:
- output_value/input_value: fixed bug with large blocks (>= 4 Mwords)
  produced on a 64-bit platform and incorrectly read back on a 32-bit
  platform.
- Fixed memory compaction bug involving input_value.
- Added MacOS X support for dynamic linking of C libraries.
- Improved stack backtraces on uncaught exceptions.
- Fixed float alignment problem on Sparc V9 with gcc 3.2.

Other libraries:
- Dynlink:
    By default, dynamically-loaded code now has access to all
      modules defined by the program; new functions Dynlink.allow_only
      and Dynlink.prohibit implement access control.
    Fixed Dynlink problem with files generated with ocamlc -pack.
    Protect against references to modules not yet fully initialized.
- LablTK/CamlTK: added support for TCL/TK 8.4.
- Str: reimplemented regexp matching engine, now less buggy, faster,
    and LGPL instead of GPL.
- Graphics: fixed draw_rect and fill_rect bug under X11.
- System threads and bytecode threads libraries can be both installed.
- System threads: better implementation of Thread.exit.
- Bytecode threads: fixed two library initialization bugs.
- Unix: make Unix.openfile blocking to account for named pipes;
  GC bug in Unix.*stat fixed; fixed problem with Unix.dup2 on Windows.

Ocamllex:
- Can name parts of the matched input text, e.g.
    "0" (['0'-'7']+ as s) { ... s ... }

Ocamldebug:
- Handle programs that run for more than 2^30 steps.

Emacs mode:
- Added file caml-types.el to interactively display the type information
  saved by option -dtypes.

Win32 ports:
- Cygwin port: recognize \ as directory separator in addition to /
- MSVC port: ocamlopt -pack works provided GNU binutils are installed.
- Graphics library: fixed bug in Graphics.blit_image; improved event handling.

OCamldoc:
- new ty_code field for types, to keep code of a type (with option -keep-code)
- new ex_code field for types, to keep code of an exception
    (with option -keep-code)
- some fixes in html generation
- don't overwrite existing style.css file when generating HTML
- create the ocamldoc.sty file when generating LaTeX (if nonexistent)
- man pages are now installed in man/man3 rather than man/mano
- fix: empty [] in generated HTML indexes


Objective Caml 3.06 (20 Aug 2002):
----------------------------------

Type-checking:
- Apply value restriction to polymorphic record fields.

Run-time system:
- Fixed GC bug affecting lazy values.

Both compilers:
- Added option "-version" to print just the version number.
- Fixed wrong dependencies in .cmi generated with the -pack option.

Native-code compiler:
- Fixed wrong return value for inline bigarray assignments.

Libraries:
- Unix.getsockopt: make sure result is a valid boolean.

Tools:
- ocamlbrowser: improved error reporting; small Win32 fixes.

Windows ports:
- Fixed two problems with the Mingw port under Cygwin 1.3.


Objective Caml 3.05 (29 Jul 2002):
----------------------------------

Language features:
- Support for polymorphic methods and record fields.
- Allows _ separators in integer and float literals, e.g. 1_000_000.

Type-checker:
- New flag -principal to enforce principality of type inference.
- Fixed subtle typing bug with higher-order functors.
- Fixed several complexity problems; changed (again) the  behaviour of
  simple coercions.
- Fixed various bugs with objects and polymorphic variants.
- Improved some error messages.

Both compilers:
- Added option "-pack" to assemble several compilation units as one unit
  having the given units as sub-modules.
- More precise detection of unused sub-patterns in "or" patterns.
- Warnings for ill-formed \ escapes in string and character literals.
- Protect against spaces and other special characters in directory names.
- Added interface consistency check when building a .cma or .cmxa library.
- Minor reduction in code size for class initialization code.
- Added option "-nostdlib" to ignore standard library entirely.

Bytecode compiler:
- Fixed issue with ocamlc.opt and dynamic linking.

Native-code compiler:
- Added link-time check for multiply-defined module names.
- Fixed GC bug related to constant constructors of polymorphic variant types.
- Fixed compilation bug for top-level "include" statements.
- PowerPC port: work around limited range for relative branches,
  thus removing assembler failures on large functions.
- IA64 port: fixed code generation bug for 3-way constructor matching.

Toplevel interactive system:
- Can load object files given on command line before starting up.
- ocamlmktop: minimized possibility of name clashes with user-provided modules.

Run-time system:
- Minor garbage collector no longer recursive.
- Better support for lazy data in the garbage collector.
- Fixed issues with the heap compactor.
- Fixed issues with finalized Caml values.
- The type "int64" is now supported on all platforms: we use software
  emulation if the C compiler doesn't support 64-bit integers.
- Support for float formats that are neither big-endian nor little-endian
  (one known example: the ARM).
- Fixed bug in callback*_exn functions in the exception-catching case.
- Work around gcc 2.96 bug on RedHat 7.2 and Mandrake 8.0, 8.1 among others.
- Stub DLLs now installed in subdir stublibs/ of standard library dir.

Standard library:
- Protect against integer overflow in sub-string and sub-array bound checks.
- New module Complex implementing arithmetic over complex numbers.
- New module Scanf implementing format-based scanning a la scanf() in C.
- Module Arg: added alternate entry point Arg.parse_argv.
- Modules Char, Int32, Int64, Nativeint, String: added type "t" and function
  "compare" so that these modules can be used directly with e.g. Set.Make.
- Module Digest: fixed issue with Digest.file on large files (>= 1Gb);
    added Digest.to_hex.
- Module Filename: added Filename.open_temp_file to atomically create and
    open the temp file; improved security of Filename.temp_file.
- Module Genlex: allow _ as first character of an identifier.
- Module Lazy: more efficient implementation.
- Module Lexing: improved performances for very large tokens.
- Module List: faster implementation of sorting functions.
- Module Printf:
    added %S and %C formats (quoted, escaped strings and characters);
    added kprintf (calls user-specified continuation on formatted string).
- Module Queue: faster implementation (courtesy of François Pottier).
- Module Random: added Random.bool.
- Module Stack: added Stack.is_empty.
- Module Pervasives:
    added sub-module LargeFile to support files larger than 1Gb
      (file offsets are int64 rather than int);
    opening in "append" mode automatically sets "write" mode;
    files are now opened in close-on-exec mode;
    string_of_float distinguishes its output from a plain integer;
    faster implementation of input_line for long lines.
- Module Sys:
     added Sys.ocaml_version containing the OCaml version number;
     added Sys.executable_name containing the (exact) path of the
       file being executable;
     Sys.argv.(0) is now unchanged w.r.t. what was provided as 0-th argument
       by the shell.
- Module Weak: added weak hash tables.

Other libraries:
- Bigarray:
    support for bigarrays of complex numbers;
    added functions Genarray.dims,
      {Genarray,Array1,Array2,Array3}.{kind,layout}.
- Dynlink: fixed bug with loading of mixed-mode Caml/C libraries.
- LablTK:
    now supports also the CamlTK API (no labels);
    support for Activate and Deactivate events;
    support for virtual events;
    added UTF conversion;
    export the tcl interpreter as caml value, to avoid DLL dependencies.
- Unix:
    added sub-module LargeFile to support files larger than 1Gb
      (file offsets are int64 rather than int);
    added POSIX opening flags (O_NOCTTY, O_*SYNC);
    use reentrant functions for gethostbyname and gethostbyaddr when available;
    fixed bug in Unix.close_process and Unix.close_process_full;
    removed some overhead in Unix.select.

Tools:
- ocamldoc (the documentation generator) is now part of the distribution.
- Debugger: now supports the option -I +dir.
- ocamllex: supports the same identifiers as ocamlc; warns for
  bad \ escapes in strings and characters.
- ocamlbrowser:
    recenter the module boxes when showing a cross-reference;
    include the current directory in the ocaml path.

Windows port:
- Can now compile with Mingw (the GNU compilers without the Cygwin
  runtime library) in addition to MSVC.
- Toplevel GUI: wrong filenames were given to #use and #load commands;
  read_line() was buggy for short lines (2 characters or less).
- OCamlBrowser: now fully functional.
- Graphics library: fixed several bugs in event handling.
- Threads library: fixed preemption bug.
- Unix library: better handling of the underlying differences between
  sockets and regular file descriptors;
  added Unix.lockf and a better Unix.rename (thanks to Tracy Camp).
- LablTk library: fixed a bug in Fileinput


Objective Caml 3.04 (13 Dec 2001):
----------------------------------

Type-checker:
- Allowed coercing self to the type of the current class, avoiding
  an obscure error message about "Self type cannot be unified..."

Both compilers:
- Use OCAMLLIB environment variable to find standard library, falls
  back on CAMLLIB if not defined.
- Report out-of-range ASCII escapes in character or string literals
  such as "\256".

Byte-code compiler:
- The -use-runtime and -make-runtime flags are back by popular demand
  (same behavior as in 3.02).
- Dynamic loading (of the C part of mixed Caml/C libraries): arrange that
  linking in -custom mode uses the static libraries for the C parts,
  not the shared libraries, for maximal robustness and compatibility with
  3.02.

Native-code compiler:
- Fixed bug in link-time consistency checking.

Tools:
- ocamlyacc: added parser debugging support (set OCAMLRUNPARAM=p to get
  a trace of the pushdown automaton actions).
- ocamlcp: was broken in 3.03 (Sys_error), fixed.

Run-time system:
- More work on dynamic loading of the C part of mixed Caml/C libraries.
- On uncaught exception, flush output channels before printing exception
  message and backtrace.
- Corrected several errors in exception backtraces.

Standard library:
- Pervasives: integer division and modulus are now fully specified
  on negative arguments (with round-towards-zero semantics).
- Pervasives.float_of_string: now raises Failure on ill-formed input.
- Pervasives: added useful float constants max_float, min_float, epsilon_float.
- printf functions in Printf and Format: added % formats for int32, nativeint,
  int64; "*" in width and precision specifications now supported
  (contributed by Thorsten Ohl).
- Added Hashtbl.copy, Stack.copy.
- Hashtbl: revised resizing strategy to avoid quadratic behavior
  on Hashtbl.add.
- New module MoreLabels providing labelized versions of modules
  Hashtbl, Map and Set.
- Pervasives.output_value and Marshal.to_* : improved hashing strategy
  for internal data structures, avoid excessive slowness on
  quasi-linearly-allocated inputs.

Other libraries:
- Num: fixed bug in big integer exponentiation (Big_int.power_*).

Windows port:
- New GUI for interactive toplevel (Jacob Navia).
- The Graphics library is now available for stand-alone executables
  (Jacob Navia).
- Unix library: improved reporting of system error codes.
- Fixed error in "globbing" of * and ? patterns on command line.

Emacs mode: small fixes; special color highlighting for ocamldoc comments.

License: added special exception to the LGPL'ed code (libraries and
  runtime system) allowing unrestricted linking, whether static or dynamic.


Objective Caml 3.03 ALPHA (12 Oct 2001):
----------------------------------------

Language:
- Removed built-in syntactic sugar for streams and stream patterns
  [< ... >], now supported via CamlP4, which is now included in the
  distribution.
- Switched the default behaviour to labels mode (labels are compulsory),
  but allows omitting labels when a function application is complete.
  -nolabels mode is available but deprecated for programming.
  (See also scrapelabels and addlabels tools below.)
- Removed all labels in the standard libraries, except labltk.
  Labelized versions are kept for ArrayLabels, ListLabels, StringLabels
  and UnixLabels. "open StdLabels" gives access to the first three.
- Extended polymorphic variant type syntax, allowing union types and
  row abbreviations for both sub- and super-types. #t deprecated in types.
- See the Upgrading file for how to adapt to all the changes above.

Type-checker:
- Fixed obscure bug in module typing causing the type-checker to loop
  on signatures of the form
        module type M
        module A: sig module type T = sig module T: M end end
        module B: A.T
- Improved efficiency of module type-checking via lazy computation of
  certain signature summary information.
- An empty polymorphic variant type is now an error.

Both compilers:
- Fixed wrong code generated for "struct include M ... end" when M
  contains one or several "external" declarations.

Byte-code compiler:
- Protect against VM stack overflow caused by module initialization code
  with many local variables.
- Support for dynamic loading of the C part of mixed Caml/C libraries.
- Removed the -use-runtime and -make-runtime flags, obsoleted by dynamic
  loading of C libraries.

Native-code compiler:
- Attempt to recover gracefully from system stack overflow.  Currently
  works on x86 under Linux and BSD.
- Alpha: work around "as" bug in Tru64 5.1.

Toplevel environment:
- Revised printing of inferred types and evaluation results
  so that an external printer (e.g. Camlp4's) can be hooked in.

Tools:
- The CamlP4 pre-processor-pretty-printer is now included in the standard
  distribution.
- New tool ocamlmklib to help build mixed Caml/C libraries.
- New tool scrapelabels and addlabels, to either remove (non-optional)
  labels in interfaces, or automatically add them in the definitions.
  They provide easy transition from classic mode ocaml 3.02 sources,
  depending on whether you want to keep labels or not.
- ocamldep: added -pp option to handle preprocessed source files.

Run-time system:
- Support for dynamic loading of the C part of mixed Caml/C libraries.
  Currently works under Linux, FreeBSD, Windows, Tru64, Solaris and Irix.
- Implemented registration of global C roots with a skip list,
  runs much faster when there are many global C roots.
- Autoconfiguration script: fixed wrong detection of Mac OS X; problem
  with the Sparc, gcc 3.0, and float alignment fixed.

Standard library:
- Added Pervasives.flush_all to flush all opened output channels.

Other libraries:
- All libraries revised to allow dynamic loading of the C part.
- Graphics under X Windows: revised event handling, should no longer lose
    mouse events between two calls to wait_next_event(); wait_next_event()
    now interruptible by signals.
- Bigarrays: fixed bug in marshaling of big arrays.

Windows port:
- Fixed broken Unix.{get,set}sockopt*



Objective Caml 3.02 (30 Jul 2001):
----------------------------------

Both compilers:
- Fixed embarrassing bug in pattern-matching compilation
  (affected or-patterns containing variable bindings).
- More optimizations in pattern-matching compilation.

Byte-code compiler:
- Protect against VM stack overflow caused by functions with many local
  variables.

Native-code compiler:
- Removed re-sharing of string literals, causes too many surprises with
  in-place string modifications.
- Corrected wrong compilation of toplevel "include" statements.
- Fixed bug in runtime function "callbackN_exn".
- Signal handlers receive the conventional signal number as argument
  instead of the system signal number (same behavior as with the
  bytecode compiler).
- ARM port: fixed issue with immediate operand overflow in large functions.

Toplevel environment:
- User-definer printers (for #install_printer) now receive as first argument
  the pretty-printer formatter where to print their second argument.
  Old printers (with only one argument) still supported for backward
  compatibility.

Standard library:
- Module Hashtbl: added Hashtbl.fold.

Other libraries:
- Dynlink: better error reporting in add_interfaces for missing .cmi files.
- Graphics: added more drawing functions (multiple points, polygons,
    multiple lines, splines).
- Bytecode threads: the module Unix is now thread-safe, ThreadUnix is
    deprecated.  Unix.exec* now resets standard descriptors to blocking mode.
- Native threads: fixed a context-switch-during-GC problem causing
    certain C runtime functions to fail, most notably input_value.
- Unix.inet_addr_of_string: call inet_aton() when available so as to
    handle correctly the address 255.255.255.255.
- Unix: added more getsockopt and setsockopt functions to get/set
    options that have values other than booleans.
- Num: added documentation for the Big_int module.

Tools:
- ocamldep: fixed wrong dependency issue with nested modules.

Run-time system:
- Removed floating-point error at start-up on some non-IEEE platforms
  (e.g. FreeBSD prior to 4.0R).
- Stack backtrace mechanism now works for threads that terminate on
  an uncaught exception.

Auto-configuration:
- Updated config.guess and config.sub scripts, should recognize a greater
  number of recent platform.

Windows port:
- Fixed broken Unix.waitpid.  Unix.file_descr can now be compared or hashed.
- Toplevel application: issue with spaces in name of stdlib directory fixed.

MacOS 9 port:
- Removed the last traces of support for 68k


Objective Caml 3.01 (09 Mar 2001):
----------------------------------

New language features:
- Variables are allowed in "or" patterns, e.g.
     match l with [t] | [_;t] -> ... t ...
- "include <structure expression>" to re-export all components of a
  structure inside another structure.
- Variance annotation on parameters of type declarations, e.g.
    type (+'a,-'b,'c) t (covariant in 'a, contravariant in 'b, invariant in 'c)

New ports:
- Intel IA64/Itanium under Linux (including the native-code compiler).
- Cygwin under MS Windows.  This port is an alternative to the earlier
  Windows port of OCaml, which relied on MS compilers; the Cygwin
  Windows port does not need MS Visual C++ nor MASM, runs faster
  in bytecode, and has a better implementation of the Unix library,
  but currently lacks threads and COM component support.

Type-checking:
- Relaxed "monomorphic restriction" on type constructors in a
  mutually-recursive type definition, e.g. the following is again allowed
    type u = C of int t | D of string t and 'a t = ...
- Fixed name-capture bug in "include SIG" and "SIG with ..." constructs.
- Improved implicit subtypes built by (... :> ty), closer to intuition.
- Several bug fixes in type-checking of variants.
- Typing of polymorphic variants is more restrictive:
   do not allow conjunctive types inside the same pattern matching.
   a type has either an upper bound, or all its tags are in the lower bound.
  This may break some programs (this breaks lablgl-0.94).

Both compilers:
- Revised compilation of pattern matching.
- Option -I +<subdir> to search a subdirectory <subdir> of the standard
  library directory (i.e. write "ocamlc -I +labltk" instead of
  "ocamlc -I /usr/local/lib/ocaml/labltk").
- Option -warn-error to turn warnings into errors.
- Option -where to print the location of the standard library directory.
- Assertions are now type-checked even if the -noassert option is given,
  thus -noassert can no longe change the types of modules.

Bytecode compiler and bytecode interpreter:
- Print stack backtrace when a program aborts due to an uncaught exception
  (requires compilation with -g and running with ocamlrun -b or
   OCAMLRUNPARAM="b=1").

Native-code compiler:
- Better unboxing optimizations on the int32, int64, and nativeint types.
- Tail recursion preserved for functions having more parameters than
  available registers (but tail calls to other functions are still
  turned off if parameters do not fit entirely in registers).
- Fixed name-capture bug in function inlining.
- Improved spilling/reloading strategy for conditionals.
- IA32, Alpha: better alignment of branch targets.
- Removed spurious dependency on the -lcurses library.

Toplevel environment:
- Revised handling of top-level value definitions, allows reclaimation
  of definitions that are shadowed by later definitions with the same names.
  (E.g. "let x = <big list>;; let x = 1;;" allows <big list> to be reclaimed.)
- Revised the tracing facility so that for standard library functions,
  only calls from user code are traced, not calls from the system.
- Added a "*" prompt when within a comment.

Runtime system:
- Fixed portability issue on bcopy() vs memmove(), affecting Linux RedHat 7.0
  in particular.
- Structural comparisons (=, <>, <, <=, >, >=, compare) reimplemented
  so as to avoid overflowing the C stack.
- Input/output functions: arrange so that reads and writes on closed
  in_channel or out_channel raise Sys_error immediately.

Standard library:
- Module Gc: changed some counters to float in order to avoid overflow;
    added alarms
- Module Hashtbl: added Hashtbl.replace.
- Module Int64: added bits_of_float, float_of_bits (access to IEEE 754
    representation of floats).
- Module List:  List.partition now tail-rec;
    improved memory behavior of List.stable_sort.
- Module Nativeint: added Nativeint.size (number of bits in a nativeint).
- Module Obj: fixed incorrect resizing of float arrays in Obj.resize.
- Module Pervasives: added float constants "infinity", "neg_infinity", "nan";
    added a "classify_float" function to test a float for NaN, infinity, etc.
- Pervasives.input_value: fixed bug affecting shared custom objects.
- Pervasives.output_value: fixed size bug affecting "int64" values.
- Pervasives.int_of_string, {Int32,Int64,Nativeint}.of_string:
  fixed bug causing bad digits to be accepted without error.
- Module Random: added get_state and set_state to checkpoint the generator.
- Module Sys: signal handling functions are passed the system-independent
  signal number rather than the raw system signal number whenever possible.
- Module Weak: added Weak.get_copy.

Other libraries:
- Bigarray: added Bigarray.reshape to take a view of the elements of a
  bigarray with different dimensions or number of dimensions;
  fixed bug causing "get" operations to be unavailable in custom
  toplevels including Bigarray.
- Dynlink: raise an error instead of crashing when the loaded module
  refers to the not-yet-initialized module performing a dynlink operation.
- Bytecode threads: added a thread-safe version of the Marshal module;
    fixed a rare GC bug in the thread scheduler.
- POSIX threads: fixed compilation problem with threads.cmxa.
- Both thread libraries: better tail-recursion in Event.sync.
- Num library: fixed bug in square roots (Nat.sqrt_nat, Big_int.sqrt_big_int).

Tools:
- ocamldep: fixed missing dependencies on labels of record patterns and
    record construction operations

Win32 port:
- Unix.waitpid now implements the WNOHANG option.

Mac OS ports:
- Mac OS X public beta is supported.
- Int64.format works on Mac OS 8/9.


Objective Caml 3.00 (25 Apr 2000):
----------------------------------

Language:
- OCaml/OLabl merger:
  * Support for labeled and optional arguments for functions and classes.
  * Support for variant types (sum types compared by structure).
  See tutorial (chapter 2 of the OCaml manual) for more information.
- Syntactic change: "?" in stream error handlers changed to "??".
- Added exception renaming in structures (exception E = F).
- (OCaml 2.99/OLabl users only) Label syntax changed to preserve
  backward compatibility with 2.0x (labeled function application
  is f ~lbl:arg instead of f lbl:arg).  A tool is provided to help
  convert labelized programs to OCaml 3.00.

Both compilers:
- Option -labels to select commuting label mode (labels are mandatory,
  but labeled arguments can be passed in a different order than in
  the definition of the function; in default mode, labels may be omitted,
  but argument reordering is only allowed for optional arguments).
- Libraries (.cma and .cmxa files) now "remember" C libraries given
  at library construction time, and add them back at link time.
  Allows linking with e.g. just unix.cma instead of
  unix.cma -custom -cclib -lunix
- Revised printing of error messages, now use Format.fprintf; no visible
  difference for users, but could facilitate internationalization later.
- Fixed bug in unboxing of records containing only floats.
- Fixed typing bug involving applicative functors as components of modules.
- Better error message for inconsistencies between compiled interfaces.

Bytecode compiler:
- New "modular" format for bytecode executables; no visible differences
  for users, but will facilitate further extensions later.
- Fixed problems in signal handling.

Native-code compiler:
- Profiling support on x86 under FreeBSD
- Open-coding and unboxing optimizations for the new integer types
  int32, int64, nativeint, and for bigarrays.
- Fixed instruction selection bug with "raise" appearing in arguments
  of strict operators, e.g. "1 + raise E".
- Better error message when linking incomplete/incorrectly ordered set
  of .cmx files.
- Optimized scanning of global roots during GC, can reduce total running
  time by up to 8% on GC-intensive programs.

Interactive toplevel:
- Better printing of exceptions, including arguments, when possible.
- Fixed rare GC bug occurring during interpretation of scripts.
- Added consistency checks between interfaces and implementations
  during #load.

Run-time system:
- Added support for "custom" heap blocks (heap blocks carrying
  C functions for finalization, comparison, hashing, serialization
  and deserialization).
- Support for finalisation functions written in Caml.

Standard library:
- New modules Int32, Int64, Nativeint for 32-bit, 64-bit and
  platform-native integers
- Module Array: added Array.sort, Array.stable_sort.
- Module Gc: added Gc.finalise to attach Caml finalisation functions to
  arbitrary heap-allocated data.
- Module Hashtbl: do not bomb when resizing very large table.
- Module Lazy: raise Lazy.Undefined when a lazy evaluation needs itself.
- Module List: added List.sort, List.stable_sort; fixed bug in List.rev_map2.
- Module Map: added mapi (iteration with key and data).
- Module Set: added iterators for_all, exists, filter, partition.
- Module Sort: still here but deprecated in favor of new sorting functions
  in Array and List.
- Module Stack: added Stack.top
- Module String: fixed boundary condition on String.rindex_from
- Added labels on function arguments where appropriate.

New libraries and tools:
- ocamlbrowser: graphical browser for OCaml sources and compiled interfaces,
  supports cross-referencing, editing, running the toplevel.
- LablTK: GUI toolkit based on TK, using labeled and optional arguments,
  easier to use than CamlTK.
- Bigarray: large, multi-dimensional numerical arrays, facilitate
  interfacing with C/Fortran numerical code, efficient support for
  advanced array operations such as slicing and memory-mapping of files.

Other libraries:
- Bytecode threads: timer-based preemption was broken, works back again;
  fixed bug in Pervasives.input_line; exported Thread.yield.
- System threads: several GC / reentrancy bugs fixed in buffered I/O
  and Unix I/O; revised Thread.join implementation for strict POSIX
  conformance; exported Thread.yield.
- Graphics: added support for double buffering; added, current_x, current_y,
  rmoveto, rlineto, and draw_rect.
- Num: fixed bug in Num.float_of_num.
- Str: worked around potential symbol conflicts with C standard library.
- Dbm: fixed bug with Dbm.iter on empty database.

New or updated ports:
- Alpha/Digital Unix: lifted 256M limitation on total memory space
  induced by -taso
- Port to AIX 4.3 on PowerPC
- Port to HPUX 10 on HPPA
- Deprecated 680x0 / SunOS port

Macintosh port:
- Implemented the Unix and Thread libraries.
- The toplevel application does not work on 68k Macintoshes; maybe
  later if there's a demand.
- Added a new tool, ocamlmkappli, to build an application from a
  program written in O'Caml.


Objective Caml 2.04 (26 Nov 1999):
----------------------------------

- C interface: corrected inconsistent change in the CAMLparam* macros.
- Fixed internal error in ocamlc -g.
- Fixed type-checking of "S with ...", where S is a module type name
  abbreviating another module type name.
- ocamldep: fixed stdout/stderr mismatch after failing on one file.
- Random.self_init more random.
- Windows port:
  - Toplevel application: fixed spurious crash on exit.
  - Native-code compiler: fixed bug in assembling certain
    floating-point constants (masm doesn't grok 2e5, wants 2.0e5).

Objective Caml 2.03 (19 Nov 1999):
----------------------------------

New ports:
- Ported to BeOS / Intel x86 (bytecode and native-code).
- BSD / Intel x86 port now supports both a.out and ELF binary formats.
- Added support for {Net,Open}BSD / Alpha.
- Revamped Rhapsody port, now works on MacOS X server.

Syntax:
- Warning for "(*)" and "*)" outside comment.
- Removed "#line LINENO", too ambiguous with a method invocation;
  the equivalent "# LINENO" is still supported.

Typing:
- When an incomplete pattern-matching is detected, report also a
  value or value template that is not covered by the cases of
  the pattern-matching.
- Several bugs in class type matching and in type error reporting fixed.
- Added an option -rectypes to support general recursive types,
  not just those involving object types.

Bytecode compiler:
- Minor cleanups in the bytecode emitter.
- Do not remove "let x = y" bindings in -g mode; makes it easier to
  debug the code.

Native-code compiler:
- Fixed bug in grouping of allocations performed in the same basic block.
- Fixed bug in constant propagation involving expressions containing
  side-effects.
- Fixed incorrect code generation for "for" loops whose upper bound is
  a reference assigned inside the loop.
- MIPS code generator: work around a bug in the IRIX 6 assembler.

Toplevel:
- Fixed incorrect redirection of standard formatter to stderr
  while executing toplevel scripts.

Standard library:
- Added List.rev_map, List.rev_map2.
- Documentation of List functions now says which functions are
  tail-rec, and how much stack space is needed for non-tailrec functions.
- Wrong type for Printf.bprintf fixed.
- Fixed weird behavior of Printf.sprintf and Printf.bprintf in case of
  partial applications.
- Added Random.self_init, which initializes the PRNG from the system date.
- Sort.array: serious bugs fixed.
- Stream.count: fixed incorrect behavior with ocamlopt.

Run-time system and external interface:
- Fixed weird behavior of signal handlers w.r.t. signal masks and exceptions
  raised from the signal handler.
- Fixed bug in the callback*_exn() functions.

Debugger:
- Fixed wrong printing of float record fields and elements of float arrays.
- Supports identifiers starting with '_'.

Profiler:
- Handles .mli files, so ocamlcp can be used to replace ocamlc (e.g. in a
  makefile).
- Now works on programs that use stream expressions and stream parsers.

Other libraries:
- Graphics: under X11, treat all mouse buttons equally; fixed problem
  with current font reverting to the default font when the graphics
  window is resized.
- Str: fixed reentrancy bugs in Str.replace and Str.full_split.
- Bytecode threads: set standard I/O descriptors to non-blocking mode.
- OS threads: revised implementation of Thread.wait_signal.
- All threads: added Event.wrap_abort, Event.choose [].
- Unix.localtime, Unix.gmtime: check for errors.
- Unix.create_process: now supports arbitrary redirections of std descriptors.
- Added Unix.open_process_full.
- Implemented Unix.chmod under Windows.
- Big_int.square_big_int now gives the proper sign to its result.

Others:
- ocamldep: don't stop at first error, skip to next file.
- Emacs mode: updated with Garrigue and Zimmerman's snapshot of 1999/10/18.
- configure script: added -prefix option.
- Windows toplevel application: fixed problem with graphics library
  not loading properly.


Objective Caml 2.02 (04 Mar 1999):
----------------------------------

* Type system:
  - Check that all components of a signature have unique names.
  - Fixed bug in signature matching involving a type component and
    a module component, both sharing an abstract type.
  - Bug involving recursive classes constrained by a class type fixed.
  - Fixed bugs in printing class types and in printing unification errors.

* Compilation:
  - Changed compilation scheme for "{r with lbl = e}" when r has many fields
    so as to avoid code size explosion.

* Native-code compiler:
  - Better constant propagation in boolean expressions and in conditionals.
  - Removal of unused arguments during function inlining.
  - Eliminated redundant tagging/untagging in bit shifts.
  - Static allocation of closures for functions without free variables,
    reduces the size of initialization code.
  - Revised compilation scheme for definitions at top level of compilation
    units, so that top level functions have no free variables.
  - Coalesced multiple allocations of heap blocks inside one expression
    (e.g. x :: y :: z allocates the two conses in one step).
  - Ix86: better handling of large integer constants in instruction selection.
  - MIPS: fixed wrong asm generated for String.length "literal".

* Standard library:
  - Added the "ignore" primitive function, which just throws away its
    argument and returns "()".  It allows to write
    "ignore(f x); y" if "f x" doesn't have type unit and you don't
    want the warning caused by "f x; y".
  - Added the "Buffer" module (extensible string buffers).
  - Module Format: added formatting to buffers and to strings.
  - Added "mem" functions (membership test) to Hashtbl and Map.
  - Module List: added find, filter, partition.
    Renamed remove and removeq to remove_assoc and remove_assq.
  - Module Marshal: fixed bug in marshaling functions when passed functional
    values defined by mutual recursion with other functions.
  - Module Printf: added Printf.bprintf (print to extensible buffer);
    added %i format as synonymous for %d (as per the docs).
  - Module Sort: added Sort.array (Quicksort).

* Runtime system:
  - New callback functions for callbacks with arbitrary many arguments
    and for catching Caml exceptions escaping from a callback.

* The ocamldep dependency generator: now performs full parsing of the
    sources, taking into account the scope of module bindings.

* The ocamlyacc parser generator: fixed sentinel error causing wrong
    tables to be generated in some cases.

* The str library:
  - Added split_delim, full_split as variants of split that control
    more precisely what happens to delimiters.
  - Added replace_matched for separate matching and replacement operations.

* The graphics library:
  - Bypass color lookup for 16 bpp and 32 bpp direct-color displays.
  - Larger color cache.

* The thread library:
  - Bytecode threads: more clever use of non-blocking I/O, makes I/O
    operations faster.
  - POSIX threads: gcc-ism removed, should now compile on any ANSI C compiler.
  - Both: avoid memory leak in the Event module when a communication
    offer is never selected.

* The Unix library:
  - Fixed inversion of ctime and mtime in Unix.stat, Unix.fstat, Unix.lstat.
  - Unix.establish_connection: properly reclaim socket if connect fails.

* The DBM library: no longer crashes when calling Dbm.close twice.

* Emacs mode:
  - Updated with Garrigue and Zimmerman's latest version.
  - Now include an "ocamltags" script for using etags on OCaml sources.

* Win32 port:
  - Fixed end-of-line bug in ocamlcp causing problems with generated sources.


Objective Caml 2.01 (09 Dec 1998):
----------------------------------

* Typing:
  - Added warning for expressions of the form "a; b" where a does not have
    type "unit"; catches silly mistake such as
    "record.lbl = newval; ..." instead of "record.lbl <- newval; ...".
  - Typing bug in "let module" fixed.

* Compilation:
  - Fixed bug in compilation of recursive and mutually recursive classes.
  - Option -w to turn specific warnings on/off.
  - Option -cc to choose the C compiler used with ocamlc -custom and ocamlopt.

* Bytecode compiler and bytecode interpreter:
  - Intel x86: removed asm declaration causing "fixed or forbidden register
    spilled" error with egcs and gcc 2.8 (but not with gcc 2.7, go figure).
  - Revised handling of debugging information, allows faster linking with -g.

* Native-code compiler:
  - Fixed bugs in integer constant propagation.
  - Out-of-bound accesses in array and strings now raise an Invalid_argument
    exception (like the bytecode system) instead of stopping the program.
  - Corrected scheduling of bound checks.
  - Port to the StrongARM under Linux (e.g. Corel Netwinder).
  - I386: fixed bug in profiled code (ocamlopt -p).
  - Mips: switched to -n32 model under IRIX; dropped the Ultrix port.
  - Sparc: simplified the addressing modes, allows for better scheduling.
  - Fixed calling convention bug for Pervasives.modf.

* Toplevel:
  - #trace works again.
  - ocamlmktop: use matching ocamlc, not any ocamlc from the search path.

* Memory management:
  - Fixed bug in heap expansion that could cause the GC to loop.

* C interface:
  - New macros CAMLparam... and CAMLlocal... to simplify the handling
    of local roots in C code.
  - Simplified procedure for allocating and filling Caml blocks from C.
  - Declaration of string_length in <caml/mlvalues.h>.

* Standard library:
  - Module Format: added {get,set}_all_formatter_output_functions,
    formatter_of_out_channel, and the control sequence @<n> in printf.
  - Module List: added mem_assoc, mem_assq, remove, removeq.
  - Module Pervasives: added float_of_int (synonymous for float),
    int_of_float (truncate), int_of_char (Char.code), char_of_int (Char.chr),
    bool_of_string.
  - Module String: added contains, contains_from, rcontains_from.

* Unix library:
  - Unix.lockf: added F_RLOCK, F_TRLOCK; use POSIX locks whenever available.
  - Unix.tc{get,set}attr: added non-standard speeds 57600, 115200, 230400.
  - Unix.chroot: added.

* Threads:
  - Bytecode threads: improved speed of I/O scheduling.
  - Native threads: fixed a bug involving signals and exceptions
    generated from C.

* The "str" library:
  - Added Str.string_partial_match.
  - Bumped size of internal stack.

* ocamlyacc: emit correct '# lineno' directive for prelude part of .mly file.

* Emacs editing mode: updated with Jacques Garrigue's newest code.

* Windows port:
  - Added support for the "-cclib -lfoo" option (instead of
     -cclib /full/path/libfoo.lib as before).
  - Threads: fixed a bug at initialization time.

* Macintosh port: source code for Macintosh application merged in.


Objective Caml 2.00 (19 Aug 1998):
----------------------------------

* Language:
  - New class language.  See http://caml.inria.fr/ocaml/refman/
    for a tutorial (chapter 2) and for the reference manual (section 4.9).
  - Local module definitions "let module X = <module-expr> in <expr>".
  - Record copying with update "{r with lbl1 = expr1; ...}".
  - Array patterns "[|pat1; ...;patN|]" in pattern-matchings.
  - New reserved keywords: "object", "initializer".
  - No longer reserved: "closed", "protected".

* Bytecode compiler:
  - Use the same compact memory representations for float arrays, float
    records and recursive closures as the native-code compiler.
  - More type-dependent optimizations.
  - Added the -use_runtime and -make_runtime flags to build separately
    and reuse afterwards custom runtime systems
    (inspired by Fabrice Le Fessant's patch).

* Native-code compiler:
  - Cross-module constant propagation of integer constants.
  - More type-dependent optimizations.
  - More compact code generated for "let rec" over data structures.
  - Better code generated for "for" loops (test at bottom of code).
  - More aggressive scheduling of stores.
  - Added -p option for time profiling with gprof
    (fully supported on Intel x86/Linux and Alpha/Digital Unix only)
    (inspired by Aleksey Nogin's patch).
  - A case of bad spilling with high register pressure fixed.
  - Fixed GC bug when GC called from C without active Caml code.
  - Alpha: $gp handling revised to follow Alpha's standard conventions,
    allow running "atom" and "pixie" on ocamlopt-generated binaries.
  - Intel x86: use movzbl and movsbl systematically to load 8-bit and 16-bit
    quantities, no more hacks with partial registers (better for the
    Pentium Pro, worse for the Pentium).
  - PowerPC: more aggressive scheduling of return address reloading.
  - Sparc: scheduling bug related to register pairs fixed.

* Runtime system:
  - Better printing of uncaught exceptions (print a fully qualified
    name whenever possible).

* New ports:
  - Cray T3E (bytecode only) (in collaboration with CEA).
  - PowerMac under Rhapsody.
  - SparcStations under Linux.

* Standard library:
  - Added set_binary_mode_in and set_binary_mode_out in Pervasives
    to toggle open channels between text and binary modes.
  - output_value and input_value check that the given channel is in
    binary mode.
  - input_value no longer fails on very large marshalled data (> 16 Mbytes).
  - Module Arg: added option Rest.
  - Module Filename: temp_file no longer loops if temp dir doesn't exist.
  - Module List: added rev_append (tail-rec alternative to @).
  - Module Set: tell the truth about "elements" returning a sorted list;
    added min_elt, max_elt, singleton.
  - Module Sys: added Sys.time for simple measuring of CPU time.

* ocamllex:
  - Check for overflow when generating the tables for the automaton.
  - Error messages in generated .ml file now point to .mll source.
  - Added "let <id> = <regexp>" to name regular expressions
    (inspired by Christian Lindig's patch).

* ocamlyacc:
  - Better error recovery in presence of EOF tokens.
  - Error messages in generated .ml file now point to .mly source.
  - Generated .ml file now type-safe even without the generated .mli file.

* The Unix library:
  - Use float instead of int to represent Unix times (number of seconds
    from the epoch).  This fixes a year 2005 problem on 32-bit platforms.
    Functions affected: stat, lstat, fstat, time, gmtime, localtime,
    mktime, utimes.
  - Added putenv.
  - Better handling of "unknown" error codes (EUNKNOWNERR).
  - Fixed endianness bug in getservbyport.
  - win32unix (the Win32 implementation of the Unix library) now has
    the same interface as the unix implementation, this allows exchange
    of compiled .cmo and .cmi files between Unix and Win32.

* The thread libraries:
  - Bytecode threads: bug with escaping exceptions fixed.
  - System threads (POSIX, Win32): malloc/free bug fixed; signal bug fixed.
  - Both: added Thread.wait_signal to wait synchronously for signals.

* The graph library: bigger color cache.

* The str library: added Str.quote, Str.regexp_string,
  Str.regexp_string_case_fold.

* Emacs mode:
  - Fixed bug with paragraph fill.
  - Fixed bug with next-error under Emacs 20.


Objective Caml 1.07 (11 Dec 1997):
----------------------------------

* Native-code compiler:
  - Revised interface between generated code and GC, fixes serious GC
    problems with signals and native threads.
  - Added "-thread" option for compatibility with ocamlc.

* Debugger: correctly print instance variables of objects.

* Run-time system: ported to OpenBSD.

* Standard library: fixed wrong interface for Marshal.to_buffer and
  Obj.unmarshal.

* Num library: added Intel x86 optimized asm code (courtesy of
  Bernard Serpette).

* Thread libraries:
  - Native threads: fixed GC bugs and installation procedure.
  - Bytecode threads: fixed problem with "Marshal" module.
  - Both: added Event.always.

* MS Windows port: better handling of long command lines in Sys.command

Objective Caml 1.06 (18 Nov 1997):
----------------------------------

* Language:
  - Added two new keywords: "assert" (check assertion) and "lazy"
    (delay evaluation).
  - Allow identifiers to start with "_" (such identifiers are treated
    as lowercase idents).

* Objects:
  - Added "protected" methods (visible only from subclasses, can be hidden
    in class type declared in module signature).
  - Objects can be compared using generic comparison functions.
  - Fixed compilation of partial application of object constructors.

* Type system:
  - Occur-check now more strict (all recursions must traverse an object).
  - A few bugs fixed.

* Run-time system:
  - A heap compactor was implemented, so long-running programs can now
    fight fragmentation.
  - The meaning of the "space_overhead" parameter has changed.
  - The macros Push_roots and Pop_roots are superseded by Begin_roots* and
    End_roots.
  - Bytecode executable includes list of primitives used, avoids crashes
    on version mismatch.
  - Reduced startup overhead for marshalling, much faster marshalling of
    small objects.
  - New exception Stack_overflow distinct from Out_of_memory.
  - Maximum stack size configurable.
  - I/O revised for compatibility with compactor and with native threads.
  - All C code ANSIfied (new-style function declarations, etc).
  - Threaded code work on all 64-bit processors, not just Alpha/Digital Unix.
  - Better printing of uncaught exceptions.

* Both compilers:
  - Parsing: more detailed reporting of syntax errors (e.g. shows
    unmatched opening parenthesis on missing closing parenthesis).
  - Check consistency between interfaces (.cmi).
  - Revised rules for determining dependencies between modules.
  - Options "-verbose" for printing calls to C compiler, "-noassert"
    for turning assertion checks off.

* Native-code compiler:
  - Machine-dependent parts rewritten using inheritance instead of
    parameterized modules.
  - GC bug in value let rec fixed.
  - Port to Linux/Alpha.
  - Sparc: cleaned up use of %g registers, now compatible with Solaris threads.

* Top-level interactive system:
  - Can execute Caml script files given on command line.
  - Reads commands from ./.ocamlinit on startup.
  - Now thread-compatible.

* Standard library:
  - New library module: Lazy (delayed computations).
  - New library module: Marshal.  Allows marshalling to strings and
    transmission of closures between identical programs (SPMD parallelism).
  - Filename: "is_absolute" is superseded by "is_implicit" and "is_relative".
    To adapt old programs, change "is_absolute x" to "not (is_implicit x)"
    (but the new "is_relative" is NOT the opposite of the old "is_absolute").
  - Array, Hashtbl, List, Map, Queue, Set, Stack, Stream:
    the "iter" functions now take as argument a unit-returning function.
  - Format: added "printf" interface to the formatter (see the documentation).
    Revised behaviour of simple boxes: no more than one new line is output
    when consecutive break hints should lead to multiple line breaks.
  - Stream: revised implementation, renamed Parse_failure to Failure and
    Parse_error to Error (don't you love gratuitous changes?).
  - String: added index, rindex, index_from, rindex_from.
  - Array: added mapi, iteri, fold_left, fold_right, init.
  - Added Map.map, Set.subset, Printexc.to_string.

* ocamllex: lexers generated by ocamllex can now handle all characters,
  including '\000'.

* ocamlyacc: fixed bug with function closures returned by parser rules.

* Debugger:
  - Revised generation of events.
  - Break on function entrance.
  - New commands start/previous.
  - The command loadprinter now try to recursively load required
    modules.
  - Numerous small fixes.

* External libraries:
  - systhreads: can now use POSIX threads; POSIX and Win32 threads are
    now supported by the native-code compiler.
  - dbm and graph: work in native code.
  - num: fixed bug in Nat.nat_of_string.
  - str: fixed deallocation bug with case folding.
  - win32unix: use Win32 handles instead of (buggy) VC++ emulation of Unix
    file handles; added gettimeofday.

* Emacs editing mode and debugger interface updated to July '97 version.

Objective Caml 1.05 (21 Mar 1997):
----------------------------------

* Typing: fixed several bugs causing spurious type errors.

* Native-code compiler: fixed instruction selection bug causing GC to
see ill-formed pointers; fixed callbacks to support invocation from a
main program in C.

* Standard library: fixed String.lowercase; Weak now resists integers.

* Toplevel: multiple phrases without intermediate ";;" now really supported;
fixed value printing problems where the wrong printer was selected.

* Debugger: fixed printing problem with local references; revised
handling of checkpoints; various other small fixes.

* Macintosh port: fixed signed division problem in bytecomp/emitcode.ml

Objective Caml 1.04 (11 Mar 1997):
----------------------------------

* Replay debugger ported from Caml Light; added debugger support in
  compiler (option -g) and runtime system. Debugger is alpha-quality
  and needs testing.

* Parsing:
  - Support for "# linenum" directives.
  - At toplevel, allow several phrases without intermediate ";;".

* Typing:
  - Allow constraints on datatype parameters, e.g.
    type 'a foo = ... constraint 'a = 'b * 'c.
  - Fixed bug in signature matching in presence of free type variables '_a.
  - Extensive cleanup of internals of type inference.

* Native-code compilation:
  - Inlining of small functions at point of call (fairly conservative).
  - MIPS code generator ported to SGI IRIX 6.
  - Better code generated for large integer constants.
  - Check for urgent GC when allocating large objects in major heap.
  - PowerPC port: better scheduling, reduced TOC consumption.
  - HPPA port: handle long conditional branches gracefully,
    several span-dependent bugs fixed.

* Standard library:
  - More floating-point functions (all ANSI C float functions now available).
  - Hashtbl: added functorial interface (allow providing own equality
    and hash functions); rehash when resizing, avoid memory leak on
    Hashtbl.remove.
  - Added Char.uppercase, Char.lowercase, String.uppercase, String.lowercase,
    String.capitalize, String.uncapitalize.
  - New module Weak for manipulating weak pointers.
  - New module Callback for registering closures and exceptions to be
    used from C.

* Foreign interface:
  - Better support for callbacks (C calling Caml), exception raising
    from C, and main() in C. Added function to remove a global root.
  - Option -output-obj to package Caml code as a C library.

* Thread library: fixed bug in timed_read and timed_write operations;
  Lexing.from_function and Lexing.from_channel now reentrant.

* Unix interface: renamed EACCESS to EACCES (the POSIX name); added setsid;
  fixed bug in inet_addr_of_string for 64-bit platforms.

* Ocamlyacc: default error function no longer prevents error recovery.

* Ocamllex: fixed reentrancy problem w.r.t. exceptions during refill;
  fixed output problem (\r\r\n) under Win32.

* Macintosh port:
  - The makefiles are provided for compiling and installing O'Caml on
    a Macintosh with MPW 3.4.1.
  - An application with the toplevel in a window is forthcoming.

* Windows NT/95 port: updated toplevel GUI to that of Caml Light 0.73.

* Emacs editing mode and debugger interface included in distribution.


Objective Caml 1.03 (29 Oct 1996):
----------------------------------

* Typing:
  - bug with type names escaping their scope via unification with
    non-generalized type variables '_a completely fixed;
  - fixed bug in occur check : it was too restrictive;
  - fixed bug of coercion operators;
  - check that no two types of the same name are generated in a module
    (there was no check for classes);
  - "#install_printer" works again;
  - fixed bug in printing of subtyping errors;
  - in class interfaces, construct "method m" (without type) change
    the status of method m from abstract to concrete;
  - in a recursive definition of class interfaces, a class can now
    inherit from a previous class;
  - typing of a method make use of an eventual previously given type
    of this method, yielding clearer type errors.

* Compilation (ocamlc and ocamlopt):
  - fixed bug in compilation of classes.

* Native-code compilation:
  - optimization of functions taking tuples of arguments;
  - code emitter for the Motorola 680x0 processors (retrocomputing week);
  - Alpha/OSF1: generate frame descriptors, avoids crashes when e.g.
    exp() or log() cause a domain error; fixed bug with
    String.length "literal";
  - Sparc, Mips, HPPA: removed marking of scanned stack frames
    (benefits do not outweight cost).

* Standard library:
  - Arg.parse now prints documentation for command-line options;
  - I/O buffers (types in_channel and out_channel) now heap-allocated,
    avoids crashing when closing a channel several times;
  - Overflow bug in compare() fixed;
  - GC bug in raising Sys_error from I/O functions fixed;
  - Parsing.symbol_start works even for epsilon productions.

* Foreign interface: main() in C now working, fixed bug in library
  order at link time.

* Thread library: guard against calling thread functions before Thread.create.

* Unix library: fixed getsockopt, setsockopt, open_process_{in,out}.

* Perl-free, cpp-free, cholesterol-free installation procedure.


Objective Caml 1.02 (27 Sep 1996):
----------------------------------

* Typing:
  - fixed bug with type names escaping their scope via unification
    with non-generalized type variables '_a;
  - keep #class abbreviations longer;
  - faster checking of well-formed abbreviation definitions;
  - stricter checking of "with" constraints over signatures (arity
    mismatch, overriding of an already manifest type).

* Compilation (ocamlc and ocamlopt):
  - fixed bug in compilation of recursive classes;
  - [|...|] and let...rec... allowed inside definitions of recursive
    data structures;

* Bytecode compilation: fixed overflow in linker for programs with
  more than 65535 globals and constants.

* Native-code compilation:
  - ocamlopt ported to HPPA under HP/UX, Intel x86 under Solaris 2,
    PowerMacintosh under MkLinux;
  - fixed two bugs related to floating-point arrays (one with "t array"
    where t is an abstract type implemented as float, one with
    comparison between two float arrays on 32 bit platforms);
  - fixed reloading/spilling problem causing non-termination of
    register allocation;
  - fixed bugs in handling of () causing loss of tail recursion;
  - fixed reloading bug in indirect calls.

* Windows NT/95 port:
  - complete port of the threads library (Pascal Cuoq);
  - partial port of the Unix library (Pascal Cuoq);
  - expansion of *, ? and @ on the command line.

* Standard library:
  - bug in in List.exists2 fixed;
  - bug in "Random.int n" for very large n on 64-bit machines fixed;
  - module Format: added a "general purpose" type of box (open_box);
    can output on several formatters at the same time.

* The "threads" library:
  - implementation on top of native threads available for Win32 and
    POSIX 1003.1c;
  - added -thread option to select a thread-safe version of the
    standard library, the ThreadIO module is no longer needed.

* The "graph" library: avoid invalid pixmaps when doing
  open_graph/close_graph several times.

* The "dynlink" library: support for "private" (no re-export) dynamic loading.

* ocamlyacc: skip '...' character literals correctly.

* C interface: C code linked with O'Caml code can provide its own main()
  and call caml_main() later.


Objective Caml 1.01 (12 Jun 1996):
----------------------------------

* Typing: better report of type incompatibilities;
  non-generalizable type variables in a struct...end no longer flagged
  immediately as an error;
  name clashes during "open" avoided.

* Fixed bug in output_value where identical data structures
  could have different external representations; this bug caused wrong
  "inconsistent assumptions" errors when checking compatibility of
  interfaces at link-time.

* Standard library: fixed bug in Array.blit on overlapping array sections

* Unmarshaling from strings now working.

* ocamlc, ocamlopt: new flags -intf and -impl to force compilation as
  an implementation/an interface, regardless of file extension;
  overflow bug on wide-range integer pattern-matchings fixed.

* ocamlc: fixed bytecode generation bug causing problems with compilation
  units defining more than 256 values

* ocamlopt, all platforms:
  fixed GC bug in "let rec" over data structures;
  link startup file first, fixes "undefined symbol" errors with some
  libraries.

* ocamlopt, Intel x86:
  more efficient calling sequence for calling C functions;
  floating-point wars, chapter 5: don't use float stack for holding
  float pseudo-registers, stack-allocating them is just as efficient.

* ocamlopt, Alpha and Intel x86: more compact calling sequence for garbage
  collection.

* ocamllex: generated automata no longer use callbacks for refilling
  the input buffer (works better with threads); character literals
  correctly skipped inside actions.

* ocamldep: "-I" directories now searched in the right order

* Thread library: incompatibilities with callbacks, signals, and
  dynamic linking removed; scheduling bug with Thread.wait fixed.

* New "dbm" library, interfaces with NDBM.

* Object-oriented extensions:
    instance variables can now be omitted in class types;
    some error messages have been made clearer;
    several bugs fixes.

Objective Caml 1.00 (9 May 1996):
---------------------------------

* Merge of Jérôme Vouillon and Didier Rémy's object-oriented
extensions.

* All libraries: all "new" functions renamed to "create" because "new"
is now a reserved keyword.

* Compilation of "or" patterns (pat1 | pat2) completely revised to
avoid code size explosion.

* Compiler support for preprocessing source files (-pp flag).

* Library construction: flag -linkall to force linking of all units in
a library.

* Native-code compiler: port to the Sparc under NetBSD.

* Toplevel: fixed bug when tracing several times the same function
under different names.

* New format for marshaling arbitrary data structures, allows
marshaling to/from strings.

* Standard library: new module Genlex (configurable lexer for streams)

* Thread library: much better support for I/O and blocking system calls.

* Graphics library: faster reclaimation of unused pixmaps.

* Unix library: new functions {set,clear}_nonblock, {set,clear}_close_on_exec,
{set,get}itimer, inet_addr_any, {get,set}sockopt.

* Dynlink library: added support for linking libraries (.cma files).

Caml Special Light 1.15 (15 Mar 1996):
--------------------------------------

* Caml Special Light now runs under Windows NT and 95. Many thanks to
Kevin Gallo (Microsoft Research) who contributed his initial port.

* csllex now generates tables for a table-driven automaton.
The resulting lexers are smaller and run faster.

* Completely automatic configuration script.

* Typing: more stringent checking of module type definitions against
manifest module type specifications.

* Toplevel: recursive definitions of values now working.

* Native-code compiler, all platforms:
        toplevel "let"s with refutable patterns now working;
        fixed bug in assignment to float record fields;
        direct support for floating-point negation and absolute value.

* Native-code compiler, x86: fixed bug with tail calls (with more than
4 arguments) from a function with a one-word stack frame.

* Native-code compiler, Sparc: problem with -compact fixed.

* Thread library: support for non-blocking writes; scheduler revised.

* Unix library: bug in gethostbyaddr fixed; bounds checking for read,
write, etc.

Caml Special Light 1.14 (8 Feb 1996):
-------------------------------------

* cslopt ported to the PowerPC/RS6000 architecture. Better support for
AIX in the bytecode system as well.

* cslopt, all platforms: fixed bug in live range splitting around catch/exit.

* cslopt for the Intel (floating-point wars, chapter 4):
implemented Ershov's algorithm to minimize floating-point stack usage;
out-of-order pops fixed.

* Several bug fixes in callbacks and signals.

Caml Special Light 1.13 (4 Jan 1996):
-------------------------------------

* Pattern-matching compilation revised to factor out accesses inside
matched structures.

* Callbacks and signals now supported in cslopt.
Signals are only detected at allocation points, though.
Added callback functions with 2 and 3 arguments.

* More explicit error messages when a native-code program aborts due
to array or string bound violations.

* In patterns, "C _" allowed even if the constructor C has several arguments.

* && and || allowed as alternate syntax for & and or.

* cslopt for the Intel: code generation for floating-point
operations entirely redone for the third time (a pox on whomever at
Intel decided to organize the floating-point registers as a stack).

* cslopt for the Sparc: don't use Sparc V8 smul and sdiv instructions,
emulation on V7 processors is abysmal.

Caml Special Light 1.12 (30 Nov 1995):
--------------------------------------

* Fixed an embarrassing bug with references to floats.

Caml Special Light 1.11 (29 Nov 1995):
--------------------------------------

* Streams and stream parsers a la Caml Light are back (thanks to
Daniel de Rauglaudre).

* User-level concurrent threads, with low-level shared memory primitives
(locks and conditions) as well as channel-based communication primitives
with first-class synchronous events, in the style of Reppy's CML.

* The native-code compiler has been ported to the HP PA-RISC processor
running under NextStep (sorry, no HPUX, its linker keeps dumping
core on me).

* References not captured in a function are optimized into variables.

* Fixed several bugs related to exceptions.

* Floats behave a little more as specified in the IEEE standard
(believe it or not, but x < y is not the negation of x >= y).

* Lower memory consumption for the native-code compiler.

Caml Special Light 1.10 (07 Nov 1995):
--------------------------------------

* Many bug fixes (too many to list here).

* Module language: introduction of a "with module" notation over
signatures for concise sharing of all type components of a signature;
better support for concrete types in signatures.

* Native-code compiler: the Intel 386 version has been ported to
NextStep and FreeBSD, and generates better code (especially for
floats)

* Tools and libraries: the Caml Light profiler and library for
arbitrary-precision arithmetic have been ported (thanks to John
Malecki and Victor Manuel Gulias Fernandez); better docs for the Unix
and regexp libraries.

Caml Special Light 1.07 (20 Sep 1995):
--------------------------------------

* Syntax: optional ;; allowed in compilation units and structures
(back by popular demand)

* cslopt:
generic handling of float arrays fixed
direct function application when the function expr is not a path fixed
compilation of "let rec" over values fixed
multiple definitions of a value name in a module correctly handled
no calls to ranlib in Solaris

* csltop: #trace now working

* Standard library: added List.memq; documentation of Array fixed.

Caml Special Light 1.06 (12 Sep 1995):
--------------------------------------

* First public release.<|MERGE_RESOLUTION|>--- conflicted
+++ resolved
@@ -76,16 +76,14 @@
 - GPR#1822: keep attributes attached to pattern variables from being discarded.
   (Nicolás Ojeda Bär, review by Thomas Refis)
 
-<<<<<<< HEAD
+- GPR#1845: new `-dcamlprimc` option to keep the generated C file containing
+  the information about primitives; pass `-fdebug-prefix-map` to the C compiler
+  when supported, for reproducible builds
+  (Xavier Clerc, review by Jérémie Dimino)
+
 - GPR#1856: use `BUILD_PATH_PREFIX_MAP` when compiling primitives in order to
   make builds reproducible if code contains uses of `__FILE__` or `__LOC__`
   (Xavier Clerc, review by Gabriel Scherer)
-=======
-- GPR#1845: new `-dcamlprimc` option to keep the generated C file containing
-  the information about primitives; pass `-fdebug-prefix-map` to the C compiler
-  when supported
-  (Xavier Clerc, review by Jérémie Dimino)
->>>>>>> 9c182f7e
 
 ### Code generation and optimizations:
 
