(***********************************************************************)
(*                                                                     *)
(*                                OCaml                                *)
(*                                                                     *)
(*            Pierre Weis && Damien Doligez, INRIA Rocquencourt        *)
(*                                                                     *)
(*  Copyright 1998 Institut National de Recherche en Informatique et   *)
(*  en Automatique.  All rights reserved.  This file is distributed    *)
(*  under the terms of the Q Public License version 1.0.               *)
(*                                                                     *)
(***********************************************************************)

(* When you change this, you need to update the documentation:
   - man/ocamlc.m   in ocaml
   - man/ocamlopt.m in ocaml
   - manual/cmds/comp.etex   in the doc sources
   - manual/cmds/native.etex in the doc sources
*)

type t =
  | Comment_start                           (*  1 *)
  | Comment_not_end                         (*  2 *)
  | Deprecated of string                    (*  3 *)
  | Fragile_match of string                 (*  4 *)
  | Partial_application                     (*  5 *)
  | Labels_omitted                          (*  6 *)
  | Method_override of string list          (*  7 *)
  | Partial_match of string                 (*  8 *)
  | Non_closed_record_pattern of string     (*  9 *)
  | Statement_type                          (* 10 *)
  | Unused_match                            (* 11 *)
  | Unused_pat                              (* 12 *)
  | Instance_variable_override of string list (* 13 *)
  | Illegal_backslash                       (* 14 *)
  | Implicit_public_methods of string list  (* 15 *)
  | Unerasable_optional_argument            (* 16 *)
  | Undeclared_virtual_method of string     (* 17 *)
  | Not_principal of string                 (* 18 *)
  | Without_principality of string          (* 19 *)
  | Unused_argument                         (* 20 *)
  | Nonreturning_statement                  (* 21 *)
  | Camlp4 of string                        (* 22 *)
  | Useless_record_with                     (* 23 *)
  | Bad_module_name of string               (* 24 *)
  | All_clauses_guarded                     (* 25 *)
  | Unused_var of string                    (* 26 *)
  | Unused_var_strict of string             (* 27 *)
  | Wildcard_arg_to_constant_constr         (* 28 *)
  | Eol_in_string                           (* 29 *)
  | Duplicate_definitions of string * string * string * string (*30 *)
  | Multiple_definition of string * string * string (* 31 *)
  | Unused_value_declaration of string      (* 32 *)
  | Unused_open of string                   (* 33 *)
  | Unused_type_declaration of string       (* 34 *)
  | Unused_for_index of string              (* 35 *)
  | Unused_ancestor of string               (* 36 *)
  | Unused_constructor of string * bool * bool  (* 37 *)
  | Unused_exception of string * bool       (* 38 *)
  | Unused_rec_flag                         (* 39 *)
  | Name_out_of_scope of string * string list * bool (* 40 *)
  | Ambiguous_name of string list * string list *  bool    (* 41 *)
  | Disambiguated_name of string            (* 42 *)
  | Nonoptional_label of string             (* 43 *)
  | Open_shadow_identifier of string * string (* 44 *)
  | Open_shadow_label_constructor of string * string (* 45 *)
  | Bad_env_variable of string * string     (* 46 *)
<<<<<<< HEAD
  | Unused_extension of string * bool * bool  (* 47 *)
=======
  | Attribute_payload of string * string    (* 47 *)
>>>>>>> 37b69799
;;

(* If you remove a warning, leave a hole in the numbering.  NEVER change
   the numbers of existing warnings.
   If you add a new warning, add it at the end with a new number;
   do NOT reuse one of the holes.
*)

let number = function
  | Comment_start -> 1
  | Comment_not_end -> 2
  | Deprecated _ -> 3
  | Fragile_match _ -> 4
  | Partial_application -> 5
  | Labels_omitted -> 6
  | Method_override _ -> 7
  | Partial_match _ -> 8
  | Non_closed_record_pattern _ -> 9
  | Statement_type -> 10
  | Unused_match -> 11
  | Unused_pat -> 12
  | Instance_variable_override _ -> 13
  | Illegal_backslash -> 14
  | Implicit_public_methods _ -> 15
  | Unerasable_optional_argument -> 16
  | Undeclared_virtual_method _ -> 17
  | Not_principal _ -> 18
  | Without_principality _ -> 19
  | Unused_argument -> 20
  | Nonreturning_statement -> 21
  | Camlp4 _ -> 22
  | Useless_record_with -> 23
  | Bad_module_name _ -> 24
  | All_clauses_guarded -> 25
  | Unused_var _ -> 26
  | Unused_var_strict _ -> 27
  | Wildcard_arg_to_constant_constr -> 28
  | Eol_in_string -> 29
  | Duplicate_definitions _ -> 30
  | Multiple_definition _ -> 31
  | Unused_value_declaration _ -> 32
  | Unused_open _ -> 33
  | Unused_type_declaration _ -> 34
  | Unused_for_index _ -> 35
  | Unused_ancestor _ -> 36
  | Unused_constructor _ -> 37
  | Unused_exception _ -> 38
  | Unused_rec_flag -> 39
  | Name_out_of_scope _ -> 40
  | Ambiguous_name _ -> 41
  | Disambiguated_name _ -> 42
  | Nonoptional_label _ -> 43
  | Open_shadow_identifier _ -> 44
  | Open_shadow_label_constructor _ -> 45
  | Bad_env_variable _ -> 46
<<<<<<< HEAD
  | Unused_extension _ -> 47
=======
  | Attribute_payload _ -> 47
>>>>>>> 37b69799
;;

let last_warning_number = 47
(* Must be the max number returned by the [number] function. *)

let letter = function
  | 'a' ->
     let rec loop i = if i = 0 then [] else i :: loop (i - 1) in
     loop last_warning_number
  | 'b' -> []
  | 'c' -> [1; 2]
  | 'd' -> [3]
  | 'e' -> [4]
  | 'f' -> [5]
  | 'g' -> []
  | 'h' -> []
  | 'i' -> []
  | 'j' -> []
  | 'k' -> [32; 33; 34; 35; 36; 37; 38; 39; 47]
  | 'l' -> [6]
  | 'm' -> [7]
  | 'n' -> []
  | 'o' -> []
  | 'p' -> [8]
  | 'q' -> []
  | 'r' -> [9]
  | 's' -> [10]
  | 't' -> []
  | 'u' -> [11; 12]
  | 'v' -> [13]
  | 'w' -> []
  | 'x' -> [14; 15; 16; 17; 18; 19; 20; 21; 22; 23; 24; 25; 30]
  | 'y' -> [26]
  | 'z' -> [27]
  | _ -> assert false
;;

let active = Array.create (last_warning_number + 1) true;;
let error = Array.create (last_warning_number + 1) false;;

type state = bool array * bool array
let backup () = (Array.copy active, Array.copy error)
let restore (a, e) =
  assert(Array.length a = Array.length active);
  assert(Array.length e = Array.length error);
  Array.blit a 0 active 0 (Array.length active);
  Array.blit e 0 error 0 (Array.length error)

let is_active x = active.(number x);;
let is_error x = error.(number x);;

let parse_opt flags s =
  let set i = flags.(i) <- true in
  let clear i = flags.(i) <- false in
  let set_all i = active.(i) <- true; error.(i) <- true in
  let error () = raise (Arg.Bad "Ill-formed list of warnings") in
  let rec get_num n i =
    if i >= String.length s then i, n
    else match s.[i] with
    | '0'..'9' -> get_num (10 * n + Char.code s.[i] - Char.code '0') (i + 1)
    | _ -> i, n
  in
  let get_range i =
    let i, n1 = get_num 0 i in
    if i + 2 < String.length s && s.[i] = '.' && s.[i + 1] = '.' then
      let i, n2 = get_num 0 (i + 2) in
      if n2 < n1 then error ();
      i, n1, n2
    else
      i, n1, n1
  in
  let rec loop i =
    if i >= String.length s then () else
    match s.[i] with
    | 'A' .. 'Z' ->
       List.iter set (letter (Char.lowercase s.[i]));
       loop (i+1)
    | 'a' .. 'z' ->
       List.iter clear (letter s.[i]);
       loop (i+1)
    | '+' -> loop_letter_num set (i+1)
    | '-' -> loop_letter_num clear (i+1)
    | '@' -> loop_letter_num set_all (i+1)
    | c -> error ()
  and loop_letter_num myset i =
    if i >= String.length s then error () else
    match s.[i] with
    | '0' .. '9' ->
        let i, n1, n2 = get_range i in
        for n = n1 to min n2 last_warning_number do myset n done;
        loop i
    | 'A' .. 'Z' ->
       List.iter myset (letter (Char.lowercase s.[i]));
       loop (i+1)
    | 'a' .. 'z' ->
       List.iter myset (letter s.[i]);
       loop (i+1)
    | _ -> error ()
  in
  loop 0
;;

let parse_options errflag s = parse_opt (if errflag then error else active) s;;

(* If you change these, don't forget to change them in man/ocamlc.m *)
let defaults_w = "+a-4-6-7-9-27-29-32..39-41..42-44-45-47";;
let defaults_warn_error = "-a";;

let () = parse_options false defaults_w;;
let () = parse_options true defaults_warn_error;;

let message = function
  | Comment_start -> "this is the start of a comment."
  | Comment_not_end -> "this is not the end of a comment."
  | Deprecated s -> "deprecated feature: " ^ s
  | Fragile_match "" ->
      "this pattern-matching is fragile."
  | Fragile_match s ->
      "this pattern-matching is fragile.\n\
       It will remain exhaustive when constructors are added to type " ^ s ^ "."
  | Partial_application ->
      "this function application is partial,\n\
       maybe some arguments are missing."
  | Labels_omitted ->
      "labels were omitted in the application of this function."
  | Method_override [lab] ->
      "the method " ^ lab ^ " is overridden."
  | Method_override (cname :: slist) ->
      String.concat " "
        ("the following methods are overridden by the class"
         :: cname  :: ":\n " :: slist)
  | Method_override [] -> assert false
  | Partial_match "" -> "this pattern-matching is not exhaustive."
  | Partial_match s ->
      "this pattern-matching is not exhaustive.\n\
       Here is an example of a value that is not matched:\n" ^ s
  | Non_closed_record_pattern s ->
      "the following labels are not bound in this record pattern:\n" ^ s ^
      "\nEither bind these labels explicitly or add '; _' to the pattern."
  | Statement_type ->
      "this expression should have type unit."
  | Unused_match -> "this match case is unused."
  | Unused_pat   -> "this sub-pattern is unused."
  | Instance_variable_override [lab] ->
      "the instance variable " ^ lab ^ " is overridden.\n" ^
      "The behaviour changed in ocaml 3.10 (previous behaviour was hiding.)"
  | Instance_variable_override (cname :: slist) ->
      String.concat " "
        ("the following instance variables are overridden by the class"
         :: cname  :: ":\n " :: slist) ^
      "\nThe behaviour changed in ocaml 3.10 (previous behaviour was hiding.)"
  | Instance_variable_override [] -> assert false
  | Illegal_backslash -> "illegal backslash escape in string."
  | Implicit_public_methods l ->
      "the following private methods were made public implicitly:\n "
      ^ String.concat " " l ^ "."
  | Unerasable_optional_argument -> "this optional argument cannot be erased."
  | Undeclared_virtual_method m -> "the virtual method "^m^" is not declared."
  | Not_principal s -> s^" is not principal."
  | Without_principality s -> s^" without principality."
  | Unused_argument -> "this argument will not be used by the function."
  | Nonreturning_statement ->
      "this statement never returns (or has an unsound type.)"
  | Camlp4 s -> s
  | Useless_record_with ->
      "all the fields are explicitly listed in this record:\n\
       the 'with' clause is useless."
  | Bad_module_name (modname) ->
      "bad source file name: \"" ^ modname ^ "\" is not a valid module name."
  | All_clauses_guarded ->
      "bad style, all clauses in this pattern-matching are guarded."
  | Unused_var v | Unused_var_strict v -> "unused variable " ^ v ^ "."
  | Wildcard_arg_to_constant_constr ->
     "wildcard pattern given as argument to a constant constructor"
  | Eol_in_string ->
     "unescaped end-of-line in a string constant (non-portable code)"
  | Duplicate_definitions (kind, cname, tc1, tc2) ->
      Printf.sprintf "the %s %s is defined in both types %s and %s."
        kind cname tc1 tc2
  | Multiple_definition(modname, file1, file2) ->
      Printf.sprintf
        "files %s and %s both define a module named %s"
        file1 file2 modname
  | Unused_value_declaration v -> "unused value " ^ v ^ "."
  | Unused_open s -> "unused open " ^ s ^ "."
  | Unused_type_declaration s -> "unused type " ^ s ^ "."
  | Unused_for_index s -> "unused for-loop index " ^ s ^ "."
  | Unused_ancestor s -> "unused ancestor variable " ^ s ^ "."
  | Unused_constructor (s, false, false) -> "unused constructor " ^ s ^ "."
  | Unused_constructor (s, true, _) ->
      "constructor " ^ s ^
      " is never used to build values.\n\
        (However, this constructor appears in patterns.)"
  | Unused_constructor (s, false, true) ->
      "constructor " ^ s ^
      " is never used to build values.\n\
        Its type is exported as a private type."
  | Unused_exception (s, false) ->
      "unused exception constructor " ^ s ^ "."
  | Unused_exception (s, true) ->
      "exception constructor " ^ s ^
      " is never raised or used to build values.\n\
        (However, this constructor appears in patterns.)"
  | Unused_rec_flag ->
      "unused rec flag."
  | Name_out_of_scope (ty, [nm], false) ->
      nm ^ " was selected from type " ^ ty ^
      ".\nIt is not visible in the current scope, and will not \n\
       be selected if the type becomes unknown."
  | Name_out_of_scope (_, _, false) -> assert false
  | Name_out_of_scope (ty, slist, true) ->
      "this record of type "^ ty ^" contains fields that are \n\
       not visible in the current scope: "
      ^ String.concat " " slist ^ ".\n\
       They will not be selected if the type becomes unknown."
  | Ambiguous_name ([s], tl, false) ->
      s ^ " belongs to several types: " ^ String.concat " " tl ^
      "\nThe first one was selected. Please disambiguate if this is wrong."
  | Ambiguous_name (_, _, false) -> assert false
  | Ambiguous_name (slist, tl, true) ->
      "these field labels belong to several types: " ^
      String.concat " " tl ^
      "\nThe first one was selected. Please disambiguate if this is wrong."
  | Disambiguated_name s ->
      "this use of " ^ s ^ " required disambiguation."
  | Nonoptional_label s ->
      "the label " ^ s ^ " is not optional."
  | Open_shadow_identifier (kind, s) ->
      Printf.sprintf
        "this open statement shadows the %s identifier %s (which is later used)"
        kind s
  | Open_shadow_label_constructor (kind, s) ->
      Printf.sprintf
        "this open statement shadows the %s %s (which is later used)"
        kind s
  | Bad_env_variable (var, s) ->
<<<<<<< HEAD
    Printf.sprintf "illegal environment variable %s : %s" var s
  | Unused_extension (s, false, false) -> "unused extension constructor " ^ s ^ "."
  | Unused_extension (s, true, _) ->
      "extension constructor " ^ s ^
      " is never used to build values.\n\
        (However, this constructor appears in patterns.)"
  | Unused_extension (s, false, true) ->
      "extension constructor " ^ s ^
      " is never used to build values.\n\
        It is exported as a private extension."
=======
      Printf.sprintf "illegal environment variable %s : %s" var s
  | Attribute_payload (a, s) ->
      Printf.sprintf "illegal payload for attribute '%s'.\n%s" a s
>>>>>>> 37b69799
;;

let nerrors = ref 0;;

let print ppf w =
  let msg = message w in
  let num = number w in
  let newlines = ref 0 in
  for i = 0 to String.length msg - 1 do
    if msg.[i] = '\n' then incr newlines;
  done;
  let (out, flush, newline, space) =
    Format.pp_get_all_formatter_output_functions ppf ()
  in
  let countnewline x = incr newlines; newline x in
  Format.pp_set_all_formatter_output_functions ppf out flush countnewline space;
  Format.fprintf ppf "%d: %s" num msg;
  Format.pp_print_flush ppf ();
  Format.pp_set_all_formatter_output_functions ppf out flush newline space;
  if error.(num) then incr nerrors;
  !newlines
;;

exception Errors of int;;

let check_fatal () =
  if !nerrors > 0 then begin
    let e = Errors !nerrors in
    nerrors := 0;
    raise e;
  end;
;;

let descriptions =
  [
    1, "Suspicious-looking start-of-comment mark.";
    2, "Suspicious-looking end-of-comment mark.";
    3, "Deprecated feature.";
    4, "Fragile pattern matching: matching that will remain complete even\n\
   \    if additional constructors are added to one of the variant types\n\
   \    matched.";
    5, "Partially applied function: expression whose result has function\n\
   \    type and is ignored.";
    6, "Label omitted in function application.";
    7, "Method overridden.";
    8, "Partial match: missing cases in pattern-matching.";
    9, "Missing fields in a record pattern.";
   10, "Expression on the left-hand side of a sequence that doesn't have type\n\
   \    \"unit\" (and that is not a function, see warning number 5).";
   11, "Redundant case in a pattern matching (unused match case).";
   12, "Redundant sub-pattern in a pattern-matching.";
   13, "Instance variable overridden.";
   14, "Illegal backslash escape in a string constant.";
   15, "Private method made public implicitly.";
   16, "Unerasable optional argument.";
   17, "Undeclared virtual method.";
   18, "Non-principal type.";
   19, "Type without principality.";
   20, "Unused function argument.";
   21, "Non-returning statement.";
   22, "Camlp4 warning.";
   23, "Useless record \"with\" clause.";
   24, "Bad module name: the source file name is not a valid OCaml module \
        name.";
   25, "Pattern-matching with all clauses guarded.  Exhaustiveness cannot be\n\
   \    checked.";
   26, "Suspicious unused variable: unused variable that is bound\n\
   \    with \"let\" or \"as\", and doesn't start with an underscore (\"_\")\n\
   \    character.";
   27, "Innocuous unused variable: unused variable that is not bound with\n\
   \    \"let\" nor \"as\", and doesn't start with an underscore (\"_\")\n\
   \    character.";
   28, "Wildcard pattern given as argument to a constant constructor.";
   29, "Unescaped end-of-line in a string constant (non-portable code).";
   30, "Two labels or constructors of the same name are defined in two\n\
   \    mutually recursive types.";
   31, "A module is linked twice in the same executable.";
   32, "Unused value declaration.";
   33, "Unused open statement.";
   34, "Unused type declaration.";
   35, "Unused for-loop index.";
   36, "Unused ancestor variable.";
   37, "Unused constructor.";
   38, "Unused exception constructor.";
   39, "Unused rec flag.";
   40, "Constructor or label name used out of scope.";
   41, "Ambiguous constructor or label name.";
   42, "Disambiguated constructor or label name.";
   43, "Nonoptional label applied as optional.";
   44, "Open statement shadows an already defined identifier.";
   45, "Open statement shadows an already defined label or constructor.";
<<<<<<< HEAD
   47, "Unused extension constructor.";
=======
   46, "Illegal environment variable";
   47, "Illegal attribute payload";
>>>>>>> 37b69799
  ]
;;

let help_warnings () =
  List.iter (fun (i, s) -> Printf.printf "%3i %s\n" i s) descriptions;
  print_endline "  A All warnings.";
  for i = Char.code 'b' to Char.code 'z' do
    let c = Char.chr i in
    match letter c with
    | [] -> ()
    | [n] ->
        Printf.printf "  %c Synonym for warning %i.\n" (Char.uppercase c) n
    | l ->
        Printf.printf "  %c Set of warnings %s.\n"
          (Char.uppercase c)
          (String.concat ", " (List.map string_of_int l))
  done;
  exit 0
;;<|MERGE_RESOLUTION|>--- conflicted
+++ resolved
@@ -64,11 +64,8 @@
   | Open_shadow_identifier of string * string (* 44 *)
   | Open_shadow_label_constructor of string * string (* 45 *)
   | Bad_env_variable of string * string     (* 46 *)
-<<<<<<< HEAD
-  | Unused_extension of string * bool * bool  (* 47 *)
-=======
   | Attribute_payload of string * string    (* 47 *)
->>>>>>> 37b69799
+  | Unused_extension of string * bool * bool  (* 48 *)
 ;;
 
 (* If you remove a warning, leave a hole in the numbering.  NEVER change
@@ -124,14 +121,11 @@
   | Open_shadow_identifier _ -> 44
   | Open_shadow_label_constructor _ -> 45
   | Bad_env_variable _ -> 46
-<<<<<<< HEAD
-  | Unused_extension _ -> 47
-=======
   | Attribute_payload _ -> 47
->>>>>>> 37b69799
-;;
-
-let last_warning_number = 47
+  | Unused_extension _ -> 48
+;;
+
+let last_warning_number = 48
 (* Must be the max number returned by the [number] function. *)
 
 let letter = function
@@ -147,7 +141,7 @@
   | 'h' -> []
   | 'i' -> []
   | 'j' -> []
-  | 'k' -> [32; 33; 34; 35; 36; 37; 38; 39; 47]
+  | 'k' -> [32; 33; 34; 35; 36; 37; 38; 39; 48]
   | 'l' -> [6]
   | 'm' -> [7]
   | 'n' -> []
@@ -234,7 +228,7 @@
 let parse_options errflag s = parse_opt (if errflag then error else active) s;;
 
 (* If you change these, don't forget to change them in man/ocamlc.m *)
-let defaults_w = "+a-4-6-7-9-27-29-32..39-41..42-44-45-47";;
+let defaults_w = "+a-4-6-7-9-27-29-32..39-41..42-44-45-48";;
 let defaults_warn_error = "-a";;
 
 let () = parse_options false defaults_w;;
@@ -365,8 +359,9 @@
         "this open statement shadows the %s %s (which is later used)"
         kind s
   | Bad_env_variable (var, s) ->
-<<<<<<< HEAD
-    Printf.sprintf "illegal environment variable %s : %s" var s
+      Printf.sprintf "illegal environment variable %s : %s" var s
+  | Attribute_payload (a, s) ->
+      Printf.sprintf "illegal payload for attribute '%s'.\n%s" a s
   | Unused_extension (s, false, false) -> "unused extension constructor " ^ s ^ "."
   | Unused_extension (s, true, _) ->
       "extension constructor " ^ s ^
@@ -376,11 +371,6 @@
       "extension constructor " ^ s ^
       " is never used to build values.\n\
         It is exported as a private extension."
-=======
-      Printf.sprintf "illegal environment variable %s : %s" var s
-  | Attribute_payload (a, s) ->
-      Printf.sprintf "illegal payload for attribute '%s'.\n%s" a s
->>>>>>> 37b69799
 ;;
 
 let nerrors = ref 0;;
@@ -472,12 +462,9 @@
    43, "Nonoptional label applied as optional.";
    44, "Open statement shadows an already defined identifier.";
    45, "Open statement shadows an already defined label or constructor.";
-<<<<<<< HEAD
-   47, "Unused extension constructor.";
-=======
    46, "Illegal environment variable";
    47, "Illegal attribute payload";
->>>>>>> 37b69799
+   48, "Unused extension constructor.";
   ]
 ;;
 
