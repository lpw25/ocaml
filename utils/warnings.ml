(***********************************************************************)
(*                                                                     *)
(*                                OCaml                                *)
(*                                                                     *)
(*            Pierre Weis && Damien Doligez, INRIA Rocquencourt        *)
(*                                                                     *)
(*  Copyright 1998 Institut National de Recherche en Informatique et   *)
(*  en Automatique.  All rights reserved.  This file is distributed    *)
(*  under the terms of the Q Public License version 1.0.               *)
(*                                                                     *)
(***********************************************************************)

(* When you change this, you need to update the documentation:
   - man/ocamlc.m   in ocaml
   - man/ocamlopt.m in ocaml
   - manual/cmds/comp.etex   in the doc sources
   - manual/cmds/native.etex in the doc sources
*)

type t =
  | Comment_start                           (*  1 *)
  | Comment_not_end                         (*  2 *)
  | Deprecated of string                    (*  3 *)
  | Fragile_match of string                 (*  4 *)
  | Partial_application                     (*  5 *)
  | Labels_omitted of string list           (*  6 *)
  | Method_override of string list          (*  7 *)
  | Partial_match of string                 (*  8 *)
  | Non_closed_record_pattern of string     (*  9 *)
  | Statement_type                          (* 10 *)
  | Unused_match                            (* 11 *)
  | Unused_pat                              (* 12 *)
  | Instance_variable_override of string list (* 13 *)
  | Illegal_backslash                       (* 14 *)
  | Implicit_public_methods of string list  (* 15 *)
  | Unerasable_optional_argument            (* 16 *)
  | Undeclared_virtual_method of string     (* 17 *)
  | Not_principal of string                 (* 18 *)
  | Without_principality of string          (* 19 *)
  | Unused_argument                         (* 20 *)
  | Nonreturning_statement                  (* 21 *)
  | Preprocessor of string                  (* 22 *)
  | Useless_record_with                     (* 23 *)
  | Bad_module_name of string               (* 24 *)
  | All_clauses_guarded                     (* 25 *)
  | Unused_var of string                    (* 26 *)
  | Unused_var_strict of string             (* 27 *)
  | Wildcard_arg_to_constant_constr         (* 28 *)
  | Eol_in_string                           (* 29 *)
  | Duplicate_definitions of string * string * string * string (*30 *)
  | Multiple_definition of string * string * string (* 31 *)
  | Unused_value_declaration of string      (* 32 *)
  | Unused_open of string                   (* 33 *)
  | Unused_type_declaration of string       (* 34 *)
  | Unused_for_index of string              (* 35 *)
  | Unused_ancestor of string               (* 36 *)
  | Unused_constructor of string * bool * bool  (* 37 *)
  | Unused_extension of string * bool * bool    (* 38 *)
  | Unused_rec_flag                         (* 39 *)
  | Name_out_of_scope of string * string list * bool (* 40 *)
  | Ambiguous_name of string list * string list *  bool    (* 41 *)
  | Disambiguated_name of string            (* 42 *)
  | Nonoptional_label of string             (* 43 *)
  | Open_shadow_identifier of string * string (* 44 *)
  | Open_shadow_label_constructor of string * string (* 45 *)
  | Bad_env_variable of string * string     (* 46 *)
  | Attribute_payload of string * string    (* 47 *)
  | Eliminated_optional_arguments of string list (* 48 *)
  | No_cmi_file of string                   (* 49 *)
<<<<<<< HEAD
  | Assignment_on_non_mutable_value         (* 50 *)
  | Missing_symbol_information of string * string (* 51 *)
=======
  | Bad_docstring of bool                   (* 50 *)
  | Expect_tailcall                         (* 51 *)
>>>>>>> 5b7552b6
;;

(* If you remove a warning, leave a hole in the numbering.  NEVER change
   the numbers of existing warnings.
   If you add a new warning, add it at the end with a new number;
   do NOT reuse one of the holes.
*)

let number = function
  | Comment_start -> 1
  | Comment_not_end -> 2
  | Deprecated _ -> 3
  | Fragile_match _ -> 4
  | Partial_application -> 5
  | Labels_omitted _ -> 6
  | Method_override _ -> 7
  | Partial_match _ -> 8
  | Non_closed_record_pattern _ -> 9
  | Statement_type -> 10
  | Unused_match -> 11
  | Unused_pat -> 12
  | Instance_variable_override _ -> 13
  | Illegal_backslash -> 14
  | Implicit_public_methods _ -> 15
  | Unerasable_optional_argument -> 16
  | Undeclared_virtual_method _ -> 17
  | Not_principal _ -> 18
  | Without_principality _ -> 19
  | Unused_argument -> 20
  | Nonreturning_statement -> 21
  | Preprocessor _ -> 22
  | Useless_record_with -> 23
  | Bad_module_name _ -> 24
  | All_clauses_guarded -> 25
  | Unused_var _ -> 26
  | Unused_var_strict _ -> 27
  | Wildcard_arg_to_constant_constr -> 28
  | Eol_in_string -> 29
  | Duplicate_definitions _ -> 30
  | Multiple_definition _ -> 31
  | Unused_value_declaration _ -> 32
  | Unused_open _ -> 33
  | Unused_type_declaration _ -> 34
  | Unused_for_index _ -> 35
  | Unused_ancestor _ -> 36
  | Unused_constructor _ -> 37
  | Unused_extension _ -> 38
  | Unused_rec_flag -> 39
  | Name_out_of_scope _ -> 40
  | Ambiguous_name _ -> 41
  | Disambiguated_name _ -> 42
  | Nonoptional_label _ -> 43
  | Open_shadow_identifier _ -> 44
  | Open_shadow_label_constructor _ -> 45
  | Bad_env_variable _ -> 46
  | Attribute_payload _ -> 47
  | Eliminated_optional_arguments _ -> 48
  | No_cmi_file _ -> 49
<<<<<<< HEAD
  | Assignment_on_non_mutable_value -> 50
  | Missing_symbol_information _ -> 51
=======
  | Bad_docstring _ -> 50
  | Expect_tailcall -> 51
>>>>>>> 5b7552b6
;;

let last_warning_number = 51
(* Must be the max number returned by the [number] function. *)

let letter = function
  | 'a' ->
     let rec loop i = if i = 0 then [] else i :: loop (i - 1) in
     loop last_warning_number
  | 'b' -> []
  | 'c' -> [1; 2]
  | 'd' -> [3]
  | 'e' -> [4]
  | 'f' -> [5]
  | 'g' -> []
  | 'h' -> []
  | 'i' -> []
  | 'j' -> []
  | 'k' -> [32; 33; 34; 35; 36; 37; 38; 39]
  | 'l' -> [6]
  | 'm' -> [7]
  | 'n' -> []
  | 'o' -> []
  | 'p' -> [8]
  | 'q' -> []
  | 'r' -> [9]
  | 's' -> [10]
  | 't' -> []
  | 'u' -> [11; 12]
  | 'v' -> [13]
  | 'w' -> []
  | 'x' -> [14; 15; 16; 17; 18; 19; 20; 21; 22; 23; 24; 25; 30]
  | 'y' -> [26]
  | 'z' -> [27]
  | _ -> assert false
;;

type state =
  {
    active: bool array;
    error: bool array;
  }

let current =
  ref
    {
      active = Array.make (last_warning_number + 1) true;
      error = Array.make (last_warning_number + 1) false;
    }

let backup () = !current

let restore x = current := x

let is_active x = (!current).active.(number x);;
let is_error x = (!current).error.(number x);;

let parse_opt error active flags s =
  let set i = flags.(i) <- true in
  let clear i = flags.(i) <- false in
  let set_all i = active.(i) <- true; error.(i) <- true in
  let error () = raise (Arg.Bad "Ill-formed list of warnings") in
  let rec get_num n i =
    if i >= String.length s then i, n
    else match s.[i] with
    | '0'..'9' -> get_num (10 * n + Char.code s.[i] - Char.code '0') (i + 1)
    | _ -> i, n
  in
  let get_range i =
    let i, n1 = get_num 0 i in
    if i + 2 < String.length s && s.[i] = '.' && s.[i + 1] = '.' then
      let i, n2 = get_num 0 (i + 2) in
      if n2 < n1 then error ();
      i, n1, n2
    else
      i, n1, n1
  in
  let rec loop i =
    if i >= String.length s then () else
    match s.[i] with
    | 'A' .. 'Z' ->
       List.iter set (letter (Char.lowercase_ascii s.[i]));
       loop (i+1)
    | 'a' .. 'z' ->
       List.iter clear (letter s.[i]);
       loop (i+1)
    | '+' -> loop_letter_num set (i+1)
    | '-' -> loop_letter_num clear (i+1)
    | '@' -> loop_letter_num set_all (i+1)
    | c -> error ()
  and loop_letter_num myset i =
    if i >= String.length s then error () else
    match s.[i] with
    | '0' .. '9' ->
        let i, n1, n2 = get_range i in
        for n = n1 to min n2 last_warning_number do myset n done;
        loop i
    | 'A' .. 'Z' ->
       List.iter myset (letter (Char.lowercase_ascii s.[i]));
       loop (i+1)
    | 'a' .. 'z' ->
       List.iter myset (letter s.[i]);
       loop (i+1)
    | _ -> error ()
  in
  loop 0
;;

let parse_options errflag s =
  let error = Array.copy (!current).error in
  let active = Array.copy (!current).active in
  parse_opt error active (if errflag then error else active) s;
  current := {error; active}

(* If you change these, don't forget to change them in man/ocamlc.m *)
let defaults_w = "+a-4-6-7-9-27-29-32..39-41..42-44-45-48-50";;
let defaults_warn_error = "-a";;

let () = parse_options false defaults_w;;
let () = parse_options true defaults_warn_error;;

let message = function
  | Comment_start -> "this is the start of a comment."
  | Comment_not_end -> "this is not the end of a comment."
  | Deprecated s -> "deprecated: " ^ s
  | Fragile_match "" ->
      "this pattern-matching is fragile."
  | Fragile_match s ->
      "this pattern-matching is fragile.\n\
       It will remain exhaustive when constructors are added to type " ^ s ^ "."
  | Partial_application ->
      "this function application is partial,\n\
       maybe some arguments are missing."
  | Labels_omitted [] -> assert false
  | Labels_omitted [l] ->
     "label " ^ l ^ " was omitted in the application of this function."
  | Labels_omitted ls ->
     "labels " ^ String.concat ", " ls ^
       " were omitted in the application of this function."
  | Method_override [lab] ->
      "the method " ^ lab ^ " is overridden."
  | Method_override (cname :: slist) ->
      String.concat " "
        ("the following methods are overridden by the class"
         :: cname  :: ":\n " :: slist)
  | Method_override [] -> assert false
  | Partial_match "" -> "this pattern-matching is not exhaustive."
  | Partial_match s ->
      "this pattern-matching is not exhaustive.\n\
       Here is an example of a value that is not matched:\n" ^ s
  | Non_closed_record_pattern s ->
      "the following labels are not bound in this record pattern:\n" ^ s ^
      "\nEither bind these labels explicitly or add '; _' to the pattern."
  | Statement_type ->
      "this expression should have type unit."
  | Unused_match -> "this match case is unused."
  | Unused_pat   -> "this sub-pattern is unused."
  | Instance_variable_override [lab] ->
      "the instance variable " ^ lab ^ " is overridden.\n" ^
      "The behaviour changed in ocaml 3.10 (previous behaviour was hiding.)"
  | Instance_variable_override (cname :: slist) ->
      String.concat " "
        ("the following instance variables are overridden by the class"
         :: cname  :: ":\n " :: slist) ^
      "\nThe behaviour changed in ocaml 3.10 (previous behaviour was hiding.)"
  | Instance_variable_override [] -> assert false
  | Illegal_backslash -> "illegal backslash escape in string."
  | Implicit_public_methods l ->
      "the following private methods were made public implicitly:\n "
      ^ String.concat " " l ^ "."
  | Unerasable_optional_argument -> "this optional argument cannot be erased."
  | Undeclared_virtual_method m -> "the virtual method "^m^" is not declared."
  | Not_principal s -> s^" is not principal."
  | Without_principality s -> s^" without principality."
  | Unused_argument -> "this argument will not be used by the function."
  | Nonreturning_statement ->
      "this statement never returns (or has an unsound type.)"
  | Preprocessor s -> s
  | Useless_record_with ->
      "all the fields are explicitly listed in this record:\n\
       the 'with' clause is useless."
  | Bad_module_name (modname) ->
      "bad source file name: \"" ^ modname ^ "\" is not a valid module name."
  | All_clauses_guarded ->
      "bad style, all clauses in this pattern-matching are guarded."
  | Unused_var v | Unused_var_strict v -> "unused variable " ^ v ^ "."
  | Wildcard_arg_to_constant_constr ->
     "wildcard pattern given as argument to a constant constructor"
  | Eol_in_string ->
     "unescaped end-of-line in a string constant (non-portable code)"
  | Duplicate_definitions (kind, cname, tc1, tc2) ->
      Printf.sprintf "the %s %s is defined in both types %s and %s."
        kind cname tc1 tc2
  | Multiple_definition(modname, file1, file2) ->
      Printf.sprintf
        "files %s and %s both define a module named %s"
        file1 file2 modname
  | Unused_value_declaration v -> "unused value " ^ v ^ "."
  | Unused_open s -> "unused open " ^ s ^ "."
  | Unused_type_declaration s -> "unused type " ^ s ^ "."
  | Unused_for_index s -> "unused for-loop index " ^ s ^ "."
  | Unused_ancestor s -> "unused ancestor variable " ^ s ^ "."
  | Unused_constructor (s, false, false) -> "unused constructor " ^ s ^ "."
  | Unused_constructor (s, true, _) ->
      "constructor " ^ s ^
      " is never used to build values.\n\
        (However, this constructor appears in patterns.)"
  | Unused_constructor (s, false, true) ->
      "constructor " ^ s ^
      " is never used to build values.\n\
        Its type is exported as a private type."
  | Unused_extension (s, false, false) ->
      "unused extension constructor " ^ s ^ "."
  | Unused_extension (s, true, _) ->
      "extension constructor " ^ s ^
      " is never used to build values.\n\
        (However, this constructor appears in patterns.)"
  | Unused_extension (s, false, true) ->
      "extension constructor " ^ s ^
      " is never used to build values.\n\
        It is exported or rebound as a private extension."
  | Unused_rec_flag ->
      "unused rec flag."
  | Name_out_of_scope (ty, [nm], false) ->
      nm ^ " was selected from type " ^ ty ^
      ".\nIt is not visible in the current scope, and will not \n\
       be selected if the type becomes unknown."
  | Name_out_of_scope (_, _, false) -> assert false
  | Name_out_of_scope (ty, slist, true) ->
      "this record of type "^ ty ^" contains fields that are \n\
       not visible in the current scope: "
      ^ String.concat " " slist ^ ".\n\
       They will not be selected if the type becomes unknown."
  | Ambiguous_name ([s], tl, false) ->
      s ^ " belongs to several types: " ^ String.concat " " tl ^
      "\nThe first one was selected. Please disambiguate if this is wrong."
  | Ambiguous_name (_, _, false) -> assert false
  | Ambiguous_name (slist, tl, true) ->
      "these field labels belong to several types: " ^
      String.concat " " tl ^
      "\nThe first one was selected. Please disambiguate if this is wrong."
  | Disambiguated_name s ->
      "this use of " ^ s ^ " required disambiguation."
  | Nonoptional_label s ->
      "the label " ^ s ^ " is not optional."
  | Open_shadow_identifier (kind, s) ->
      Printf.sprintf
        "this open statement shadows the %s identifier %s (which is later used)"
        kind s
  | Open_shadow_label_constructor (kind, s) ->
      Printf.sprintf
        "this open statement shadows the %s %s (which is later used)"
        kind s
  | Bad_env_variable (var, s) ->
      Printf.sprintf "illegal environment variable %s : %s" var s
  | Attribute_payload (a, s) ->
      Printf.sprintf "illegal payload for attribute '%s'.\n%s" a s
  | Eliminated_optional_arguments sl ->
      Printf.sprintf "implicit elimination of optional argument%s %s"
        (if List.length sl = 1 then "" else "s")
        (String.concat ", " sl)
  | No_cmi_file s ->
      "no cmi file was found in path for module " ^ s
<<<<<<< HEAD
  | Assignment_on_non_mutable_value ->
      "Assignment on non-mutable value"
  | Missing_symbol_information (symbol, unit) ->
      Printf.sprintf
        "No information found for the symbol %s, potentially inhibiting optimisation.\n\
         A .cmx or .cmxa file is probably missing.  Check the -I arguments given to the compiler."
        symbol
=======
  | Bad_docstring unattached ->
      if unattached then "unattached documentation comment (ignored)"
      else "ambiguous documentation comment"
  | Expect_tailcall ->
      Printf.sprintf "expected tailcall"
>>>>>>> 5b7552b6
;;

let nerrors = ref 0;;

let print ppf w =
  let msg = message w in
  let num = number w in
  Format.fprintf ppf "%d: %s" num msg;
  Format.pp_print_flush ppf ();
  if (!current).error.(num) then incr nerrors
;;

exception Errors of int;;

let check_fatal () =
  if !nerrors > 0 then begin
    let e = Errors !nerrors in
    nerrors := 0;
    raise e;
  end;
;;

let descriptions =
  [
    1, "Suspicious-looking start-of-comment mark.";
    2, "Suspicious-looking end-of-comment mark.";
    3, "Deprecated feature.";
    4, "Fragile pattern matching: matching that will remain complete even\n\
   \    if additional constructors are added to one of the variant types\n\
   \    matched.";
    5, "Partially applied function: expression whose result has function\n\
   \    type and is ignored.";
    6, "Label omitted in function application.";
    7, "Method overridden.";
    8, "Partial match: missing cases in pattern-matching.";
    9, "Missing fields in a record pattern.";
   10, "Expression on the left-hand side of a sequence that doesn't have type\n\
   \    \"unit\" (and that is not a function, see warning number 5).";
   11, "Redundant case in a pattern matching (unused match case).";
   12, "Redundant sub-pattern in a pattern-matching.";
   13, "Instance variable overridden.";
   14, "Illegal backslash escape in a string constant.";
   15, "Private method made public implicitly.";
   16, "Unerasable optional argument.";
   17, "Undeclared virtual method.";
   18, "Non-principal type.";
   19, "Type without principality.";
   20, "Unused function argument.";
   21, "Non-returning statement.";
   22, "Preprocessor warning.";
   23, "Useless record \"with\" clause.";
   24, "Bad module name: the source file name is not a valid OCaml module \
        name.";
   25, "Pattern-matching with all clauses guarded.  Exhaustiveness cannot be\n\
   \    checked.";
   26, "Suspicious unused variable: unused variable that is bound\n\
   \    with \"let\" or \"as\", and doesn't start with an underscore (\"_\")\n\
   \    character.";
   27, "Innocuous unused variable: unused variable that is not bound with\n\
   \    \"let\" nor \"as\", and doesn't start with an underscore (\"_\")\n\
   \    character.";
   28, "Wildcard pattern given as argument to a constant constructor.";
   29, "Unescaped end-of-line in a string constant (non-portable code).";
   30, "Two labels or constructors of the same name are defined in two\n\
   \    mutually recursive types.";
   31, "A module is linked twice in the same executable.";
   32, "Unused value declaration.";
   33, "Unused open statement.";
   34, "Unused type declaration.";
   35, "Unused for-loop index.";
   36, "Unused ancestor variable.";
   37, "Unused constructor.";
   38, "Unused extension constructor.";
   39, "Unused rec flag.";
   40, "Constructor or label name used out of scope.";
   41, "Ambiguous constructor or label name.";
   42, "Disambiguated constructor or label name.";
   43, "Nonoptional label applied as optional.";
   44, "Open statement shadows an already defined identifier.";
   45, "Open statement shadows an already defined label or constructor.";
   46, "Illegal environment variable.";
   47, "Illegal attribute payload.";
   48, "Implicit elimination of optional arguments.";
<<<<<<< HEAD
   49, "Absent cmi file when looking up module alias.";
   50, "Assignment on non-mutable value";
=======
   49, "Missing cmi file when looking up module alias.";
   50, "Unexpected documentation comment.";
   51, "Warning on non-tail calls if @tailcall present";
>>>>>>> 5b7552b6
  ]
;;

let help_warnings () =
  List.iter (fun (i, s) -> Printf.printf "%3i %s\n" i s) descriptions;
  print_endline "  A All warnings.";
  for i = Char.code 'b' to Char.code 'z' do
    let c = Char.chr i in
    match letter c with
    | [] -> ()
    | [n] ->
        Printf.printf "  %c Synonym for warning %i.\n" (Char.uppercase_ascii c) n
    | l ->
        Printf.printf "  %c Set of warnings %s.\n"
          (Char.uppercase_ascii c)
          (String.concat ", " (List.map string_of_int l))
  done;
  exit 0
;;<|MERGE_RESOLUTION|>--- conflicted
+++ resolved
@@ -67,13 +67,10 @@
   | Attribute_payload of string * string    (* 47 *)
   | Eliminated_optional_arguments of string list (* 48 *)
   | No_cmi_file of string                   (* 49 *)
-<<<<<<< HEAD
-  | Assignment_on_non_mutable_value         (* 50 *)
-  | Missing_symbol_information of string * string (* 51 *)
-=======
   | Bad_docstring of bool                   (* 50 *)
   | Expect_tailcall                         (* 51 *)
->>>>>>> 5b7552b6
+  | Assignment_on_non_mutable_value         (* 52 *)
+  | Missing_symbol_information of string * string (* 53 *)
 ;;
 
 (* If you remove a warning, leave a hole in the numbering.  NEVER change
@@ -132,16 +129,13 @@
   | Attribute_payload _ -> 47
   | Eliminated_optional_arguments _ -> 48
   | No_cmi_file _ -> 49
-<<<<<<< HEAD
-  | Assignment_on_non_mutable_value -> 50
-  | Missing_symbol_information _ -> 51
-=======
   | Bad_docstring _ -> 50
   | Expect_tailcall -> 51
->>>>>>> 5b7552b6
-;;
-
-let last_warning_number = 51
+  | Assignment_on_non_mutable_value -> 52
+  | Missing_symbol_information _ -> 53
+;;
+
+let last_warning_number = 53
 (* Must be the max number returned by the [number] function. *)
 
 let letter = function
@@ -402,7 +396,11 @@
         (String.concat ", " sl)
   | No_cmi_file s ->
       "no cmi file was found in path for module " ^ s
-<<<<<<< HEAD
+  | Bad_docstring unattached ->
+      if unattached then "unattached documentation comment (ignored)"
+      else "ambiguous documentation comment"
+  | Expect_tailcall ->
+      Printf.sprintf "expected tailcall"
   | Assignment_on_non_mutable_value ->
       "Assignment on non-mutable value"
   | Missing_symbol_information (symbol, unit) ->
@@ -410,13 +408,6 @@
         "No information found for the symbol %s, potentially inhibiting optimisation.\n\
          A .cmx or .cmxa file is probably missing.  Check the -I arguments given to the compiler."
         symbol
-=======
-  | Bad_docstring unattached ->
-      if unattached then "unattached documentation comment (ignored)"
-      else "ambiguous documentation comment"
-  | Expect_tailcall ->
-      Printf.sprintf "expected tailcall"
->>>>>>> 5b7552b6
 ;;
 
 let nerrors = ref 0;;
@@ -500,14 +491,11 @@
    46, "Illegal environment variable.";
    47, "Illegal attribute payload.";
    48, "Implicit elimination of optional arguments.";
-<<<<<<< HEAD
-   49, "Absent cmi file when looking up module alias.";
-   50, "Assignment on non-mutable value";
-=======
    49, "Missing cmi file when looking up module alias.";
    50, "Unexpected documentation comment.";
    51, "Warning on non-tail calls if @tailcall present";
->>>>>>> 5b7552b6
+   52, "Assignment on non-mutable value";
+   53, "Missing symbol information (is a .cmx file missing?)";
   ]
 ;;
 
