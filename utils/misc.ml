--- conflicted
+++ resolved
@@ -131,80 +131,9 @@
       | Some e1, Some e2 -> eq e1 e2
       | _, _ -> false
 
-<<<<<<< HEAD
-let sameoption pred o1 o2 =
-  match (o1, o2) with
-  | None, None -> true
-  | Some e1, Some e2 -> pred e1 e2
-  | _, _ -> false
-
-let rec map2_head f l1 l2 =
-  match l1, l2 with
-  | [], _ -> [], l2
-  | h::t, [] -> raise (Invalid_argument "map2_head")
-  | h1::t1, h2::t2 ->
-      let h = f h1 h2 in
-      let (t,rem) = map2_head f t1 t2 in
-      h::t, rem
-
-let rec some_if_all_elements_are_some = function
-  | [] -> Some []
-  | h::t ->
-      match some_if_all_elements_are_some t with
-      | None -> None
-      | Some t' -> match h with
-        | None -> None
-        | Some h' -> Some (h' :: t')
-
-let split_at n l =
-  let rec aux n acc l =
-    if n = 0
-    then List.rev acc, l
-    else
-      match l with
-      | [] -> raise (Invalid_argument "split_at")
-      | t::q ->
-          aux (n-1) (t::acc) q in
-  aux n [] l
-
-let uniq_sort compare l =
-  let l = List.sort compare l in
-  let rec aux = function
-    | [] -> []
-    | [_] as l -> l
-    | h1 :: ((h2 :: _) as t) ->
-        if compare h1 h2 = 0
-        then aux t
-        else h1 :: aux t
-  in
-  aux l
-
-let rec filter_map f l =
-  match l with
-  | [] -> []
-  | h :: t ->
-    match f h with
-    | None -> filter_map f t
-    | Some v -> v :: filter_map f t
-
-let rec compare_lists compare l1 l2 =
-  match l1, l2 with
-  | [], [] -> 0
-  | [], _::_ -> -1
-  | _::_, [] -> 1
-  | h1::t1, h2::t2 ->
-    let c = compare h1 h2 in
-    if c <> 0 then
-      c
-    else
-      compare_lists compare t1 t2
-
-(* Options *)
-=======
     let iter f = function
       | Some x -> f x
       | None -> ()
->>>>>>> ca039d77
 
     let map f = function
       | Some x -> Some (f x)
@@ -243,16 +172,6 @@
 let may = Stdlib.Option.iter
 let may_map = Stdlib.Option.map
 
-let may_fold f a b =
-  match a with
-  | None -> b
-  | Some a -> f a b
-
-let may_default f a b =
-  match a with
-  | None -> b
-  | Some a -> f a
-
 (* File functions *)
 
 let find_in_path path name =
@@ -297,8 +216,7 @@
 
 let remove_file filename =
   try
-    if Sys.file_exists filename then
-      Sys.remove filename
+    Sys.remove filename
   with Sys_error msg ->
     ()
 
@@ -409,24 +327,18 @@
         List.rev (suffix :: acc)
   in String.concat after (search [] 0)
 
-let rev_split_words ?separator s =
-  let is_separator c =
-    match separator with
-    | Some separator -> c = separator
-    | None ->
-      match c with
-      | ' ' | '\t' | '\r' | '\n' -> true
-      | _ -> false
-  in
+let rev_split_words s =
   let rec split1 res i =
     if i >= String.length s then res else begin
-      if is_separator s.[i] then split1 res (i+1)
-      else split2 res i (i+1)
+      match s.[i] with
+        ' ' | '\t' | '\r' | '\n' -> split1 res (i+1)
+      | _ -> split2 res i (i+1)
     end
   and split2 res i j =
     if j >= String.length s then String.sub s i (j-i) :: res else begin
-      if is_separator s.[j] then split1 (String.sub s i (j-i) :: res) (j+1)
-      else split2 res i (j+1)
+      match s.[j] with
+        ' ' | '\t' | '\r' | '\n' -> split1 (String.sub s i (j-i) :: res) (j+1)
+      | _ -> split2 res i (j+1)
     end
   in split1 [] 0
 
@@ -612,8 +524,6 @@
     | Bold
     | Reset
 
-  type setting = Auto | Always | Never
-
   let ansi_of_color = function
     | Black -> "0"
     | Red -> "1"
@@ -708,9 +618,9 @@
         Format.set_mark_tags true;
         List.iter set_color_tag_handling formatter_l;
         color_enabled := (match o with
-          | Always -> true
-          | Auto -> should_enable_color ()
-          | Never -> false
+          | Clflags.Always -> true
+          | Clflags.Auto -> should_enable_color ()
+          | Clflags.Never -> false
         )
       );
       ()
